--- conflicted
+++ resolved
@@ -27,11 +27,7 @@
   code is either identical to the behavior [beh'] of the source C code
   or ``improves upon'' [beh']  by replacing a ``going wrong'' behavior
   with a more defined behavior. *)
-<<<<<<< HEAD
-
-=======
 (*
->>>>>>> ffc8fd11
 Theorem transf_c_program_preservation:
   forall p tp beh,
   transf_c_program p = OK tp ->
@@ -122,7 +118,6 @@
   of the source C program satisfies a given specification,
   then all executions of the produced Asm program satisfy
   this specification as well.  *)
-<<<<<<< HEAD
 
 (** The specifications we consider here are sets of observable
   behaviors, representing the good behaviors a program is expected
@@ -149,34 +144,6 @@
   this specification but can be compiled into Asm code that does not
   go wrong and therefore does not satisfy the specification.
 
-=======
-
-(** The specifications we consider here are sets of observable
-  behaviors, representing the good behaviors a program is expected
-  to have.  A specification can be as simple as
-  ``the program does not go wrong'' or as precise as
-  ``the program prints a prime number then terminates with code 0''.
-  As usual in Coq, sets of behaviors are represented as predicates
-  [program_behavior -> Prop]. *)
-
-Definition specification := program_behavior -> Prop.
-
-(** A program satisfies a specification if all its observable behaviors
-  are in the specification. *)
-
-Definition c_program_satisfies_spec (p: Csyntax.program) (spec: specification): Prop :=
-  forall beh,  program_behaves (Csem.semantics p) beh -> spec beh.
-Definition asm_program_satisfies_spec (p: Asm.program) (spec: specification): Prop :=
-  forall beh,  program_behaves (Asm.semantics p) beh -> spec beh.
-  
-(** It is not always the case that if the source program satisfies a
-  specification, then the generated assembly code satisfies it as
-  well.  For example, if the specification is ``the program goes wrong
-  on an undefined behavior'', a C source that goes wrong satisfies
-  this specification but can be compiled into Asm code that does not
-  go wrong and therefore does not satisfy the specification.
-
->>>>>>> ffc8fd11
   For this reason, we restrict ourselves to safety-enforcing specifications:
   specifications that exclude ``going wrong'' behaviors and are satisfied
   only by programs that execute safely. *)
@@ -212,7 +179,6 @@
   on an undefined behavior.  What matters is that the program produced
   the expected trace at the beginning of its execution.  This is a typical
   liveness property, and it is preserved by compilation. *)
-<<<<<<< HEAD
 
 Definition c_program_has_initial_trace (p: Csyntax.program) (t: trace): Prop :=
   forall beh, program_behaves (Csem.semantics p) beh -> behavior_prefix t beh.
@@ -242,37 +208,6 @@
 
 Section SEPARATE_COMPILATION.
 
-=======
-
-Definition c_program_has_initial_trace (p: Csyntax.program) (t: trace): Prop :=
-  forall beh, program_behaves (Csem.semantics p) beh -> behavior_prefix t beh.
-Definition asm_program_has_initial_trace (p: Asm.program) (t: trace): Prop :=
-  forall beh, program_behaves (Asm.semantics p) beh -> behavior_prefix t beh.
-
-Theorem transf_c_program_preserves_initial_trace:
-  forall p tp t,
-  transf_c_program p = OK tp ->
-  c_program_has_initial_trace p t ->
-  asm_program_has_initial_trace tp t.
-Proof.
-  intros p tp t TRANSF CTRACE; red; intros beh AEXEC.
-  exploit transf_c_program_preservation; eauto. intros (beh' & CEXEC & IMPR).
-  apply CTRACE in CEXEC. destruct IMPR as [EQ | [t' [A B]]].
-- congruence.
-- destruct CEXEC as (beh1' & EQ').
-  destruct B as (beh1 & EQ).
-  subst beh'. destruct beh1'; simpl in A; inv A. 
-  exists (behavior_app t0 beh1). apply behavior_app_assoc.
-Qed.
-
-(** * Extension to separate compilation *)
-
-(** The results above were given in terms of whole-program compilation.
-    They also extend to separate compilation followed by linking. *)
-
-Section SEPARATE_COMPILATION.
-
->>>>>>> ffc8fd11
 (** The source: a list of C compilation units *)
 Variable c_units: nlist Csyntax.program.
 
@@ -289,7 +224,6 @@
 (** Then, linking the Asm units obtained by separate compilation succeeds. *)
 Lemma compiled_linking_succeeds:
   { asm_program | link_list asm_units = Some asm_program }.
-<<<<<<< HEAD
 Proof.
   destruct (link_list asm_units) eqn:E. 
 - exists p; auto.
@@ -352,70 +286,6 @@
   if all executions of [c_program] have a trace [t] as initial trace,
   so do all executions of [asm_program]. *)
 
-=======
-Proof.
-  destruct (link_list asm_units) eqn:E. 
-- exists p; auto.
-- exfalso. 
-  exploit separate_transf_c_program_correct; eauto. intros (a & P & Q).
-  congruence.
-Qed.
-
-(** Let asm_program be the result of linking the Asm units. *)
-Let asm_program: Asm.program := proj1_sig compiled_linking_succeeds.
-Let compiled_linking: link_list asm_units = Some asm_program := proj2_sig compiled_linking_succeeds.
-
-(** Then, [asm_program] preserves the semantics and the specifications of
-  [c_program], in the following sense.
-  First, every behavior of [asm_program] improves upon one of the possible
-  behaviors of [c_program]. *)
-
-Theorem separate_transf_c_program_preservation:
-  forall beh,
-  program_behaves (Asm.semantics asm_program) beh ->
-  exists beh', program_behaves (Csem.semantics c_program) beh' /\ behavior_improves beh' beh.
-Proof.
-  intros. exploit separate_transf_c_program_correct; eauto. intros (a & P & Q).
-  assert (a = asm_program) by congruence. subst a. 
-  eapply backward_simulation_behavior_improves; eauto.
-Qed.
-
-(** As a corollary, if [c_program] is free of undefined behaviors, 
-  the behavior of [asm_program] is one of the possible behaviors of [c_program]. *)
-
-Theorem separate_transf_c_program_is_refinement:
-  (forall beh, program_behaves (Csem.semantics c_program) beh -> not_wrong beh) ->
-  (forall beh, program_behaves (Asm.semantics asm_program) beh -> program_behaves (Csem.semantics c_program) beh).
-Proof.
-  intros. exploit separate_transf_c_program_preservation; eauto. intros (beh' & P & Q).
-  assert (not_wrong beh') by auto.
-  inv Q.
-- auto.
-- destruct H2 as (t & U & V). subst beh'. elim H1. 
-Qed.
-
-(** We now show that if all executions of [c_program] satisfy a specification,
-  then all executions of [asm_program] also satisfy the specification, provided
-  the specification is of the safety-enforcing kind. *)
-
-Theorem separate_transf_c_program_preserves_spec:
-  forall spec,
-  safety_enforcing_specification spec ->
-  c_program_satisfies_spec c_program spec ->
-  asm_program_satisfies_spec asm_program spec.
-Proof.
-  intros spec SES CSAT; red; intros beh AEXEC.
-  exploit separate_transf_c_program_preservation; eauto. intros (beh' & CEXEC & IMPR).
-  apply CSAT in CEXEC. destruct IMPR as [EQ | [t [A B]]].
-- congruence.
-- subst beh'. apply SES in CEXEC. contradiction. 
-Qed.
-
-(** As another corollary of [separate_transf_c_program_preservation],
-  if all executions of [c_program] have a trace [t] as initial trace,
-  so do all executions of [asm_program]. *)
-
->>>>>>> ffc8fd11
 Theorem separate_transf_c_program_preserves_initial_trace:
   forall t,
   c_program_has_initial_trace c_program t ->
@@ -431,9 +301,5 @@
   exists (behavior_app t0 beh1). apply behavior_app_assoc.
 Qed.
 
-<<<<<<< HEAD
 End SEPARATE_COMPILATION.
-=======
-End SEPARATE_COMPILATION.
-*)
->>>>>>> ffc8fd11
+*)