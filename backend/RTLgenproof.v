--- conflicted
+++ resolved
@@ -13,12 +13,9 @@
 (** Correctness proof for RTL generation. *)
 
 Require Import Wellfounded Coqlib Maps AST Linking.
-<<<<<<< HEAD
 Require Import Integers Values Memory Events Smallstep Globalenvs.
 Require Import ExposedSimulations.
-=======
 Require Import Integers Values Memory Events Smallstep ExposedSimulations Globalenvs.
->>>>>>> ffc8fd11
 Require Import Switch Registers Cminor Op CminorSel RTL.
 Require Import RTLgen RTLgenspec.
 
