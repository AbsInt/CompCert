(* *********************************************************************)
(*                                                                     *)
(*              The Compcert verified compiler                         *)
(*                                                                     *)
(*          Xavier Leroy, INRIA Paris-Rocquencourt                     *)
(*                                                                     *)
(*  Copyright Institut National de Recherche en Informatique et en     *)
(*  Automatique.  All rights reserved.  This file is distributed       *)
(*  under the terms of the INRIA Non-Commercial License Agreement.     *)
(*                                                                     *)
(* *********************************************************************)

(** Elimination of unreferenced static definitions *)

Require Import FSets Coqlib Maps Ordered Iteration Errors.
Require Import AST Linking.
Require Import Integers Values Memory Globalenvs Events Smallstep.
Require Import Op Registers RTL.
Require Import Unusedglob.

Module ISF := FSetFacts.Facts(IS).
Module ISP := FSetProperties.Properties(IS).

(** * Relational specification of the transformation *)

(** The transformed program is obtained from the original program
  by keeping only the global definitions that belong to a given
  set [u] of names.  *)

Record match_prog_1 (u: IS.t) (p tp: program) : Prop := {
  match_prog_main:
    tp.(prog_main) = p.(prog_main);
  match_prog_public:
    tp.(prog_public) = p.(prog_public);
  match_prog_def:
    forall id,
       (prog_defmap tp)!id = if IS.mem id u then (prog_defmap p)!id else None;
  match_prog_unique:
    list_norepet (prog_defs_names tp)
}.

(** This set [u] (as "used") must be closed under references, and
  contain the entry point and the public identifiers of the program. *)

Definition ref_function (f: function) (id: ident) : Prop :=
  exists pc i, f.(fn_code)!pc = Some i /\ In id (ref_instruction i).

Definition ref_fundef (fd: fundef) (id: ident) : Prop :=
  match fd with Internal f => ref_function f id | External ef => False end.

Definition ref_init (il: list init_data) (id: ident) : Prop :=
  exists ofs, In (Init_addrof id ofs) il.

Definition ref_def (gd: globdef fundef unit) (id: ident) : Prop :=
  match gd with
  | Gfun fd => ref_fundef fd id
  | Gvar gv => ref_init gv.(gvar_init) id
  end.

Record valid_used_set (p: program) (u: IS.t) : Prop := {
  used_closed: forall id gd id',
    IS.In id u -> (prog_defmap p)!id = Some gd -> ref_def gd id' ->
    IS.In id' u;
  used_main:
    IS.In p.(prog_main) u;
  used_public: forall id,
    In id p.(prog_public) -> IS.In id u;
  used_defined: forall id,
    IS.In id u -> In id (prog_defs_names p) \/ id = p.(prog_main)
}.

Definition match_prog (p tp: program) : Prop :=
  exists u: IS.t, valid_used_set p u /\ match_prog_1 u p tp.

(** * Properties of the static analysis *)

(** Monotonic evolution of the workset. *)

Inductive workset_incl (w1 w2: workset) : Prop :=
  workset_incl_intro:
    forall (SEEN: IS.Subset w1.(w_seen) w2.(w_seen))
           (TODO: List.incl w1.(w_todo) w2.(w_todo))
           (TRACK: forall id, IS.In id w2.(w_seen) ->
                      IS.In id w1.(w_seen) \/ List.In id w2.(w_todo)),
    workset_incl w1 w2.

Lemma seen_workset_incl:
  forall w1 w2 id, workset_incl w1 w2 -> IS.In id w1 -> IS.In id w2.
Proof.
  intros. destruct H. auto.
Qed.

Lemma workset_incl_refl: forall w, workset_incl w w.
Proof.
  intros; split. red; auto. red; auto. auto.
Qed.

Lemma workset_incl_trans:
  forall w1 w2 w3, workset_incl w1 w2 -> workset_incl w2 w3 -> workset_incl w1 w3.
Proof.
  intros. destruct H, H0; split.
  red; eauto.
  red; eauto.
  intros. edestruct TRACK0; eauto. edestruct TRACK; eauto.
Qed.

Lemma add_workset_incl:
  forall id w, workset_incl w (add_workset id w).
Proof.
  unfold add_workset; intros. destruct (IS.mem id w) eqn:MEM.
- apply workset_incl_refl.
- split; simpl.
  + red; intros. apply IS.add_2; auto.
  + red; simpl; auto.
  + intros. destruct (ident_eq id id0); auto. apply IS.add_3 in H; auto.
Qed.

Lemma addlist_workset_incl:
  forall l w, workset_incl w (addlist_workset l w).
Proof.
  induction l; simpl; intros.
  apply workset_incl_refl.
  eapply workset_incl_trans. apply add_workset_incl. eauto.
Qed.

Lemma add_ref_function_incl:
  forall f w, workset_incl w (add_ref_function f w).
Proof.
  unfold add_ref_function; intros. apply PTree_Properties.fold_rec.
- auto.
- apply workset_incl_refl.
- intros. apply workset_incl_trans with a; auto.
  unfold add_ref_instruction. apply addlist_workset_incl.
Qed.

Lemma add_ref_globvar_incl:
  forall gv w, workset_incl w (add_ref_globvar gv w).
Proof.
  unfold add_ref_globvar; intros.
  revert w. induction (gvar_init gv); simpl; intros.
  apply workset_incl_refl.
  eapply workset_incl_trans; [ | eauto ].
  unfold add_ref_init_data.
  destruct a; (apply workset_incl_refl || apply add_workset_incl).
Qed.

Lemma add_ref_definition_incl:
  forall pm id w, workset_incl w (add_ref_definition pm id w).
Proof.
  unfold add_ref_definition; intros.
  destruct (pm!id) as [[[] | ? ] | ].
  apply add_ref_function_incl.
  apply workset_incl_refl.
  apply add_ref_globvar_incl.
  apply workset_incl_refl.
Qed.

Lemma initial_workset_incl:
  forall p, workset_incl {| w_seen := IS.empty; w_todo := nil |} (initial_workset p).
Proof.
  unfold initial_workset; intros.
  eapply workset_incl_trans. 2: apply add_workset_incl.
  generalize {| w_seen := IS.empty; w_todo := nil |}. induction (prog_public p); simpl; intros.
  apply workset_incl_refl.
  eapply workset_incl_trans. apply add_workset_incl. apply IHl.
Qed.

(** Soundness properties for functions that add identifiers to the workset *)

Lemma seen_add_workset:
  forall id (w: workset), IS.In id (add_workset id w).
Proof.
  unfold add_workset; intros.
  destruct (IS.mem id w) eqn:MEM.
  apply IS.mem_2; auto.
  simpl. apply IS.add_1; auto.
Qed.

Lemma seen_addlist_workset:
  forall id l (w: workset),
  In id l -> IS.In id (addlist_workset l w).
Proof.
  induction l; simpl; intros.
  tauto.
  destruct H. subst a.
  eapply seen_workset_incl. apply addlist_workset_incl. apply seen_add_workset.
  apply IHl; auto.
Qed.

Lemma seen_add_ref_function:
  forall id f w,
  ref_function f id -> IS.In id (add_ref_function f w).
Proof.
  intros until w. unfold ref_function, add_ref_function. apply PTree_Properties.fold_rec; intros.
- destruct H1 as (pc & i & A & B). apply H0; auto. exists pc, i; split; auto. rewrite H; auto.
- destruct H as (pc & i & A & B). rewrite PTree.gempty in A; discriminate.
- destruct H2 as (pc & i & A & B). rewrite PTree.gsspec in A. destruct (peq pc k).
  + inv A. unfold add_ref_instruction. apply seen_addlist_workset; auto.
  + unfold add_ref_instruction. eapply seen_workset_incl. apply addlist_workset_incl.
    apply H1. exists pc, i; auto.
Qed.

Lemma seen_add_ref_definition:
  forall pm id gd id' w,
  pm!id = Some gd -> ref_def gd id' -> IS.In id' (add_ref_definition pm id w).
Proof.
  unfold add_ref_definition; intros. rewrite H. red in H0; destruct gd as [[f|ef]|gv].
  apply seen_add_ref_function; auto.
  contradiction.
  destruct H0 as (ofs & IN).
  unfold add_ref_globvar.
  assert (forall l (w: workset),
          IS.In id' w \/ In (Init_addrof id' ofs) l ->
          IS.In id' (fold_left add_ref_init_data l w)).
  {
    induction l; simpl; intros.
    tauto.
    apply IHl. intuition auto.
    left. destruct a; simpl; auto. eapply seen_workset_incl. apply add_workset_incl. auto.
    subst; left; simpl. apply seen_add_workset.
  }
  apply H0; auto.
Qed.

Lemma seen_main_initial_workset:
  forall p, IS.In p.(prog_main) (initial_workset p).
Proof.
  intros. apply seen_add_workset.
Qed.

Lemma seen_public_initial_workset:
  forall p id, In id p.(prog_public) -> IS.In id (initial_workset p).
Proof.
  intros. unfold initial_workset. eapply seen_workset_incl. apply add_workset_incl.
  assert (forall l (w: workset),
          IS.In id w \/ In id l -> IS.In id (fold_left (fun w id => add_workset id w) l w)).
  {
    induction l; simpl; intros.
    tauto.
    apply IHl. intuition auto; left.
    eapply seen_workset_incl. apply add_workset_incl. auto.
    subst a. apply seen_add_workset.
  }
  apply H0. auto.
Qed.

(** * Correctness of the transformation with respect to the relational specification *)

(** Correctness of the dependency graph traversal. *)

Section ANALYSIS.

Variable p: program.
Let pm := prog_defmap p.

Definition workset_invariant (w: workset) : Prop :=
  forall id gd id',
  IS.In id w -> ~List.In id (w_todo w) -> pm!id = Some gd -> ref_def gd id' ->
  IS.In id' w.

Definition used_set_closed (u: IS.t) : Prop :=
  forall id gd id',
  IS.In id u -> pm!id = Some gd -> ref_def gd id' -> IS.In id' u.

Lemma iter_step_invariant:
  forall w,
  workset_invariant w ->
  match iter_step pm w with
  | inl u => used_set_closed u
  | inr w' => workset_invariant w'
  end.
Proof.
  unfold iter_step, workset_invariant, used_set_closed; intros.
  destruct (w_todo w) as [ | id rem ]; intros.
- eapply H; eauto.
- set (w' := {| w_seen := w.(w_seen); w_todo := rem |}) in *.
  destruct (add_ref_definition_incl pm id w').
  destruct (ident_eq id id0).
  + subst id0. eapply seen_add_ref_definition; eauto.
  + exploit TRACK; eauto. intros [A|A].
    * apply SEEN. eapply H; eauto. simpl.
      assert (~ In id0 rem).
      { change rem with (w_todo w'). red; intros. elim H1; auto. }
      tauto.
    * contradiction.
Qed.

Theorem used_globals_sound:
  forall u, used_globals p pm = Some u -> used_set_closed u.
Proof.
  unfold used_globals; intros. eapply PrimIter.iterate_prop with (P := workset_invariant); eauto.
- intros. apply iter_step_invariant; auto.
- destruct (initial_workset_incl p).
  red; intros. edestruct TRACK; eauto.
  simpl in H4. eelim IS.empty_1; eauto.
  contradiction.
Qed.

Theorem used_globals_incl:
  forall u, used_globals p pm = Some u -> IS.Subset (initial_workset p) u.
Proof.
  unfold used_globals; intros.
  eapply PrimIter.iterate_prop with (P := fun (w: workset) => IS.Subset (initial_workset p) w); eauto.
- fold pm; unfold iter_step; intros. destruct (w_todo a) as [ | id rem ].
  auto.
  destruct (add_ref_definition_incl pm id {| w_seen := a; w_todo := rem |}).
  red; auto.
- red; auto.
Qed.

Corollary used_globals_valid:
  forall u,
  used_globals p pm = Some u ->
  IS.for_all (global_defined p pm) u = true ->
  valid_used_set p u.
Proof.
  intros. constructor.
- intros. eapply used_globals_sound; eauto.
- eapply used_globals_incl; eauto. apply seen_main_initial_workset.
- intros. eapply used_globals_incl; eauto. apply seen_public_initial_workset; auto.
- intros. apply ISF.for_all_iff in H0.
+ red in H0. apply H0 in H1. unfold global_defined in H1.
  destruct pm!id as [g|] eqn:E.
* left. change id with (fst (id,g)). apply in_map. apply in_prog_defmap; auto.
* InvBooleans; auto.
+ hnf. simpl; intros; congruence.
Qed.

End ANALYSIS.

(** Properties of the elimination of unused global definitions. *)

Section TRANSFORMATION.

Variable p: program.
Variable used: IS.t.

Let add_def (m: prog_map) idg := PTree.set (fst idg) (snd idg) m.

Remark filter_globdefs_accu:
  forall defs accu1 accu2 u,
  filter_globdefs u (accu1 ++ accu2) defs = filter_globdefs u accu1 defs ++ accu2.
Proof.
  induction defs; simpl; intros.
  auto.
  destruct a as [id gd]. destruct (IS.mem id u); auto.
  rewrite <- IHdefs. auto.
Qed.

Remark filter_globdefs_nil:
  forall u accu defs,
  filter_globdefs u accu defs = filter_globdefs u nil defs ++ accu.
Proof.
  intros. rewrite <- filter_globdefs_accu. auto.
Qed.

Lemma filter_globdefs_map_1:
  forall id l u m1,
  IS.mem id u = false ->
  m1!id = None ->
  (fold_left add_def (filter_globdefs u nil l) m1)!id = None.
Proof.
  induction l as [ | [id1 gd1] l]; simpl; intros.
- auto.
- destruct (IS.mem id1 u) eqn:MEM.
+ rewrite filter_globdefs_nil. rewrite fold_left_app. simpl.
  unfold add_def at 1. simpl. rewrite PTree.gso by congruence. eapply IHl; eauto.
  rewrite ISF.remove_b. rewrite H; auto.
+ eapply IHl; eauto.
Qed.

Lemma filter_globdefs_map_2:
  forall id l u m1 m2,
  IS.mem id u = true ->
  m1!id = m2!id ->
  (fold_left add_def (filter_globdefs u nil l) m1)!id = (fold_left add_def (List.rev l) m2)!id.
Proof.
  induction l as [ | [id1 gd1] l]; simpl; intros.
- auto.
- rewrite fold_left_app. simpl.
  destruct (IS.mem id1 u) eqn:MEM.
+ rewrite filter_globdefs_nil. rewrite fold_left_app. simpl.
  unfold add_def at 1 3. simpl.
  rewrite ! PTree.gsspec. destruct (peq id id1). auto.
  apply IHl; auto.
  apply IS.mem_1. apply IS.remove_2; auto. apply IS.mem_2; auto.
+ unfold add_def at 2. simpl. rewrite PTree.gso by congruence. apply IHl; auto.
Qed.

Lemma filter_globdefs_map:
  forall id u defs,
  (PTree_Properties.of_list (filter_globdefs u nil (List.rev defs)))! id =
  if IS.mem id u then (PTree_Properties.of_list defs)!id else None.
Proof.
  intros. unfold PTree_Properties.of_list. fold prog_map. unfold PTree.elt. fold add_def.
  destruct (IS.mem id u) eqn:MEM.
- erewrite filter_globdefs_map_2. rewrite List.rev_involutive. reflexivity.
  auto. auto.
- apply filter_globdefs_map_1. auto. apply PTree.gempty.
Qed.

Lemma filter_globdefs_domain:
  forall id l u,
  In id (map fst (filter_globdefs u nil l)) -> IS.In id u /\ In id (map fst l).
Proof.
  induction l as [ | [id1 gd1] l]; simpl; intros.
- tauto.
- destruct (IS.mem id1 u) eqn:MEM.
+ rewrite filter_globdefs_nil, map_app, in_app_iff in H. destruct H.
  apply IHl in H. rewrite ISF.remove_iff in H. tauto.
  simpl in H. destruct H; try tauto. subst id1. split; auto. apply IS.mem_2; auto.
+ apply IHl in H. tauto.
Qed.

Lemma filter_globdefs_unique_names:
  forall l u, list_norepet (map fst (filter_globdefs u nil l)).
Proof.
  induction l as [ | [id1 gd1] l]; simpl; intros.
- constructor.
- destruct (IS.mem id1 u) eqn:MEM; auto.
  rewrite filter_globdefs_nil, map_app. simpl.
  apply list_norepet_append; auto.
  constructor. simpl; tauto. constructor.
  red; simpl; intros. destruct H0; try tauto. subst y.
  apply filter_globdefs_domain in H. rewrite ISF.remove_iff in H. intuition.
Qed.

End TRANSFORMATION.

Theorem transf_program_match:
  forall p tp, transform_program p = OK tp -> match_prog p tp.
Proof.
  unfold transform_program; intros p tp TR. set (pm := prog_defmap p) in *.
  destruct (used_globals p pm) as [u|] eqn:U; try discriminate.
  destruct (IS.for_all (global_defined p pm) u) eqn:DEF; inv TR.
  exists u; split.
  apply used_globals_valid; auto.
  constructor; simpl; auto.
  intros. unfold prog_defmap; simpl. apply filter_globdefs_map.
  apply filter_globdefs_unique_names.
Qed.

(** * Semantic preservation *)

Section SOUNDNESS.

Variable p: program.
Variable tp: program.
Variable used: IS.t.
Hypothesis USED_VALID: valid_used_set p used.
Hypothesis TRANSF: match_prog_1 used p tp.
Let ge := Genv.globalenv p.
Let tge := Genv.globalenv tp.
Let pm := prog_defmap p.

Definition kept (id: ident) : Prop := IS.In id used.

Lemma kept_closed:
  forall id gd id',
  kept id -> pm!id = Some gd -> ref_def gd id' -> kept id'.
Proof.
  intros. eapply used_closed; eauto.
Qed.

Lemma kept_main:
  kept p.(prog_main).
Proof.
  eapply used_main; eauto.
Qed.

Lemma kept_public:
  forall id, In id p.(prog_public) -> kept id.
Proof.
  intros. eapply used_public; eauto.
Qed.

(** Relating [Genv.find_symbol] operations in the original and transformed program *)

Lemma transform_find_symbol_1:
  forall id b,
  Genv.find_symbol ge id = Some b -> kept id -> exists b', Genv.find_symbol tge id = Some b'.
Proof.
  intros.
  assert (A: exists g, (prog_defmap p)!id = Some g).
  { apply prog_defmap_dom. eapply Genv.find_symbol_inversion; eauto. }
  destruct A as (g & P).
  apply Genv.find_symbol_exists with g.
  apply in_prog_defmap.
  erewrite match_prog_def by eauto. rewrite IS.mem_1 by auto. auto.
Qed.

Lemma transform_find_symbol_2:
  forall id b,
  Genv.find_symbol tge id = Some b -> kept id /\ exists b', Genv.find_symbol ge id = Some b'.
Proof.
  intros.
  assert (A: exists g, (prog_defmap tp)!id = Some g).
  { apply prog_defmap_dom. eapply Genv.find_symbol_inversion; eauto. }
  destruct A as (g & P).
  erewrite match_prog_def in P by eauto.
  destruct (IS.mem id used) eqn:U; try discriminate.
  split. apply IS.mem_2; auto.
  apply Genv.find_symbol_exists with g.
  apply in_prog_defmap. auto.
Qed.

(** Injections that preserve used globals. *)

Record meminj_preserves_globals (f: meminj) : Prop := {
  symbols_inject_1: forall id b b' delta,
    f b = Some(b', delta) -> Genv.find_symbol ge id = Some b ->
    delta = 0 /\ Genv.find_symbol tge id = Some b';
  symbols_inject_2: forall id b,
    kept id -> Genv.find_symbol ge id = Some b ->
    exists b', Genv.find_symbol tge id = Some b' /\ f b = Some(b', 0);
  symbols_inject_3: forall id b',
    Genv.find_symbol tge id = Some b' ->
    exists b, Genv.find_symbol ge id = Some b /\ f b = Some(b', 0);
  defs_inject: forall b b' delta gd,
    f b = Some(b', delta) -> Genv.find_def ge b = Some gd ->
    Genv.find_def tge b' = Some gd /\ delta = 0 /\
    (forall id, ref_def gd id -> kept id);
  defs_rev_inject: forall b b' delta gd,
    f b = Some(b', delta) -> Genv.find_def tge b' = Some gd ->
    Genv.find_def ge b = Some gd /\ delta = 0
}.

Definition init_meminj : meminj :=
  fun b =>
    match Genv.invert_symbol ge b with
    | Some id =>
        match Genv.find_symbol tge id with
        | Some b' => Some (b', 0)
        | None => None
        end
    | None => None
    end.

Remark init_meminj_eq:
  forall id b b',
  Genv.find_symbol ge id = Some b -> Genv.find_symbol tge id = Some b' ->
  init_meminj b = Some(b', 0).
Proof.
  intros. unfold init_meminj. erewrite Genv.find_invert_symbol by eauto. rewrite H0. auto.
Qed.

Remark init_meminj_invert:
  forall b b' delta,
  init_meminj b = Some(b', delta) ->
  delta = 0 /\ exists id, Genv.find_symbol ge id = Some b /\ Genv.find_symbol tge id = Some b'.
Proof.
  unfold init_meminj; intros.
  destruct (Genv.invert_symbol ge b) as [id|] eqn:S; try discriminate.
  destruct (Genv.find_symbol tge id) as [b''|] eqn:F; inv H.
  split. auto. exists id. split. apply Genv.invert_find_symbol; auto. auto.
Qed.

Lemma init_meminj_preserves_globals:
  meminj_preserves_globals init_meminj.
Proof.
  constructor; intros.
- exploit init_meminj_invert; eauto. intros (A & id1 & B & C).
  assert (id1 = id) by (eapply (Genv.genv_vars_inj ge); eauto). subst id1.
  auto.
- exploit transform_find_symbol_1; eauto. intros (b' & F). exists b'; split; auto.
  eapply init_meminj_eq; eauto.
- exploit transform_find_symbol_2; eauto. intros (K & b & F).
  exists b; split; auto. eapply init_meminj_eq; eauto.
- exploit init_meminj_invert; eauto. intros (A & id & B & C).
  assert (kept id) by (eapply transform_find_symbol_2; eauto).
  assert (pm!id = Some gd).
  { unfold pm; rewrite Genv.find_def_symbol. exists b; auto. }
  assert ((prog_defmap tp)!id = Some gd).
  { erewrite match_prog_def by eauto. rewrite IS.mem_1 by auto. auto. }
  rewrite Genv.find_def_symbol in H3. destruct H3 as (b1 & P & Q).
  fold tge in P. replace b' with b1 by congruence. split; auto. split; auto.
  intros. eapply kept_closed; eauto.
- exploit init_meminj_invert; eauto. intros (A & id & B & C).
  assert ((prog_defmap tp)!id = Some gd).
  { rewrite Genv.find_def_symbol. exists b'; auto. }
  erewrite match_prog_def in H1 by eauto.
  destruct (IS.mem id used); try discriminate.
  rewrite Genv.find_def_symbol in H1. destruct H1 as (b1 & P & Q).
  fold ge in P. replace b with b1 by congruence. auto.
Qed.

Lemma globals_symbols_inject:
  forall j, meminj_preserves_globals j -> symbols_inject j ge tge.
Proof.
  intros.
  assert (E1: Genv.genv_public ge = p.(prog_public)).
  { apply Genv.globalenv_public. }
  assert (E2: Genv.genv_public tge = p.(prog_public)).
  { unfold tge; rewrite Genv.globalenv_public. eapply match_prog_public; eauto. }
  split; [|split;[|split]]; intros.
  + simpl; unfold Genv.public_symbol; rewrite E1, E2.
    destruct (Genv.find_symbol tge id) as [b'|] eqn:TFS.
    exploit symbols_inject_3; eauto. intros (b & FS & INJ). rewrite FS. auto.
    destruct (Genv.find_symbol ge id) as [b|] eqn:FS; auto.
    destruct (in_dec ident_eq id (prog_public p)); simpl; auto.
    exploit symbols_inject_2; eauto.
    eapply kept_public; eauto.
    intros (b' & TFS' & INJ). congruence.
  + eapply symbols_inject_1; eauto.
  + simpl in *; unfold Genv.public_symbol in H0.
    destruct (Genv.find_symbol ge id) as [b|] eqn:FS; try discriminate.
    rewrite E1 in H0.
    destruct (in_dec ident_eq id (prog_public p)); try discriminate. inv H1.
    exploit symbols_inject_2; eauto.
    eapply kept_public; eauto.
    intros (b' & A & B); exists b'; auto.
  + simpl. unfold Genv.block_is_volatile.
    destruct (Genv.find_var_info ge b1) as [gv|] eqn:V1.
    rewrite Genv.find_var_info_iff in V1.
    exploit defs_inject; eauto. intros (A & B & C).
    rewrite <- Genv.find_var_info_iff in A. rewrite A; auto.
    destruct (Genv.find_var_info tge b2) as [gv|] eqn:V2; auto.
    rewrite Genv.find_var_info_iff in V2.
    exploit defs_rev_inject; eauto. intros (A & B).
    rewrite <- Genv.find_var_info_iff in A. congruence.
Qed.

Lemma symbol_address_inject:
  forall j id ofs,
  meminj_preserves_globals j -> kept id ->
  Val.inject j (Genv.symbol_address ge id ofs) (Genv.symbol_address tge id ofs).
Proof.
  intros. unfold Genv.symbol_address. destruct (Genv.find_symbol ge id) as [b|] eqn:FS; auto.
  exploit symbols_inject_2; eauto. intros (b' & TFS & INJ). rewrite TFS.
  econstructor; eauto. rewrite Ptrofs.add_zero; auto.
Qed.

(** Semantic preservation *)

Definition regset_inject (f: meminj) (rs rs': regset): Prop :=
  forall r, Val.inject f rs#r rs'#r.

Lemma regs_inject:
  forall f rs rs', regset_inject f rs rs' -> forall l, Val.inject_list f rs##l rs'##l.
Proof.
  induction l; simpl. constructor. constructor; auto.
Qed.

Lemma set_reg_inject:
  forall f rs rs' r v v',
  regset_inject f rs rs' -> Val.inject f v v' ->
  regset_inject f (rs#r <- v) (rs'#r <- v').
Proof.
  intros; red; intros. rewrite ! Regmap.gsspec. destruct (peq r0 r); auto.
Qed.

Lemma set_res_inject:
  forall f rs rs' res v v',
  regset_inject f rs rs' -> Val.inject f v v' ->
  regset_inject f (regmap_setres res v rs) (regmap_setres res v' rs').
Proof.
  intros. destruct res; auto. apply set_reg_inject; auto.
Qed.

Lemma regset_inject_incr:
  forall f f' rs rs', regset_inject f rs rs' -> inject_incr f f' -> regset_inject f' rs rs'.
Proof.
  intros; red; intros. apply val_inject_incr with f; auto.
Qed.

Lemma regset_undef_inject:
  forall f, regset_inject f (Regmap.init Vundef) (Regmap.init Vundef).
Proof.
  intros; red; intros. rewrite Regmap.gi. auto.
Qed.

Lemma init_regs_inject:
  forall f args args', Val.inject_list f args args' ->
  forall params,
  regset_inject f (init_regs args params) (init_regs args' params).
Proof.
  induction 1; intros; destruct params; simpl; try (apply regset_undef_inject).
  apply set_reg_inject; auto.
Qed.

Inductive match_stacks (j: meminj):
        list stackframe -> list stackframe -> block -> block -> Prop :=
  | match_stacks_nil: forall bound tbound,
      meminj_preserves_globals j ->
      Ple (Genv.genv_next ge) bound -> Ple (Genv.genv_next tge) tbound ->
      match_stacks j nil nil bound tbound
  | match_stacks_cons: forall res f sp pc rs s tsp trs ts bound tbound
         (STACKS: match_stacks j s ts sp tsp)
         (KEPT: forall id, ref_function f id -> kept id)
         (SPINJ: j sp = Some(tsp, 0))
         (REGINJ: regset_inject j rs trs)
         (BELOW: Plt sp bound)
         (TBELOW: Plt tsp tbound),
      match_stacks j (Stackframe res f (Vptr sp Ptrofs.zero) pc rs :: s)
                     (Stackframe res f (Vptr tsp Ptrofs.zero) pc trs :: ts)
                     bound tbound.

Lemma match_stacks_preserves_globals:
  forall j s ts bound tbound,
  match_stacks j s ts bound tbound ->
  meminj_preserves_globals j.
Proof.
  induction 1; auto.
Qed.

Lemma match_stacks_incr:
  forall j j', inject_incr j j' ->
  forall s ts bound tbound, match_stacks j s ts bound tbound ->
  (forall b1 b2 delta,
      j b1 = None -> j' b1 = Some(b2, delta) -> Ple bound b1 /\ Ple tbound b2) ->
  match_stacks j' s ts bound tbound.
Proof.
  induction 2; intros.
- assert (SAME: forall b b' delta, Plt b (Genv.genv_next ge) ->
                                   j' b = Some(b', delta) -> j b = Some(b', delta)).
  { intros. destruct (j b) as [[b1 delta1] | ] eqn: J.
    exploit H; eauto. congruence.
    exploit H3; eauto. intros [A B]. elim (Plt_strict b).
    eapply Plt_Ple_trans. eauto. eapply Ple_trans; eauto. }
  assert (SAME': forall b b' delta, Plt b' (Genv.genv_next tge) ->
                                   j' b = Some(b', delta) -> j b = Some (b', delta)).
  { intros. destruct (j b) as [[b1 delta1] | ] eqn: J.
    exploit H; eauto. congruence.
    exploit H3; eauto. intros [A B]. elim (Plt_strict b').
    eapply Plt_Ple_trans. eauto. eapply Ple_trans; eauto. }
  constructor; auto.  constructor; intros.
  + exploit symbols_inject_1; eauto. apply SAME; auto.
    eapply Genv.genv_symb_range; eauto.
  + exploit symbols_inject_2; eauto. intros (b' & A & B).
    exists b'; auto.
  + exploit symbols_inject_3; eauto. intros (b & A & B).
    exists b; auto.
  + eapply defs_inject; eauto. apply SAME; auto.
    eapply Genv.genv_defs_range; eauto.
  + eapply defs_rev_inject; eauto. apply SAME'; auto.
    eapply Genv.genv_defs_range; eauto.
- econstructor; eauto.
  apply IHmatch_stacks.
  intros. exploit H1; eauto. intros [A B]. split; eapply Ple_trans; eauto.
  apply Plt_Ple; auto. apply Plt_Ple; auto.
  apply regset_inject_incr with j; auto.
Qed.

Lemma match_stacks_bound:
  forall j s ts bound tbound bound' tbound',
  match_stacks j s ts bound tbound ->
  Ple bound bound' -> Ple tbound tbound' ->
  match_stacks j s ts bound' tbound'.
Proof.
  induction 1; intros.
- constructor; auto. eapply Ple_trans; eauto. eapply Ple_trans; eauto.
- econstructor; eauto. eapply Plt_Ple_trans; eauto. eapply Plt_Ple_trans; eauto.
Qed.

Inductive match_states: state -> state -> Prop :=
  | match_states_regular: forall s f sp pc rs m ts tsp trs tm j
         (STACKS: match_stacks j s ts sp tsp)
         (KEPT: forall id, ref_function f id -> kept id)
         (SPINJ: j sp = Some(tsp, 0))
         (REGINJ: regset_inject j rs trs)
         (MEMINJ: Mem.inject j m tm),
      match_states (State s f (Vptr sp Ptrofs.zero) pc rs m)
                   (State ts f (Vptr tsp Ptrofs.zero) pc trs tm)
  | match_states_call: forall s fd args m ts targs tm j
         (STACKS: match_stacks j s ts (Mem.nextblock m) (Mem.nextblock tm))
         (KEPT: forall id, ref_fundef fd id -> kept id)
         (ARGINJ: Val.inject_list j args targs)
         (MEMINJ: Mem.inject j m tm),
      match_states (Callstate s fd args m)
                   (Callstate ts fd targs tm)
  | match_states_return: forall s res m ts tres tm j
         (STACKS: match_stacks j s ts (Mem.nextblock m) (Mem.nextblock tm))
         (RESINJ: Val.inject j res tres)
         (MEMINJ: Mem.inject j m tm),
      match_states (Returnstate s res m)
                   (Returnstate ts tres tm).

Lemma external_call_inject:
  forall ef vargs m1 t vres m2 f m1' vargs',
  meminj_preserves_globals f ->
  external_call ef ge vargs m1 t vres m2 ->
  Mem.inject f m1 m1' ->
  Val.inject_list f vargs vargs' ->
  exists f', exists vres', exists m2', exists t',
    external_call ef tge vargs' m1' t' vres' m2'
    /\ Val.inject f' vres vres'
    /\ Mem.inject f' m2 m2'
    /\ Mem.unchanged_on (loc_unmapped f) m1 m2
    /\ Mem.unchanged_on (loc_out_of_reach f m1) m1' m2'
    /\ inject_incr f f'
    /\ inject_separated f f' m1 m1'
    /\ inject_trace f t t'.
Proof.
  intros.
(*
  Broken proof.
  eapply external_call_mem_inject_gen'; eauto.
  apply globals_symbols_inject; auto.
Qed.
*)
Admitted.

Lemma find_function_inject:
  forall j ros rs fd trs,
  meminj_preserves_globals j ->
  find_function ge ros rs = Some fd ->
  match ros with inl r => regset_inject j rs trs | inr id => kept id end ->
  find_function tge ros trs = Some fd /\ (forall id, ref_fundef fd id -> kept id).
Proof.
  intros. destruct ros as [r|id]; simpl in *.
- exploit Genv.find_funct_inv; eauto. intros (b & R). rewrite R in H0.
  rewrite Genv.find_funct_find_funct_ptr in H0.
  specialize (H1 r). rewrite R in H1. inv H1.
  rewrite Genv.find_funct_ptr_iff in H0.
  exploit defs_inject; eauto. intros (A & B & C).
  rewrite <- Genv.find_funct_ptr_iff in A.
  rewrite B; auto.
- destruct (Genv.find_symbol ge id) as [b|] eqn:FS; try discriminate.
  exploit symbols_inject_2; eauto. intros (tb & P & Q). rewrite P.
  rewrite Genv.find_funct_ptr_iff in H0.
  exploit defs_inject; eauto. intros (A & B & C).
  rewrite <- Genv.find_funct_ptr_iff in A.
  auto.
Qed.

Lemma eval_builtin_arg_inject:
  forall rs sp m j rs' sp' m' a v,
  eval_builtin_arg ge (fun r => rs#r) (Vptr sp Ptrofs.zero) m a v ->
  j sp = Some(sp', 0) ->
  meminj_preserves_globals j ->
  regset_inject j rs rs' ->
  Mem.inject j m m' ->
  (forall id, In id (globals_of_builtin_arg a) -> kept id) ->
  exists v',
     eval_builtin_arg tge (fun r => rs'#r) (Vptr sp' Ptrofs.zero) m' a v'
  /\ Val.inject j v v'.
Proof.
  induction 1; intros SP GL RS MI K; simpl in K.
- exists rs'#x; split; auto. constructor.
- econstructor; eauto with barg.
- econstructor; eauto with barg.
- econstructor; eauto with barg.
- econstructor; eauto with barg.
- simpl in H. exploit Mem.load_inject; eauto. rewrite Z.add_0_r.
  intros (v' & A & B). exists v'; auto with barg.
- econstructor; split; eauto with barg. simpl. econstructor; eauto. rewrite Ptrofs.add_zero; auto.
- assert (Val.inject j (Senv.symbol_address ge id ofs) (Senv.symbol_address tge id ofs)).
  { unfold Senv.symbol_address; simpl; unfold Genv.symbol_address.
    destruct (Genv.find_symbol ge id) as [b|] eqn:FS; auto.
    exploit symbols_inject_2; eauto. intros (b' & A & B). rewrite A.
    econstructor; eauto. rewrite Ptrofs.add_zero; auto. }
  exploit Mem.loadv_inject; eauto. intros (v' & A & B). exists v'; auto with barg.
- econstructor; split; eauto with barg.
  unfold Senv.symbol_address; simpl; unfold Genv.symbol_address.
  destruct (Genv.find_symbol ge id) as [b|] eqn:FS; auto.
  exploit symbols_inject_2; eauto. intros (b' & A & B). rewrite A.
  econstructor; eauto. rewrite Ptrofs.add_zero; auto.
- destruct IHeval_builtin_arg1 as (v1' & A1 & B1); eauto using in_or_app.
  destruct IHeval_builtin_arg2 as (v2' & A2 & B2); eauto using in_or_app.
  exists (Val.longofwords v1' v2'); split; auto with barg.
  apply Val.longofwords_inject; auto.
- destruct IHeval_builtin_arg1 as (v1' & A1 & B1); eauto using in_or_app.
  destruct IHeval_builtin_arg2 as (v2' & A2 & B2); eauto using in_or_app.
  econstructor; split; eauto with barg.
  destruct Archi.ptr64; auto using Val.add_inject, Val.addl_inject.
Qed.

Lemma eval_builtin_args_inject:
  forall rs sp m j rs' sp' m' al vl,
  eval_builtin_args ge (fun r => rs#r) (Vptr sp Ptrofs.zero) m al vl ->
  j sp = Some(sp', 0) ->
  meminj_preserves_globals j ->
  regset_inject j rs rs' ->
  Mem.inject j m m' ->
  (forall id, In id (globals_of_builtin_args al) -> kept id) ->
  exists vl',
     eval_builtin_args tge (fun r => rs'#r) (Vptr sp' Ptrofs.zero) m' al vl'
  /\ Val.inject_list j vl vl'.
Proof.
  induction 1; intros.
- exists (@nil val); split; constructor.
- simpl in H5.
  exploit eval_builtin_arg_inject; eauto using in_or_app. intros (v1' & A & B).
  destruct IHlist_forall2 as (vl' & C & D); eauto using in_or_app.
  exists (v1' :: vl'); split; constructor; auto.
Qed.

Theorem step_simulation:
  forall S1 t S2, step ge S1 t S2 ->
  forall S1' (MS: match_states S1 S1'),
  exists S2', step tge S1' t S2' /\ match_states S2 S2'.
Proof.
  induction 1; intros; inv MS.

- (* nop *)
  econstructor; split.
  eapply exec_Inop; eauto.
  econstructor; eauto.

- (* op *)
  assert (A: exists tv,
               eval_operation tge (Vptr tsp Ptrofs.zero) op trs##args tm = Some tv
            /\ Val.inject j v tv).
  { apply eval_operation_inj with (ge1 := ge) (m1 := m) (sp1 := Vptr sp0 Ptrofs.zero) (vl1 := rs##args).
    intros; eapply Mem.valid_pointer_inject_val; eauto.
    intros; eapply Mem.weak_valid_pointer_inject_val; eauto.
    intros; eapply Mem.weak_valid_pointer_inject_no_overflow; eauto.
    intros; eapply Mem.different_pointers_inject; eauto.
    intros. apply symbol_address_inject. eapply match_stacks_preserves_globals; eauto.
    apply KEPT. red. exists pc, (Iop op args res pc'); auto.
    econstructor; eauto.
    apply regs_inject; auto.
    assumption. }
  destruct A as (tv & B & C).
  econstructor; split. eapply exec_Iop; eauto.
  econstructor; eauto. apply set_reg_inject; auto.

- (* load *)
  assert (A: exists ta,
               eval_addressing tge (Vptr tsp Ptrofs.zero) addr trs##args = Some ta
            /\ Val.inject j a ta).
  { apply eval_addressing_inj with (ge1 := ge) (sp1 := Vptr sp0 Ptrofs.zero) (vl1 := rs##args).
    intros. apply symbol_address_inject. eapply match_stacks_preserves_globals; eauto.
    apply KEPT. red. exists pc, (Iload chunk addr args dst pc'); auto.
    econstructor; eauto.
    apply regs_inject; auto.
    assumption. }
  destruct A as (ta & B & C).
  exploit Mem.loadv_inject; eauto. intros (tv & D & E).
  econstructor; split. eapply exec_Iload; eauto.
  econstructor; eauto. apply set_reg_inject; auto.

- (* store *)
  assert (A: exists ta,
               eval_addressing tge (Vptr tsp Ptrofs.zero) addr trs##args = Some ta
            /\ Val.inject j a ta).
  { apply eval_addressing_inj with (ge1 := ge) (sp1 := Vptr sp0 Ptrofs.zero) (vl1 := rs##args).
    intros. apply symbol_address_inject. eapply match_stacks_preserves_globals; eauto.
    apply KEPT. red. exists pc, (Istore chunk addr args src pc'); auto.
    econstructor; eauto.
    apply regs_inject; auto.
    assumption. }
  destruct A as (ta & B & C).
  exploit Mem.storev_mapped_inject; eauto. intros (tm' & D & E).
  econstructor; split. eapply exec_Istore; eauto.
  econstructor; eauto.

- (* call *)
  exploit find_function_inject.
  eapply match_stacks_preserves_globals; eauto. eauto.
  destruct ros as [r|id]. eauto. apply KEPT. red. econstructor; econstructor; split; eauto. simpl; auto.
  intros (A & B).
  econstructor; split. eapply exec_Icall; eauto.
  econstructor; eauto.
  econstructor; eauto.
  change (Mem.valid_block m sp0). eapply Mem.valid_block_inject_1; eauto.
  change (Mem.valid_block tm tsp). eapply Mem.valid_block_inject_2; eauto.
  apply regs_inject; auto.

- (* tailcall *)
  exploit find_function_inject.
  eapply match_stacks_preserves_globals; eauto. eauto.
  destruct ros as [r|id]. eauto. apply KEPT. red. econstructor; econstructor; split; eauto. simpl; auto.
  intros (A & B).
  exploit Mem.free_parallel_inject; eauto. rewrite ! Z.add_0_r. intros (tm' & C & D).
  econstructor; split.
  eapply exec_Itailcall; eauto.
  econstructor; eauto.
  apply match_stacks_bound with stk tsp; auto.
  apply Plt_Ple.
  change (Mem.valid_block m' stk). eapply Mem.valid_block_inject_1; eauto.
  apply Plt_Ple.
  change (Mem.valid_block tm' tsp). eapply Mem.valid_block_inject_2; eauto.
  apply regs_inject; auto.

- (* builtin *)
  exploit eval_builtin_args_inject; eauto.
  eapply match_stacks_preserves_globals; eauto.
  intros. apply KEPT. red. econstructor; econstructor; eauto.
  intros (vargs' & P & Q).
  exploit external_call_inject; eauto.
  eapply match_stacks_preserves_globals; eauto.
  intros (j' & tv & tm' & t' & A & B & C & D & E & F & G & INJT).
  econstructor; split.
  eapply exec_Ibuiltin; eauto.
  2: eapply match_states_regular with (j := j'); eauto.
  instantiate (1:= tv).  move A at bottom. 
  apply match_stacks_incr with j; auto.
  intros. exploit G; eauto. intros [U V].
  assert (Mem.valid_block m sp0) by (eapply Mem.valid_block_inject_1; eauto).
  assert (Mem.valid_block tm tsp) by (eapply Mem.valid_block_inject_2; eauto).
  unfold Mem.valid_block in *; xomega.
  apply set_res_inject; auto. apply regset_inject_incr with j; auto.

- (* cond *)
  assert (C: eval_condition cond trs##args tm = Some b).
  { eapply eval_condition_inject; eauto. apply regs_inject; auto. }
  econstructor; split.
  eapply exec_Icond with (pc' := if b then ifso else ifnot); eauto.
  econstructor; eauto.

- (* jumptbl *)
  generalize (REGINJ arg); rewrite H0; intros INJ; inv INJ.
  econstructor; split.
  eapply exec_Ijumptable; eauto.
  econstructor; eauto.

- (* return *)
  exploit Mem.free_parallel_inject; eauto. rewrite ! Z.add_0_r. intros (tm' & C & D).
  econstructor; split.
  eapply exec_Ireturn; eauto.
  econstructor; eauto.
  apply match_stacks_bound with stk tsp; auto.
  apply Plt_Ple.
  change (Mem.valid_block m' stk). eapply Mem.valid_block_inject_1; eauto.
  apply Plt_Ple.
  change (Mem.valid_block tm' tsp). eapply Mem.valid_block_inject_2; eauto.
  destruct or; simpl; auto.

- (* internal function *)
  exploit Mem.alloc_parallel_inject. eauto. eauto. apply Z.le_refl. apply Z.le_refl.
  intros (j' & tm' & tstk & C & D & E & F & G).
  assert (STK: stk = Mem.nextblock m) by (eapply Mem.alloc_result; eauto).
  assert (TSTK: tstk = Mem.nextblock tm) by (eapply Mem.alloc_result; eauto).
  assert (STACKS': match_stacks j' s ts stk tstk).
  { rewrite STK, TSTK.
    apply match_stacks_incr with j; auto.
    intros. destruct (eq_block b1 stk).
<<<<<<< HEAD
    subst b1. rewrite F in H1; inv H1. split; apply Ple_refl.
=======
    subst b1. rewrite F in H1; inv H1. subst. split; try apply Ple_refl.
>>>>>>> 161659ed569f8e1d13d745f6421825bae9f81c78
    rewrite G in H1 by auto. congruence. }
  econstructor; split.
  eapply exec_function_internal; eauto.
  eapply match_states_regular with (j := j'); eauto.
  apply init_regs_inject; auto. apply val_inject_list_incr with j; auto.

- (* external function *)
  exploit external_call_inject; eauto.
  eapply match_stacks_preserves_globals; eauto.
  intros (j' & tres & tm' & A & B & C & D & E & F & G).
  econstructor; split.
  eapply exec_function_external; eauto.
  eapply match_states_return with (j := j'); eauto.
  apply match_stacks_bound with (Mem.nextblock m) (Mem.nextblock tm).
  apply match_stacks_incr with j; auto.
  intros. exploit G; eauto. intros [P Q].
  unfold Mem.valid_block in *; xomega.
  eapply external_call_nextblock; eauto.
  eapply external_call_nextblock; eauto.

- (* return *)
  inv STACKS. econstructor; split.
  eapply exec_return.
  econstructor; eauto. apply set_reg_inject; auto.
Qed.

(** Relating initial memory states *)

(*
Remark genv_find_def_exists:
  forall (F V: Type) (p: AST.program F V) b,
  Plt b (Genv.genv_next (Genv.globalenv p)) ->
  exists gd, Genv.find_def (Genv.globalenv p) b = Some gd.
Proof.
  intros until b.
  set (P := fun (g: Genv.t F V) =>
        Plt b (Genv.genv_next g) -> exists gd, (Genv.genv_defs g)!b = Some gd).
  assert (forall l g, P g -> P (Genv.add_globals g l)).
  { induction l as [ | [id1 g1] l]; simpl; intros.
  - auto.
  - apply IHl. unfold Genv.add_global, P; simpl. intros LT. apply Plt_succ_inv in LT. destruct LT.
  + rewrite PTree.gso. apply H; auto. apply Plt_ne; auto.
  + rewrite H0. rewrite PTree.gss. exists g1; auto. }
  apply H. red; simpl; intros. exfalso; xomega.
Qed.
*)

Lemma init_meminj_invert_strong:
  forall b b' delta,
  init_meminj b = Some(b', delta) ->
  delta = 0 /\
  exists id gd,
     Genv.find_symbol ge id = Some b
  /\ Genv.find_symbol tge id = Some b'
  /\ Genv.find_def ge b = Some gd
  /\ Genv.find_def tge b' = Some gd
  /\ (forall i, ref_def gd i -> kept i).
Proof.
  intros. exploit init_meminj_invert; eauto. intros (A & id & B & C).
  assert (exists gd, (prog_defmap p)!id = Some gd).
  { apply prog_defmap_dom. eapply Genv.find_symbol_inversion; eauto. }
  destruct H0 as [gd DM]. rewrite Genv.find_def_symbol in DM.
  destruct DM as (b'' & P & Q). fold ge in P. rewrite P in B; inv B.
  fold ge in Q. exploit defs_inject. apply init_meminj_preserves_globals.
  eauto. eauto. intros (X & _ & Y).
  split. auto. exists id, gd; auto.
Qed.

Section INIT_MEM.

Variables m tm: mem.
Hypothesis IM: Genv.init_mem p = Some m.
Hypothesis TIM: Genv.init_mem tp = Some tm.

Lemma bytes_of_init_inject:
  forall il,
  (forall id, ref_init il id -> kept id) ->
  list_forall2 (memval_inject init_meminj) (Genv.bytes_of_init_data_list ge il) (Genv.bytes_of_init_data_list tge il).
Proof.
  induction il as [ | i1 il]; simpl; intros.
- constructor.
- apply list_forall2_app.
+ destruct i1; simpl; try (apply inj_bytes_inject).
  induction (Z.to_nat z); simpl; constructor. constructor. auto.
  destruct (Genv.find_symbol ge i) as [b|] eqn:FS.
  assert (kept i). { apply H. red. exists i0; auto with coqlib. }
  exploit symbols_inject_2. apply init_meminj_preserves_globals. eauto. eauto.
  intros (b' & A & B). rewrite A. apply inj_value_inject.
  econstructor; eauto. symmetry; apply Ptrofs.add_zero.
  destruct (Genv.find_symbol tge i) as [b'|] eqn:FS'.
  exploit symbols_inject_3. apply init_meminj_preserves_globals. eauto.
  intros (b & A & B). congruence.
  apply repeat_Undef_inject_self.
+ apply IHil. intros id [ofs IN]. apply H. exists ofs; auto with coqlib.
Qed.

Lemma Mem_getN_forall2:
  forall (P: memval -> memval -> Prop) c1 c2 i n p,
  list_forall2 P (Mem.getN n p c1) (Mem.getN n p c2) ->
  p <= i -> i < p + Z.of_nat n ->
  P (ZMap.get i c1) (ZMap.get i c2).
Proof.
  induction n; simpl Mem.getN; intros.
- simpl in H1. omegaContradiction.
- inv H. rewrite Nat2Z.inj_succ in H1. destruct (zeq i p0).
+ congruence.
+ apply IHn with (p0 + 1); auto. omega. omega.
Qed.

Lemma init_mem_inj_1:
  Mem.mem_inj init_meminj m tm.
Proof.
  intros; constructor; intros.
- exploit init_meminj_invert_strong; eauto. intros (A & id & gd & B & C & D & E & F).
  exploit (Genv.init_mem_characterization_gen p); eauto.
  exploit (Genv.init_mem_characterization_gen tp); eauto.
  destruct gd as [f|v].
+ intros (P2 & Q2) (P1 & Q1).
  apply Q1 in H0. destruct H0. subst.
  apply Mem.perm_cur. auto.
+ intros (P2 & Q2 & R2 & S2) (P1 & Q1 & R1 & S1).
  apply Q1 in H0. destruct H0. subst.
  apply Mem.perm_cur. eapply Mem.perm_implies; eauto.
  apply P2. omega.
- exploit init_meminj_invert; eauto. intros (A & id & B & C).
  subst delta. apply Z.divide_0_r.
- exploit init_meminj_invert_strong; eauto. intros (A & id & gd & B & C & D & E & F).
  exploit (Genv.init_mem_characterization_gen p); eauto.
  exploit (Genv.init_mem_characterization_gen tp); eauto.
  destruct gd as [f|v].
+ intros (P2 & Q2) (P1 & Q1).
  apply Q1 in H0. destruct H0; discriminate.
+ intros (P2 & Q2 & R2 & S2) (P1 & Q1 & R1 & S1).
  apply Q1 in H0. destruct H0.
  assert (NO: gvar_volatile v = false).
  { unfold Genv.perm_globvar in H1. destruct (gvar_volatile v); auto. inv H1. }
Local Transparent Mem.loadbytes.
  generalize (S1 NO). unfold Mem.loadbytes. destruct Mem.range_perm_dec; intros E1; inv E1.
  generalize (S2 NO). unfold Mem.loadbytes. destruct Mem.range_perm_dec; intros E2; inv E2.
  rewrite Z.add_0_r.
  apply Mem_getN_forall2 with (p := 0) (n := nat_of_Z (init_data_list_size (gvar_init v))).
  rewrite H3, H4. apply bytes_of_init_inject. auto.
  omega.
  rewrite nat_of_Z_eq by (apply init_data_list_size_pos). omega.
Qed.

Lemma init_mem_inj_2:
  Mem.inject init_meminj m tm.
Proof.
  constructor; intros.
- apply init_mem_inj_1.
- destruct (init_meminj b) as [[b' delta]|] eqn:INJ; auto.
  elim H. exploit init_meminj_invert; eauto. intros (A & id & B & C).
  eapply Genv.find_symbol_not_fresh; eauto.
- exploit init_meminj_invert; eauto. intros (A & id & B & C).
  eapply Genv.find_symbol_not_fresh; eauto.
- red; intros.
  exploit init_meminj_invert. eexact H0. intros (A1 & id1 & B1 & C1).
  exploit init_meminj_invert. eexact H1. intros (A2 & id2 & B2 & C2).
  destruct (ident_eq id1 id2). congruence. left; eapply Genv.global_addresses_distinct; eauto.
- exploit init_meminj_invert; eauto. intros (A & id & B & C). subst delta.
  split. omega. generalize (Ptrofs.unsigned_range_2 ofs). omega.
- exploit init_meminj_invert_strong; eauto. intros (A & id & gd & B & C & D & E & F).
  exploit (Genv.init_mem_characterization_gen p); eauto.
  exploit (Genv.init_mem_characterization_gen tp); eauto.
  destruct gd as [f|v].
+ intros (P2 & Q2) (P1 & Q1).
  apply Q2 in H0. destruct H0. subst. replace ofs with 0 by omega.
  left; apply Mem.perm_cur; auto.
+ intros (P2 & Q2 & R2 & S2) (P1 & Q1 & R1 & S1).
  apply Q2 in H0. destruct H0. subst.
  left. apply Mem.perm_cur. eapply Mem.perm_implies; eauto.
  apply P1. omega.
Qed.

End INIT_MEM.

Lemma init_mem_exists:
  forall m, Genv.init_mem p = Some m ->
  exists tm, Genv.init_mem tp = Some tm.
Proof.
  intros. apply Genv.init_mem_exists.
  intros.
  assert (P: (prog_defmap tp)!id = Some (Gvar v)).
  { eapply prog_defmap_norepet; eauto. eapply match_prog_unique; eauto. }
  rewrite (match_prog_def _ _ _ TRANSF) in P. destruct (IS.mem id used) eqn:U; try discriminate.
  exploit Genv.init_mem_inversion; eauto. apply in_prog_defmap; eauto. intros [AL FV].
  split. auto.
  intros. exploit FV; eauto. intros (b & FS).
  apply transform_find_symbol_1 with b; auto.
  apply kept_closed with id (Gvar v).
  apply IS.mem_2; auto. auto. red. red. exists o; auto.
Qed.

Theorem init_mem_inject:
  forall m,
  Genv.init_mem p = Some m ->
  exists f tm, Genv.init_mem tp = Some tm /\ Mem.inject f m tm /\ meminj_preserves_globals f.
Proof.
  intros.
  exploit init_mem_exists; eauto. intros [tm INIT].
  exists init_meminj, tm.
  split. auto.
  split. eapply init_mem_inj_2; eauto.
  apply init_meminj_preserves_globals.
Qed.

Lemma transf_initial_states:
  forall S1, initial_state p S1 -> exists S2, initial_state tp S2 /\ match_states S1 S2.
Proof.
  intros. inv H. exploit init_mem_inject; eauto. intros (j & tm & A & B & C).
  exploit symbols_inject_2. eauto. eapply kept_main. eexact H1. intros (tb & P & Q).
  rewrite Genv.find_funct_ptr_iff in H2.
  exploit defs_inject. eauto. eexact Q. exact H2.
  intros (R & S & T).
  rewrite <- Genv.find_funct_ptr_iff in R.
  exists (Callstate nil f nil tm); split.
  econstructor; eauto.
  fold tge. erewrite match_prog_main by eauto. auto.
  econstructor; eauto.
  constructor. auto.
  erewrite <- Genv.init_mem_genv_next by eauto. apply Ple_refl.
  erewrite <- Genv.init_mem_genv_next by eauto. apply Ple_refl.
Qed.

Lemma transf_final_states:
  forall S1 S2 r,
  match_states S1 S2 -> final_state S1 r -> final_state S2 r.
Proof.
  intros. inv H0. inv H. inv STACKS. inv RESINJ. constructor.
Qed.

Lemma transf_program_correct_1:
  forward_simulation (semantics p) (semantics tp).
Proof.
  intros.
  eapply forward_simulation_step.
  exploit globals_symbols_inject. apply init_meminj_preserves_globals. intros [A B]. exact A.
  eexact transf_initial_states.
  eexact transf_final_states.
  eexact step_simulation.
Qed.

End SOUNDNESS.

Theorem transf_program_correct:
  forall p tp, match_prog p tp -> forward_simulation (semantics p) (semantics tp).
Proof.
  intros p tp (used & A & B).  apply transf_program_correct_1 with used; auto.
Qed.

(** * Commutation with linking *)

Remark link_def_either:
  forall (gd1 gd2 gd: globdef fundef unit),
  link_def gd1 gd2 = Some gd -> gd = gd1 \/ gd = gd2.
Proof with (try discriminate).
  intros until gd.
Local Transparent Linker_def Linker_fundef Linker_varinit Linker_vardef Linker_unit.
  destruct gd1 as [f1|v1], gd2 as [f2|v2]...
(* Two fundefs *)
  destruct f1 as [f1|ef1], f2 as [f2|ef2]; simpl...
  destruct ef2; intuition congruence.
  destruct ef1; intuition congruence.
  destruct (external_function_eq ef1 ef2); intuition congruence.
(* Two vardefs *)
  simpl. unfold link_vardef. destruct v1 as [info1 init1 ro1 vo1], v2 as [info2 init2 ro2 vo2]; simpl.
  destruct (link_varinit init1 init2) as [init|] eqn:LI...
  destruct (eqb ro1 ro2) eqn:RO...
  destruct (eqb vo1 vo2) eqn:VO...
  simpl.
  destruct info1, info2.
  assert (EITHER: init = init1 \/ init = init2).
  { revert LI. unfold link_varinit.
    destruct (classify_init init1), (classify_init init2); intro EQ; inv EQ; auto.
    destruct (zeq sz (Z.max sz0 0 + 0)); inv H0; auto.
    destruct (zeq sz (init_data_list_size il)); inv H0; auto.
    destruct (zeq sz (init_data_list_size il)); inv H0; auto. }
  apply eqb_prop in RO. apply eqb_prop in VO.
  intro EQ; inv EQ. destruct EITHER; subst init; auto.
Qed.

Remark used_not_defined:
  forall p used id,
  valid_used_set p used ->
  (prog_defmap p)!id = None ->
  IS.mem id used = false \/ id = prog_main p.
Proof.
  intros. destruct (IS.mem id used) eqn:M; auto.
  exploit used_defined; eauto using IS.mem_2. intros [A|A]; auto.
  apply prog_defmap_dom in A. destruct A as [g E]; congruence.
Qed.

Remark used_not_defined_2:
  forall p used id,
  valid_used_set p used ->
  id <> prog_main p ->
  (prog_defmap p)!id = None ->
  ~IS.In id used.
Proof.
  intros. exploit used_not_defined; eauto. intros [A|A].
  red; intros; apply IS.mem_1 in H2; congruence.
  congruence.
Qed.

Lemma link_valid_used_set:
  forall p1 p2 p used1 used2,
  link p1 p2 = Some p ->
  valid_used_set p1 used1 ->
  valid_used_set p2 used2 ->
  valid_used_set p (IS.union used1 used2).
Proof.
  intros until used2; intros L V1 V2.
  destruct (link_prog_inv _ _ _ L) as (X & Y & Z).
  rewrite Z; clear Z; constructor.
- intros. rewrite ISF.union_iff in H. rewrite ISF.union_iff.
  rewrite prog_defmap_elements, PTree.gcombine in H0.
  destruct (prog_defmap p1)!id as [gd1|] eqn:GD1;
  destruct (prog_defmap p2)!id as [gd2|] eqn:GD2;
  simpl in H0; try discriminate.
+ (* common definition *)
  exploit Y; eauto. intros (PUB1 & PUB2 & _).
  exploit link_def_either; eauto. intros [EQ|EQ]; subst gd.
* left. eapply used_closed. eexact V1. eapply used_public. eexact V1. eauto. eauto. auto.
* right. eapply used_closed. eexact V2. eapply used_public. eexact V2. eauto. eauto. auto.
+ (* left definition *)
  inv H0. destruct (ISP.In_dec id used1).
* left; eapply used_closed; eauto.
* assert (IS.In id used2) by tauto.
  exploit used_defined. eexact V2. eauto. intros [A|A].
  exploit prog_defmap_dom; eauto. intros [g E]; congruence.
  elim n. rewrite A, <- X. eapply used_main; eauto.
+ (* right definition *)
  inv H0. destruct (ISP.In_dec id used2).
* right; eapply used_closed; eauto.
* assert (IS.In id used1) by tauto.
  exploit used_defined. eexact V1. eauto. intros [A|A].
  exploit prog_defmap_dom; eauto. intros [g E]; congruence.
  elim n. rewrite A, X. eapply used_main; eauto.
+ (* no definition *)
  auto.
- simpl. rewrite ISF.union_iff; left; eapply used_main; eauto.
- simpl. intros id. rewrite in_app_iff, ISF.union_iff.
  intros [A|A]; [left|right]; eapply used_public; eauto.
- intros. rewrite ISF.union_iff in H.
  destruct (ident_eq id (prog_main p1)).
+ right; assumption.
+ assert (E: exists g, link_prog_merge (prog_defmap p1)!id (prog_defmap p2)!id = Some g).
  { destruct (prog_defmap p1)!id as [gd1|] eqn:GD1;
    destruct (prog_defmap p2)!id as [gd2|] eqn:GD2; simpl.
  * apply Y with id; auto.
  * exists gd1; auto.
  * exists gd2; auto.
  * eapply used_not_defined_2 in GD1; eauto. eapply used_not_defined_2 in GD2; eauto.
    tauto.
    congruence.
  }
  destruct E as [g LD].
  left. unfold prog_defs_names; simpl.
  change id with (fst (id, g)). apply in_map. apply PTree.elements_correct.
  rewrite PTree.gcombine; auto.
Qed.

Theorem link_match_program:
  forall p1 p2 tp1 tp2 p,
  link p1 p2 = Some p ->
  match_prog p1 tp1 -> match_prog p2 tp2 ->
  exists tp, link tp1 tp2 = Some tp /\ match_prog p tp.
Proof.
  intros. destruct H0 as (used1 & A1 & B1). destruct H1 as (used2 & A2 & B2).
  destruct (link_prog_inv _ _ _ H) as (U & V & W).
  econstructor; split.
- apply link_prog_succeeds.
+ rewrite (match_prog_main _ _ _ B1), (match_prog_main _ _ _ B2). auto.
+ intros.
  rewrite (match_prog_def _ _ _ B1) in H0.
  rewrite (match_prog_def _ _ _ B2) in H1.
  destruct (IS.mem id used1) eqn:U1; try discriminate.
  destruct (IS.mem id used2) eqn:U2; try discriminate.
  edestruct V as (X & Y & gd & Z); eauto.
  split. rewrite (match_prog_public _ _ _ B1); auto.
  split. rewrite (match_prog_public _ _ _ B2); auto.
  congruence.
- exists (IS.union used1 used2); split.
+ eapply link_valid_used_set; eauto.
+ rewrite W. constructor; simpl; intros.
* eapply match_prog_main; eauto.
* rewrite (match_prog_public _ _ _ B1), (match_prog_public _ _ _ B2). auto.
* rewrite ! prog_defmap_elements, !PTree.gcombine by auto.
  rewrite (match_prog_def _ _ _ B1 id), (match_prog_def _ _ _ B2 id).
  rewrite ISF.union_b.
{
  destruct (prog_defmap p1)!id as [gd1|] eqn:GD1;
  destruct (prog_defmap p2)!id as [gd2|] eqn:GD2.
- (* both defined *)
  exploit V; eauto. intros (PUB1 & PUB2 & _).
  assert (EQ1: IS.mem id used1 = true) by (apply IS.mem_1; eapply used_public; eauto).
  assert (EQ2: IS.mem id used2 = true) by (apply IS.mem_1; eapply used_public; eauto).
  rewrite EQ1, EQ2; auto.
- (* left defined *)
  exploit used_not_defined; eauto. intros [A|A].
  rewrite A, orb_false_r. destruct (IS.mem id used1); auto.
  replace (IS.mem id used1) with true. destruct (IS.mem id used2); auto.
  symmetry. apply IS.mem_1. rewrite A, <- U. eapply used_main; eauto.
- (* right defined *)
  exploit used_not_defined. eexact A1. eauto. intros [A|A].
  rewrite A, orb_false_l. destruct (IS.mem id used2); auto.
  replace (IS.mem id used2) with true. destruct (IS.mem id used1); auto.
  symmetry. apply IS.mem_1. rewrite A, U. eapply used_main; eauto.
- (* none defined *)
  destruct (IS.mem id used1), (IS.mem id used2); auto.
}
* intros. apply PTree.elements_keys_norepet.
Qed.

Instance TransfSelectionLink : TransfLink match_prog := link_match_program.<|MERGE_RESOLUTION|>--- conflicted
+++ resolved
@@ -974,7 +974,8 @@
   apply regs_inject; auto.
 
 - (* builtin *)
-  exploit eval_builtin_args_inject; eauto.
+  admit.
+  (*exploit eval_builtin_args_inject; eauto.
   eapply match_stacks_preserves_globals; eauto.
   intros. apply KEPT. red. econstructor; econstructor; eauto.
   intros (vargs' & P & Q).
@@ -985,12 +986,12 @@
   eapply exec_Ibuiltin; eauto.
   2: eapply match_states_regular with (j := j'); eauto.
   instantiate (1:= tv).  move A at bottom. 
-  apply match_stacks_incr with j; auto.
+  2: apply match_stacks_incr with j; auto.
   intros. exploit G; eauto. intros [U V].
   assert (Mem.valid_block m sp0) by (eapply Mem.valid_block_inject_1; eauto).
   assert (Mem.valid_block tm tsp) by (eapply Mem.valid_block_inject_2; eauto).
   unfold Mem.valid_block in *; xomega.
-  apply set_res_inject; auto. apply regset_inject_incr with j; auto.
+  apply set_res_inject; auto. apply regset_inject_incr with j; auto. *)
 
 - (* cond *)
   assert (C: eval_condition cond trs##args tm = Some b).
@@ -1026,19 +1027,15 @@
   { rewrite STK, TSTK.
     apply match_stacks_incr with j; auto.
     intros. destruct (eq_block b1 stk).
-<<<<<<< HEAD
-    subst b1. rewrite F in H1; inv H1. split; apply Ple_refl.
-=======
     subst b1. rewrite F in H1; inv H1. subst. split; try apply Ple_refl.
->>>>>>> 161659ed569f8e1d13d745f6421825bae9f81c78
     rewrite G in H1 by auto. congruence. }
   econstructor; split.
   eapply exec_function_internal; eauto.
   eapply match_states_regular with (j := j'); eauto.
   apply init_regs_inject; auto. apply val_inject_list_incr with j; auto.
 
-- (* external function *)
-  exploit external_call_inject; eauto.
+- (* external function *) admit.
+  (*exploit external_call_inject; eauto.
   eapply match_stacks_preserves_globals; eauto.
   intros (j' & tres & tm' & A & B & C & D & E & F & G).
   econstructor; split.
@@ -1049,13 +1046,13 @@
   intros. exploit G; eauto. intros [P Q].
   unfold Mem.valid_block in *; xomega.
   eapply external_call_nextblock; eauto.
-  eapply external_call_nextblock; eauto.
+  eapply external_call_nextblock; eauto.*)
 
 - (* return *)
   inv STACKS. econstructor; split.
   eapply exec_return.
   econstructor; eauto. apply set_reg_inject; auto.
-Qed.
+Admitted.
 
 (** Relating initial memory states *)
 
@@ -1263,6 +1260,7 @@
   intros. inv H0. inv H. inv STACKS. inv RESINJ. constructor.
 Qed.
 
+(*
 Lemma transf_program_correct_1:
   forward_simulation (semantics p) (semantics tp).
 Proof.
@@ -1273,9 +1271,9 @@
   eexact transf_final_states.
   eexact step_simulation.
 Qed.
-
+*)
 End SOUNDNESS.
-
+(*
 Theorem transf_program_correct:
   forall p tp, match_prog p tp -> forward_simulation (semantics p) (semantics tp).
 Proof.
@@ -1446,4 +1444,5 @@
 * intros. apply PTree.elements_keys_norepet.
 Qed.
 
-Instance TransfSelectionLink : TransfLink match_prog := link_match_program.+Instance TransfSelectionLink : TransfLink match_prog := link_match_program.
+ *)
