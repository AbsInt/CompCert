(* *********************************************************************)
(*                                                                     *)
(*              The Compcert verified compiler                         *)
(*                                                                     *)
(*          Xavier Leroy, INRIA Paris-Rocquencourt                     *)
(*                                                                     *)
(*  Copyright Institut National de Recherche en Informatique et en     *)
(*  Automatique.  All rights reserved.  This file is distributed       *)
(*  under the terms of the INRIA Non-Commercial License Agreement.     *)
(*                                                                     *)
(* *********************************************************************)

(** RTL function inlining: semantic preservation *)

Require Import compcert.lib.Coqlib compcert.lib.Wfsimpl compcert.lib.Maps compcert.common.Errors compcert.lib.Integers.
Require Import compcert.common.AST compcert.common.Linking compcert.common.Values compcert.common.Memory compcert.common.Globalenvs compcert.common.Events compcert.common.Smallstep.
Require Import compcert.ia32.Op compcert.backend.Registers compcert.backend.RTL.
Require Import compcert.backend.Inlining compcert.backend.Inliningspec.

Definition match_prog (prog tprog: program) :=
  match_program (fun cunit f tf => transf_fundef (funenv_program cunit) f = OK tf) eq prog tprog.

Lemma transf_program_match:
  forall prog tprog, transf_program prog = OK tprog -> match_prog prog tprog.
Proof.
  intros. eapply match_transform_partial_program_contextual; eauto.
Qed.

Section INLINING.

Variable prog: program.
Variable tprog: program.
Hypothesis TRANSF: match_prog prog tprog.
Let ge := Genv.globalenv prog.
Let tge := Genv.globalenv tprog.

Lemma symbols_preserved:
  forall (s: ident), Genv.find_symbol tge s = Genv.find_symbol ge s.
Proof (Genv.find_symbol_match TRANSF).

Lemma senv_preserved:
  Senv.equiv ge tge.
Proof (Genv.senv_match TRANSF).

Lemma functions_translated:
  forall (v: val) (f: fundef),
  Genv.find_funct ge v = Some f ->
  exists cu f', Genv.find_funct tge v = Some f' /\ transf_fundef (funenv_program cu) f = OK f' /\ linkorder cu prog.
Proof (Genv.find_funct_match TRANSF).

Lemma function_ptr_translated:
  forall (b: block) (f: fundef),
  Genv.find_funct_ptr ge b = Some f ->
  exists cu f', Genv.find_funct_ptr tge b = Some f' /\ transf_fundef (funenv_program cu) f = OK f' /\ linkorder cu prog.
Proof (Genv.find_funct_ptr_match TRANSF).

Lemma sig_function_translated:
  forall cu f f', transf_fundef (funenv_program cu) f = OK f' -> funsig f' = funsig f.
Proof.
  intros. destruct f; Errors.monadInv H.
  exploit transf_function_spec; eauto. intros SP; inv SP. auto.
  auto.
Qed.

(** ** Properties of contexts and relocations *)

Remark sreg_below_diff:
  forall ctx r r', Plt r' ctx.(dreg) -> sreg ctx r <> r'.
Proof.
  intros. zify. unfold sreg; rewrite shiftpos_eq. xomega.
Qed.

Remark context_below_diff:
  forall ctx1 ctx2 r1 r2,
  context_below ctx1 ctx2 -> Ple r1 ctx1.(mreg) -> sreg ctx1 r1 <> sreg ctx2 r2.
Proof.
  intros. red in H. zify. unfold sreg; rewrite ! shiftpos_eq. xomega.
Qed.

Remark context_below_lt:
  forall ctx1 ctx2 r, context_below ctx1 ctx2 -> Ple r ctx1.(mreg) -> Plt (sreg ctx1 r) ctx2.(dreg).
Proof.
  intros. red in H. unfold Plt; zify. unfold sreg; rewrite shiftpos_eq.
  xomega.
Qed.

(*
Remark context_below_le:
  forall ctx1 ctx2 r, context_below ctx1 ctx2 -> Ple r ctx1.(mreg) -> Ple (sreg ctx1 r) ctx2.(dreg).
Proof.
  intros. red in H. unfold Ple; zify. unfold sreg; rewrite shiftpos_eq.
  xomega.
Qed.
*)

(** ** Agreement between register sets before and after inlining. *)

Definition agree_regs (F: meminj) (ctx: context) (rs rs': regset) :=
  (forall r, Ple r ctx.(mreg) -> Val.inject F rs#r rs'#(sreg ctx r))
/\(forall r, Plt ctx.(mreg) r -> rs#r = Vundef).

Definition val_reg_charact (F: meminj) (ctx: context) (rs': regset) (v: val) (r: reg) :=
  (Plt ctx.(mreg) r /\ v = Vundef) \/ (Ple r ctx.(mreg) /\ Val.inject F v rs'#(sreg ctx r)).

Remark Plt_Ple_dec:
  forall p q, {Plt p q} + {Ple q p}.
Proof.
  intros. destruct (plt p q). left; auto. right; xomega.
Qed.

Lemma agree_val_reg_gen:
  forall F ctx rs rs' r, agree_regs F ctx rs rs' -> val_reg_charact F ctx rs' rs#r r.
Proof.
  intros. destruct H as [A B].
  destruct (Plt_Ple_dec (mreg ctx) r).
  left. rewrite B; auto.
  right. auto.
Qed.

Lemma agree_val_regs_gen:
  forall F ctx rs rs' rl,
  agree_regs F ctx rs rs' -> list_forall2 (val_reg_charact F ctx rs') rs##rl rl.
Proof.
  induction rl; intros; constructor; auto. apply agree_val_reg_gen; auto.
Qed.

Lemma agree_val_reg:
  forall F ctx rs rs' r, agree_regs F ctx rs rs' -> Val.inject F rs#r rs'#(sreg ctx r).
Proof.
  intros. exploit agree_val_reg_gen; eauto. instantiate (1 := r). intros [[A B] | [A B]].
  rewrite B; auto.
  auto.
Qed.

Lemma agree_val_regs:
  forall F ctx rs rs' rl, agree_regs F ctx rs rs' -> Val.inject_list F rs##rl rs'##(sregs ctx rl).
Proof.
  induction rl; intros; simpl. constructor. constructor; auto. apply agree_val_reg; auto.
Qed.

Lemma agree_set_reg:
  forall F ctx rs rs' r v v',
  agree_regs F ctx rs rs' ->
  Val.inject F v v' ->
  Ple r ctx.(mreg) ->
  agree_regs F ctx (rs#r <- v) (rs'#(sreg ctx r) <- v').
Proof.
  unfold agree_regs; intros. destruct H. split; intros.
  repeat rewrite Regmap.gsspec.
  destruct (peq r0 r). subst r0. rewrite peq_true. auto.
  rewrite peq_false. auto. apply shiftpos_diff; auto.
  rewrite Regmap.gso. auto. xomega.
Qed.

Lemma agree_set_reg_undef:
  forall F ctx rs rs' r v',
  agree_regs F ctx rs rs' ->
  agree_regs F ctx (rs#r <- Vundef) (rs'#(sreg ctx r) <- v').
Proof.
  unfold agree_regs; intros. destruct H. split; intros.
  repeat rewrite Regmap.gsspec.
  destruct (peq r0 r). subst r0. rewrite peq_true. auto.
  rewrite peq_false. auto. apply shiftpos_diff; auto.
  rewrite Regmap.gsspec. destruct (peq r0 r); auto.
Qed.

Lemma agree_set_reg_undef':
  forall F ctx rs rs' r,
  agree_regs F ctx rs rs' ->
  agree_regs F ctx (rs#r <- Vundef) rs'.
Proof.
  unfold agree_regs; intros. destruct H. split; intros.
  rewrite Regmap.gsspec.
  destruct (peq r0 r). subst r0. auto. auto.
  rewrite Regmap.gsspec. destruct (peq r0 r); auto.
Qed.

Lemma agree_regs_invariant:
  forall F ctx rs rs1 rs2,
  agree_regs F ctx rs rs1 ->
  (forall r, Ple ctx.(dreg) r -> Plt r (ctx.(dreg) + ctx.(mreg)) -> rs2#r = rs1#r) ->
  agree_regs F ctx rs rs2.
Proof.
  unfold agree_regs; intros. destruct H. split; intros.
  rewrite H0. auto.
  apply shiftpos_above.
  eapply Pos.lt_le_trans. apply shiftpos_below. xomega.
  apply H1; auto.
Qed.

Lemma agree_regs_incr:
  forall F ctx rs1 rs2 F',
  agree_regs F ctx rs1 rs2 ->
  inject_incr F F' ->
  agree_regs F' ctx rs1 rs2.
Proof.
  intros. destruct H. split; intros. eauto. auto.
Qed.

Remark agree_regs_init:
  forall F ctx rs, agree_regs F ctx (Regmap.init Vundef) rs.
Proof.
  intros; split; intros. rewrite Regmap.gi; auto. rewrite Regmap.gi; auto.
Qed.

Lemma agree_regs_init_regs:
  forall F ctx rl vl vl',
  Val.inject_list F vl vl' ->
  (forall r, In r rl -> Ple r ctx.(mreg)) ->
  agree_regs F ctx (init_regs vl rl) (init_regs vl' (sregs ctx rl)).
Proof.
  induction rl; simpl; intros.
  apply agree_regs_init.
  inv H. apply agree_regs_init.
  apply agree_set_reg; auto.
Qed.

(** ** Executing sequences of moves *)

Lemma tr_moves_init_regs:
  forall F stk f sp m ctx1 ctx2, context_below ctx1 ctx2 ->
  forall rdsts rsrcs vl pc1 pc2 rs1,
  tr_moves f.(fn_code) pc1 (sregs ctx1 rsrcs) (sregs ctx2 rdsts) pc2 ->
  (forall r, In r rdsts -> Ple r ctx2.(mreg)) ->
  list_forall2 (val_reg_charact F ctx1 rs1) vl rsrcs ->
  exists rs2,
    star (step tge) (State stk f sp pc1 rs1 m)
               E0 (State stk f sp pc2 rs2 m)
  /\ agree_regs F ctx2 (init_regs vl rdsts) rs2
  /\ forall r, Plt r ctx2.(dreg) -> rs2#r = rs1#r.
Proof.
  induction rdsts; simpl; intros.
(* rdsts = nil *)
  inv H0. exists rs1; split. apply star_refl. split. apply agree_regs_init. auto.
(* rdsts = a :: rdsts *)
  inv H2. inv H0.
  exists rs1; split. apply star_refl. split. apply agree_regs_init. auto.
  simpl in H0. inv H0.
  exploit IHrdsts; eauto. intros [rs2 [A [B C]]].
  exists (rs2#(sreg ctx2 a) <- (rs2#(sreg ctx1 b1))).
  split. eapply star_right. eauto. eapply exec_Iop; eauto. traceEq.
  split. destruct H3 as [[P Q] | [P Q]].
  subst a1. eapply agree_set_reg_undef; eauto.
  eapply agree_set_reg; eauto. rewrite C; auto.  apply context_below_lt; auto.
  intros. rewrite Regmap.gso. auto. apply not_eq_sym. eapply sreg_below_diff; eauto.
  destruct H2; discriminate.
Qed.

(** ** Memory invariants *)

(** A stack location is private if it is not the image of a valid
   location and we have full rights on it. *)

Definition loc_private (F: meminj) (m m': mem) (sp: block) (ofs: Z) : Prop :=
  Mem.perm m' sp ofs Cur Freeable /\
  (forall b delta, F b = Some(sp, delta) -> ~Mem.perm m b (ofs - delta) Max Nonempty).

(** Likewise, for a range of locations. *)

Definition range_private (F: meminj) (m m': mem) (sp: block) (lo hi: Z) : Prop :=
  forall ofs, lo <= ofs < hi -> loc_private F m m' sp ofs.

Lemma range_private_invariant:
  forall F m m' sp lo hi F1 m1 m1',
  range_private F m m' sp lo hi ->
  (forall b delta ofs,
      F1 b = Some(sp, delta) ->
      Mem.perm m1 b ofs Max Nonempty ->
      lo <= ofs + delta < hi ->
      F b = Some(sp, delta) /\ Mem.perm m b ofs Max Nonempty) ->
  (forall ofs, Mem.perm m' sp ofs Cur Freeable -> Mem.perm m1' sp ofs Cur Freeable) ->
  range_private F1 m1 m1' sp lo hi.
Proof.
  intros; red; intros. exploit H; eauto. intros [A B]. split; auto.
  intros; red; intros. exploit H0; eauto. omega. intros [P Q].
  eelim B; eauto.
Qed.

Lemma range_private_perms:
  forall F m m' sp lo hi,
  range_private F m m' sp lo hi ->
  Mem.range_perm m' sp lo hi Cur Freeable.
Proof.
  intros; red; intros. eapply H; eauto.
Qed.

Lemma range_private_alloc_left:
  forall F m m' sp' base hi sz m1 sp F1,
  range_private F m m' sp' base hi ->
  Mem.alloc m 0 sz = (m1, sp) ->
  F1 sp = Some(sp', base) ->
  (forall b, b <> sp -> F1 b = F b) ->
  range_private F1 m1 m' sp' (base + Z.max sz 0) hi.
Proof.
  intros; red; intros.
  exploit (H ofs). generalize (Z.le_max_r sz 0). omega. intros [A B].
  split; auto. intros; red; intros.
  exploit Mem.perm_alloc_inv; eauto.
  destruct (eq_block b sp); intros.
  subst b. rewrite H1 in H4; inv H4.
  rewrite Zmax_spec in H3. destruct (zlt 0 sz); omega.
  rewrite H2 in H4; auto. eelim B; eauto.
Qed.

Lemma range_private_free_left:
  forall F m m' sp base sz hi b m1,
  range_private F m m' sp (base + Z.max sz 0) hi ->
  Mem.free m b 0 sz = Some m1 ->
  F b = Some(sp, base) ->
  Mem.inject F m m' ->
  range_private F m1 m' sp base hi.
Proof.
  intros; red; intros.
  destruct (zlt ofs (base + Z.max sz 0)) as [z|z].
  red; split.
  replace ofs with ((ofs - base) + base) by omega.
  eapply Mem.perm_inject; eauto.
  eapply Mem.free_range_perm; eauto.
  rewrite Zmax_spec in z. destruct (zlt 0 sz); omega.
  intros; red; intros. destruct (eq_block b b0).
  subst b0. rewrite H1 in H4; inv H4.
  eelim Mem.perm_free_2; eauto. rewrite Zmax_spec in z. destruct (zlt 0 sz); omega.
  exploit Mem.mi_no_overlap; eauto.
  apply Mem.perm_cur_max. apply Mem.perm_implies with Freeable; auto with mem.
  eapply Mem.free_range_perm. eauto.
  instantiate (1 := ofs - base). rewrite Zmax_spec in z. destruct (zlt 0 sz); omega.
  eapply Mem.perm_free_3; eauto.
  intros [A | A]. congruence. omega.

  exploit (H ofs). omega. intros [A B]. split. auto.
  intros; red; intros. eelim B; eauto. eapply Mem.perm_free_3; eauto.
Qed.

Lemma range_private_extcall:
  forall F F' m1 m2 m1' m2' sp base hi,
  range_private F m1 m1' sp base hi ->
  (forall b ofs p,
     Mem.valid_block m1 b -> Mem.perm m2 b ofs Max p -> Mem.perm m1 b ofs Max p) ->
  Mem.unchanged_on (loc_out_of_reach F m1) m1' m2' ->
  Mem.inject F m1 m1' ->
  inject_incr F F' ->
  inject_separated F F' m1 m1' ->
  Mem.valid_block m1' sp ->
  range_private F' m2 m2' sp base hi.
Proof.
  intros until hi; intros RP PERM UNCH INJ INCR SEP VB.
  red; intros. exploit RP; eauto. intros [A B].
  split. eapply Mem.perm_unchanged_on; eauto.
  intros. red in SEP. destruct (F b) as [[sp1 delta1] |] eqn:?.
  exploit INCR; eauto. intros EQ; rewrite H0 in EQ; inv EQ.
  red; intros; eelim B; eauto. eapply PERM; eauto.
  red. destruct (plt b (Mem.nextblock m1)); auto.
  exploit Mem.mi_freeblocks; eauto. congruence.
  exploit SEP; eauto. tauto.
Qed.

(** ** Relating global environments *)

Inductive match_globalenvs (F: meminj) (bound: block): Prop :=
  | mk_match_globalenvs
      (DOMAIN: forall b, Plt b bound -> F b = Some(b, 0))
      (IMAGE: forall b1 b2 delta, F b1 = Some(b2, delta) -> Plt b2 bound -> b1 = b2)
      (SYMBOLS: forall id b, Genv.find_symbol ge id = Some b -> Plt b bound)
      (FUNCTIONS: forall b fd, Genv.find_funct_ptr ge b = Some fd -> Plt b bound)
      (VARINFOS: forall b gv, Genv.find_var_info ge b = Some gv -> Plt b bound).

Tactic Notation "if_tac" := 
  match goal with |- context [if ?a then _ else _] =>
                  destruct a as [?H | ?H]; try congruence; auto
  end.

Tactic Notation "if_tac" "in" hyp(H0)
  := match type of H0 with context [if ?a then _ else _] =>
                           destruct a as [?H | ?H]; try congruence; auto
     end.

      Remark match_globalenvs_not_fresh:
  forall m, globals_not_fresh ge m ->
       match_globalenvs (Mem.flat_inj (Mem.nextblock m)) (Mem.nextblock m).
Proof.
  intros. unfold Mem.flat_inj.
  constructor; eauto.
  - intros; if_tac; auto.
  - intros. if_tac in H0; auto.
  - intros.
    eapply ge in H0.
    eapply Plt_Ple_trans; eauto.
  - intros.
    unfold Genv.find_funct_ptr in H0.
    destruct (Genv.find_def ge b) eqn:HH; inv H0.
    eapply ge in HH.
    eapply Plt_Ple_trans; eauto.
  - intros.
    unfold Genv.find_var_info in H0.
    destruct (Genv.find_def ge b) eqn:HH; inv H0.
    eapply ge in HH.
    eapply Plt_Ple_trans; eauto.
Qed.

Lemma find_function_agree:
  forall ros rs fd F ctx rs' bound,
  find_function ge ros rs = Some fd ->
  agree_regs F ctx rs rs' ->
  match_globalenvs F bound ->
  exists cu fd',
  find_function tge (sros ctx ros) rs' = Some fd' /\ transf_fundef (funenv_program cu) fd = OK fd' /\ linkorder cu prog.
Proof.
  intros. destruct ros as [r | id]; simpl in *.
- (* register *)
  assert (EQ: rs'#(sreg ctx r) = rs#r).
  { exploit Genv.find_funct_inv; eauto. intros [b EQ].
    assert (A: Val.inject F rs#r rs'#(sreg ctx r)). eapply agree_val_reg; eauto.
    rewrite EQ in A; inv A.
    inv H1. rewrite DOMAIN in H5. inv H5. auto.
    apply FUNCTIONS with fd.
    rewrite EQ in H; rewrite Genv.find_funct_find_funct_ptr in H. auto.
  }
  rewrite EQ. eapply functions_translated; eauto.
- (* symbol *)
  rewrite symbols_preserved. destruct (Genv.find_symbol ge id); try discriminate.
  eapply function_ptr_translated; eauto.
Qed.

Lemma find_inlined_function:
  forall fenv id rs fd f,
  fenv_compat prog fenv ->
  find_function ge (inr id) rs = Some fd ->
  fenv!id = Some f ->
  fd = Internal f.
Proof.
  intros.
  apply H in H1. apply Genv.find_def_symbol in H1. destruct H1 as (b & A & B).
  simpl in H0. unfold ge, fundef in H0. rewrite A in H0.
  rewrite <- Genv.find_funct_ptr_iff in B.
  congruence.
Qed.

(** Translation of builtin arguments. *)

Lemma tr_builtin_arg:
  forall F bound ctx rs rs' sp sp' m m',
  match_globalenvs F bound ->
  agree_regs F ctx rs rs' ->
  F sp = Some(sp', ctx.(dstk)) ->
  Mem.inject F m m' ->
  forall a v,
  eval_builtin_arg ge (fun r => rs#r) (Vptr sp Ptrofs.zero) m a v ->
  exists v', eval_builtin_arg tge (fun r => rs'#r) (Vptr sp' Ptrofs.zero) m' (sbuiltinarg ctx a) v'
          /\ Val.inject F v v'.
Proof.
  intros until m'; intros MG AG SP MI. induction 1; simpl.
- exists rs'#(sreg ctx x); split. constructor. eapply agree_val_reg; eauto.
- econstructor; eauto with barg.
- econstructor; eauto with barg.
- econstructor; eauto with barg.
- econstructor; eauto with barg.
- exploit Mem.loadv_inject; eauto.
  instantiate (1 := Vptr sp' (Ptrofs.add ofs (Ptrofs.repr (dstk ctx)))).
  simpl. econstructor; eauto. rewrite Ptrofs.add_zero_l; auto.
  intros (v' & A & B). exists v'; split; auto. constructor. simpl. rewrite Ptrofs.add_zero_l; auto.
- econstructor; split. constructor. simpl. econstructor; eauto. rewrite ! Ptrofs.add_zero_l; auto.
- assert (Val.inject F (Senv.symbol_address ge id ofs) (Senv.symbol_address tge id ofs)).
  { unfold Senv.symbol_address; simpl; unfold Genv.symbol_address.
    rewrite symbols_preserved. destruct (Genv.find_symbol ge id) as [b|] eqn:FS; auto.
    inv MG. econstructor. eauto. rewrite Ptrofs.add_zero; auto. }
  exploit Mem.loadv_inject; eauto. intros (v' & A & B).
  exists v'; eauto with barg.
- econstructor; split. constructor.
  unfold Senv.symbol_address; simpl; unfold Genv.symbol_address.
  rewrite symbols_preserved. destruct (Genv.find_symbol ge id) as [b|] eqn:FS; auto.
  inv MG. econstructor. eauto. rewrite Ptrofs.add_zero; auto.
- destruct IHeval_builtin_arg1 as (v1' & A1 & B1).
  destruct IHeval_builtin_arg2 as (v2' & A2 & B2).
  econstructor; split. eauto with barg. apply Val.longofwords_inject; auto.
- destruct IHeval_builtin_arg1 as (v1' & A1 & B1).
  destruct IHeval_builtin_arg2 as (v2' & A2 & B2).
  econstructor; split. eauto with barg.
  destruct Archi.ptr64; auto using Val.add_inject, Val.addl_inject.
Qed.

Lemma tr_builtin_args:
  forall F bound ctx rs rs' sp sp' m m',
  match_globalenvs F bound ->
  agree_regs F ctx rs rs' ->
  F sp = Some(sp', ctx.(dstk)) ->
  Mem.inject F m m' ->
  forall al vl,
  eval_builtin_args ge (fun r => rs#r) (Vptr sp Ptrofs.zero) m al vl ->
  exists vl', eval_builtin_args tge (fun r => rs'#r) (Vptr sp' Ptrofs.zero) m' (map (sbuiltinarg ctx) al) vl'
          /\ Val.inject_list F vl vl'.
Proof.
  induction 5; simpl.
- exists (@nil val); split; constructor.
- exploit tr_builtin_arg; eauto. intros (v1' & A & B).
  destruct IHlist_forall2 as (vl' & C & D).
  exists (v1' :: vl'); split; constructor; auto.
Qed.

(** ** Relating stacks *)

Inductive match_stacks (F: meminj) (m m': mem):
             list stackframe -> list stackframe -> block -> Prop :=
  | match_stacks_nil: forall bound1 bound
        (MG: match_globalenvs F bound1)
        (BELOW: Ple bound1 bound),
      match_stacks F m m' nil nil bound
  | match_stacks_cons: forall res f sp pc rs stk f' sp' rs' stk' bound fenv ctx
        (MS: match_stacks_inside F m m' stk stk' f' ctx sp' rs')
        (COMPAT: fenv_compat prog fenv)
        (FB: tr_funbody fenv f'.(fn_stacksize) ctx f f'.(fn_code))
        (AG: agree_regs F ctx rs rs')
        (SP: F sp = Some(sp', ctx.(dstk)))
        (PRIV: range_private F m m' sp' (ctx.(dstk) + ctx.(mstk)) f'.(fn_stacksize))
        (SSZ1: 0 <= f'.(fn_stacksize) < Ptrofs.max_unsigned)
        (SSZ2: forall ofs, Mem.perm m' sp' ofs Max Nonempty -> 0 <= ofs <= f'.(fn_stacksize))
        (RES: Ple res ctx.(mreg))
        (BELOW: Plt sp' bound),
      match_stacks F m m'
                   (Stackframe res f (Vptr sp Ptrofs.zero) pc rs :: stk)
                   (Stackframe (sreg ctx res) f' (Vptr sp' Ptrofs.zero) (spc ctx pc) rs' :: stk')
                   bound
  | match_stacks_untailcall: forall stk res f' sp' rpc rs' stk' bound ctx
        (MS: match_stacks_inside F m m' stk stk' f' ctx sp' rs')
        (PRIV: range_private F m m' sp' ctx.(dstk) f'.(fn_stacksize))
        (SSZ1: 0 <= f'.(fn_stacksize) < Ptrofs.max_unsigned)
        (SSZ2: forall ofs, Mem.perm m' sp' ofs Max Nonempty -> 0 <= ofs <= f'.(fn_stacksize))
        (RET: ctx.(retinfo) = Some (rpc, res))
        (BELOW: Plt sp' bound),
      match_stacks F m m'
                   stk
                   (Stackframe res f' (Vptr sp' Ptrofs.zero) rpc rs' :: stk')
                   bound

with match_stacks_inside (F: meminj) (m m': mem):
        list stackframe -> list stackframe -> function -> context -> block -> regset -> Prop :=
  | match_stacks_inside_base: forall stk stk' f' ctx sp' rs'
        (MS: match_stacks F m m' stk stk' sp')
        (RET: ctx.(retinfo) = None)
        (DSTK: ctx.(dstk) = 0),
      match_stacks_inside F m m' stk stk' f' ctx sp' rs'
  | match_stacks_inside_inlined: forall res f sp pc rs stk stk' f' fenv ctx sp' rs' ctx'
        (MS: match_stacks_inside F m m' stk stk' f' ctx' sp' rs')
        (COMPAT: fenv_compat prog fenv)
        (FB: tr_funbody fenv f'.(fn_stacksize) ctx' f f'.(fn_code))
        (AG: agree_regs F ctx' rs rs')
        (SP: F sp = Some(sp', ctx'.(dstk)))
        (PAD: range_private F m m' sp' (ctx'.(dstk) + ctx'.(mstk)) ctx.(dstk))
        (RES: Ple res ctx'.(mreg))
        (RET: ctx.(retinfo) = Some (spc ctx' pc, sreg ctx' res))
        (BELOW: context_below ctx' ctx)
        (SBELOW: context_stack_call ctx' ctx),
      match_stacks_inside F m m' (Stackframe res f (Vptr sp Ptrofs.zero) pc rs :: stk)
                                 stk' f' ctx sp' rs'.

(** Properties of match_stacks *)

Section MATCH_STACKS.

Variable F: meminj.
Variables m m': mem.

Lemma match_stacks_globalenvs:
  forall stk stk' bound,
  match_stacks F m m' stk stk' bound -> exists b, match_globalenvs F b
with match_stacks_inside_globalenvs:
  forall stk stk' f ctx sp rs',
  match_stacks_inside F m m' stk stk' f ctx sp rs' -> exists b, match_globalenvs F b.
Proof.
  induction 1; eauto.
  induction 1; eauto.
Qed.

Lemma match_globalenvs_preserves_globals:
  forall b, match_globalenvs F b -> meminj_preserves_globals ge F.
Proof.
  intros. inv H. red. split. eauto. split. eauto.
  intros. symmetry. eapply IMAGE; eauto.
Qed.

Lemma match_stacks_inside_globals:
  forall stk stk' f ctx sp rs',
  match_stacks_inside F m m' stk stk' f ctx sp rs' -> meminj_preserves_globals ge F.
Proof.
  intros. exploit match_stacks_inside_globalenvs; eauto. intros [b A].
  eapply match_globalenvs_preserves_globals; eauto.
Qed.

Lemma match_stacks_bound:
  forall stk stk' bound bound1,
  match_stacks F m m' stk stk' bound ->
  Ple bound bound1 ->
  match_stacks F m m' stk stk' bound1.
Proof.
  intros. inv H.
  apply match_stacks_nil with bound0. auto. eapply Ple_trans; eauto.
  eapply match_stacks_cons; eauto. eapply Pos.lt_le_trans; eauto.
  eapply match_stacks_untailcall; eauto. eapply Pos.lt_le_trans; eauto.
Qed.

Variable F1: meminj.
Variables m1 m1': mem.
Hypothesis INCR: inject_incr F F1.

Lemma match_stacks_invariant:
  forall stk stk' bound, match_stacks F m m' stk stk' bound ->
  forall (INJ: forall b1 b2 delta,
               F1 b1 = Some(b2, delta) -> Plt b2 bound -> F b1 = Some(b2, delta))
         (PERM1: forall b1 b2 delta ofs,
               F1 b1 = Some(b2, delta) -> Plt b2 bound ->
               Mem.perm m1 b1 ofs Max Nonempty -> Mem.perm m b1 ofs Max Nonempty)
         (PERM2: forall b ofs, Plt b bound ->
               Mem.perm m' b ofs Cur Freeable -> Mem.perm m1' b ofs Cur Freeable)
         (PERM3: forall b ofs k p, Plt b bound ->
               Mem.perm m1' b ofs k p -> Mem.perm m' b ofs k p),
  match_stacks F1 m1 m1' stk stk' bound

with match_stacks_inside_invariant:
  forall stk stk' f' ctx sp' rs1,
  match_stacks_inside F m m' stk stk' f' ctx sp' rs1 ->
  forall rs2
         (RS: forall r, Plt r ctx.(dreg) -> rs2#r = rs1#r)
         (INJ: forall b1 b2 delta,
               F1 b1 = Some(b2, delta) -> Ple b2 sp' -> F b1 = Some(b2, delta))
         (PERM1: forall b1 b2 delta ofs,
               F1 b1 = Some(b2, delta) -> Ple b2 sp' ->
               Mem.perm m1 b1 ofs Max Nonempty -> Mem.perm m b1 ofs Max Nonempty)
         (PERM2: forall b ofs, Ple b sp' ->
               Mem.perm m' b ofs Cur Freeable -> Mem.perm m1' b ofs Cur Freeable)
         (PERM3: forall b ofs k p, Ple b sp' ->
               Mem.perm m1' b ofs k p -> Mem.perm m' b ofs k p),
  match_stacks_inside F1 m1 m1' stk stk' f' ctx sp' rs2.

Proof.
  induction 1; intros.
  (* nil *)
  apply match_stacks_nil with (bound1 := bound1).
  inv MG. constructor; auto.
  intros. apply IMAGE with delta. eapply INJ; eauto. eapply Pos.lt_le_trans; eauto.
  auto. auto.
  (* cons *)
  apply match_stacks_cons with (fenv := fenv) (ctx := ctx); auto.
  eapply match_stacks_inside_invariant; eauto.
  intros; eapply INJ; eauto; xomega.
  intros; eapply PERM1; eauto; xomega.
  intros; eapply PERM2; eauto; xomega.
  intros; eapply PERM3; eauto; xomega.
  eapply agree_regs_incr; eauto.
  eapply range_private_invariant; eauto.
  (* untailcall *)
  apply match_stacks_untailcall with (ctx := ctx); auto.
  eapply match_stacks_inside_invariant; eauto.
  intros; eapply INJ; eauto; xomega.
  intros; eapply PERM1; eauto; xomega.
  intros; eapply PERM2; eauto; xomega.
  intros; eapply PERM3; eauto; xomega.
  eapply range_private_invariant; eauto.

  induction 1; intros.
  (* base *)
  eapply match_stacks_inside_base; eauto.
  eapply match_stacks_invariant; eauto.
  intros; eapply INJ; eauto; xomega.
  intros; eapply PERM1; eauto; xomega.
  intros; eapply PERM2; eauto; xomega.
  intros; eapply PERM3; eauto; xomega.
  (* inlined *)
  apply match_stacks_inside_inlined with (fenv := fenv) (ctx' := ctx'); auto.
  apply IHmatch_stacks_inside; auto.
  intros. apply RS. red in BELOW. xomega.
  apply agree_regs_incr with F; auto.
  apply agree_regs_invariant with rs'; auto.
  intros. apply RS. red in BELOW. xomega.
  eapply range_private_invariant; eauto.
    intros. split. eapply INJ; eauto. xomega. eapply PERM1; eauto. xomega.
    intros. eapply PERM2; eauto. xomega.
Qed.

Lemma match_stacks_empty:
  forall stk stk' bound,
  match_stacks F m m' stk stk' bound -> stk = nil -> stk' = nil
with match_stacks_inside_empty:
  forall stk stk' f ctx sp rs,
  match_stacks_inside F m m' stk stk' f ctx sp rs -> stk = nil -> stk' = nil /\ ctx.(retinfo) = None.
Proof.
  induction 1; intros.
  auto.
  discriminate.
  exploit match_stacks_inside_empty; eauto. intros [A B]. congruence.
  induction 1; intros.
  split. eapply match_stacks_empty; eauto. auto.
  discriminate.
Qed.

End MATCH_STACKS.

(** Preservation by assignment to a register *)

Lemma match_stacks_inside_set_reg:
  forall F m m' stk stk' f' ctx sp' rs' r v,
  match_stacks_inside F m m' stk stk' f' ctx sp' rs' ->
  match_stacks_inside F m m' stk stk' f' ctx sp' (rs'#(sreg ctx r) <- v).
Proof.
  intros. eapply match_stacks_inside_invariant; eauto.
  intros. apply Regmap.gso. zify. unfold sreg; rewrite shiftpos_eq. xomega.
Qed.

Lemma match_stacks_inside_set_res:
  forall F m m' stk stk' f' ctx sp' rs' res v,
  match_stacks_inside F m m' stk stk' f' ctx sp' rs' ->
  match_stacks_inside F m m' stk stk' f' ctx sp' (regmap_setres (sbuiltinres ctx res) v rs').
Proof.
  intros. destruct res; simpl; auto.
  apply match_stacks_inside_set_reg; auto.
Qed.

(** Preservation by a memory store *)

Lemma match_stacks_inside_store:
  forall F m m' stk stk' f' ctx sp' rs' chunk b ofs v m1 chunk' b' ofs' v' m1',
  match_stacks_inside F m m' stk stk' f' ctx sp' rs' ->
  Mem.store chunk m b ofs v = Some m1 ->
  Mem.store chunk' m' b' ofs' v' = Some m1' ->
  match_stacks_inside F m1 m1' stk stk' f' ctx sp' rs'.
Proof.
  intros.
  eapply match_stacks_inside_invariant; eauto with mem.
Qed.

(** Preservation by an allocation *)

Lemma match_stacks_inside_alloc_left:
  forall F m m' stk stk' f' ctx sp' rs',
  match_stacks_inside F m m' stk stk' f' ctx sp' rs' ->
  forall sz m1 b F1 delta,
  Mem.alloc m 0 sz = (m1, b) ->
  inject_incr F F1 ->
  F1 b = Some(sp', delta) ->
  (forall b1, b1 <> b -> F1 b1 = F b1) ->
  delta >= ctx.(dstk) ->
  match_stacks_inside F1 m1 m' stk stk' f' ctx sp' rs'.
Proof.
  induction 1; intros.
  (* base *)
  eapply match_stacks_inside_base; eauto.
  eapply match_stacks_invariant; eauto.
  intros. destruct (eq_block b1 b).
  subst b1. rewrite H1 in H4; inv H4. eelim Plt_strict; eauto.
  rewrite H2 in H4; auto.
  intros. exploit Mem.perm_alloc_inv; eauto. destruct (eq_block b1 b); intros; auto.
  subst b1. rewrite H1 in H4. inv H4. eelim Plt_strict; eauto.
  (* inlined *)
  eapply match_stacks_inside_inlined; eauto.
  eapply IHmatch_stacks_inside; eauto. destruct SBELOW. omega.
  eapply agree_regs_incr; eauto.
  eapply range_private_invariant; eauto.
  intros. exploit Mem.perm_alloc_inv; eauto. destruct (eq_block b0 b); intros.
  subst b0. rewrite H2 in H5; inv H5. elimtype False; xomega.
  rewrite H3 in H5; auto.
Qed.

(** Preservation by freeing *)

Lemma match_stacks_free_left:
  forall F m m' stk stk' sp b lo hi m1,
  match_stacks F m m' stk stk' sp ->
  Mem.free m b lo hi = Some m1 ->
  match_stacks F m1 m' stk stk' sp.
Proof.
  intros. eapply match_stacks_invariant; eauto.
  intros. eapply Mem.perm_free_3; eauto.
Qed.

Lemma match_stacks_free_right:
  forall F m m' stk stk' sp lo hi m1',
  match_stacks F m m' stk stk' sp ->
  Mem.free m' sp lo hi = Some m1' ->
  match_stacks F m m1' stk stk' sp.
Proof.
  intros. eapply match_stacks_invariant; eauto.
  intros. eapply Mem.perm_free_1; eauto.
  intros. eapply Mem.perm_free_3; eauto.
Qed.

Lemma min_alignment_sound:
  forall sz n, (min_alignment sz | n) -> Mem.inj_offset_aligned n sz.
Proof.
  intros; red; intros. unfold min_alignment in H.
  assert (2 <= sz -> (2 | n)). intros.
    destruct (zle sz 1). omegaContradiction.
    destruct (zle sz 2). auto.
    destruct (zle sz 4). apply Zdivides_trans with 4; auto. exists 2; auto.
    apply Zdivides_trans with 8; auto. exists 4; auto.
  assert (4 <= sz -> (4 | n)). intros.
    destruct (zle sz 1). omegaContradiction.
    destruct (zle sz 2). omegaContradiction.
    destruct (zle sz 4). auto.
    apply Zdivides_trans with 8; auto. exists 2; auto.
  assert (8 <= sz -> (8 | n)). intros.
    destruct (zle sz 1). omegaContradiction.
    destruct (zle sz 2). omegaContradiction.
    destruct (zle sz 4). omegaContradiction.
    auto.
  destruct chunk; simpl in *; auto.
  apply Z.divide_1_l.
  apply Z.divide_1_l.
  apply H2; omega.
  apply H2; omega.
Qed.

(** Preservation by external calls *)

Section EXTCALL.

Variables F1 F2: meminj.
Variables m1 m2 m1' m2': mem.
Hypothesis MAXPERM: forall b ofs p, Mem.valid_block m1 b -> Mem.perm m2 b ofs Max p -> Mem.perm m1 b ofs Max p.
Hypothesis MAXPERM': forall b ofs p, Mem.valid_block m1' b -> Mem.perm m2' b ofs Max p -> Mem.perm m1' b ofs Max p.
Hypothesis UNCHANGED: Mem.unchanged_on (loc_out_of_reach F1 m1) m1' m2'.
Hypothesis INJ: Mem.inject F1 m1 m1'.
Hypothesis INCR: inject_incr F1 F2.
Hypothesis SEP: inject_separated F1 F2 m1 m1'.

Lemma match_stacks_extcall:
  forall stk stk' bound,
  match_stacks F1 m1 m1' stk stk' bound ->
  Ple bound (Mem.nextblock m1') ->
  match_stacks F2 m2 m2' stk stk' bound
with match_stacks_inside_extcall:
  forall stk stk' f' ctx sp' rs',
  match_stacks_inside F1 m1 m1' stk stk' f' ctx sp' rs' ->
  Plt sp' (Mem.nextblock m1') ->
  match_stacks_inside F2 m2 m2' stk stk' f' ctx sp' rs'.
Proof.
  induction 1; intros.
  apply match_stacks_nil with bound1; auto.
    inv MG. constructor; intros; eauto.
    destruct (F1 b1) as [[b2' delta']|] eqn:?.
    exploit INCR; eauto. intros EQ; rewrite H0 in EQ; inv EQ. eapply IMAGE; eauto.
    exploit SEP; eauto. intros [A B]. elim B. red. xomega.
  eapply match_stacks_cons; eauto.
    eapply match_stacks_inside_extcall; eauto. xomega.
    eapply agree_regs_incr; eauto.
    eapply range_private_extcall; eauto. red; xomega.
    intros. apply SSZ2; auto. apply MAXPERM'; auto. red; xomega.
  eapply match_stacks_untailcall; eauto.
    eapply match_stacks_inside_extcall; eauto. xomega.
    eapply range_private_extcall; eauto. red; xomega.
    intros. apply SSZ2; auto. apply MAXPERM'; auto. red; xomega.
  induction 1; intros.
  eapply match_stacks_inside_base; eauto.
    eapply match_stacks_extcall; eauto. xomega.
  eapply match_stacks_inside_inlined; eauto.
    eapply agree_regs_incr; eauto.
    eapply range_private_extcall; eauto.
Qed.

End EXTCALL.

(** Change of context corresponding to an inlined tailcall *)

Lemma align_unchanged:
  forall n amount, amount > 0 -> (amount | n) -> align n amount = n.
Proof.
  intros. destruct H0 as [p EQ]. subst n. unfold align. decEq.
  apply Zdiv_unique with (b := amount - 1). omega. omega.
Qed.

Lemma match_stacks_inside_inlined_tailcall:
  forall fenv F m m' stk stk' f' ctx sp' rs' ctx' f,
  match_stacks_inside F m m' stk stk' f' ctx sp' rs' ->
  context_below ctx ctx' ->
  context_stack_tailcall ctx f ctx' ->
  ctx'.(retinfo) = ctx.(retinfo) ->
  range_private F m m' sp' ctx.(dstk) f'.(fn_stacksize) ->
  tr_funbody fenv f'.(fn_stacksize) ctx' f f'.(fn_code) ->
  match_stacks_inside F m m' stk stk' f' ctx' sp' rs'.
Proof.
  intros. inv H.
  (* base *)
  eapply match_stacks_inside_base; eauto. congruence.
  rewrite H1. rewrite DSTK. apply align_unchanged. apply min_alignment_pos. apply Z.divide_0_r.
  (* inlined *)
  assert (dstk ctx <= dstk ctx'). rewrite H1. apply align_le. apply min_alignment_pos.
  eapply match_stacks_inside_inlined; eauto.
  red; intros. destruct (zlt ofs (dstk ctx)). apply PAD; omega. apply H3. inv H4. xomega.
  congruence.
  unfold context_below in *. xomega.
  unfold context_stack_call in *. omega.
Qed.

(** ** Relating states *)

Inductive match_states: meminj -> RTL.state -> RTL.state -> Prop :=
  | match_regular_states: forall stk f sp pc rs m stk' f' sp' rs' m' F fenv ctx
        (MS: match_stacks_inside F m m' stk stk' f' ctx sp' rs')
        (COMPAT: fenv_compat prog fenv)
        (FB: tr_funbody fenv f'.(fn_stacksize) ctx f f'.(fn_code))
        (AG: agree_regs F ctx rs rs')
        (SP: F sp = Some(sp', ctx.(dstk)))
        (MINJ: Mem.inject F m m')
        (VB: Mem.valid_block m' sp')
        (PRIV: range_private F m m' sp' (ctx.(dstk) + ctx.(mstk)) f'.(fn_stacksize))
<<<<<<< HEAD
        (SSZ1: 0 <= f'.(fn_stacksize) < Ptrofs.max_unsigned)
        (SSZ2: forall ofs, Mem.perm m' sp' ofs Max Nonempty -> 0 <= ofs <= f'.(fn_stacksize)),
      match_states (State stk f (Vptr sp Ptrofs.zero) pc rs m)
                   (State stk' f' (Vptr sp' Ptrofs.zero) (spc ctx pc) rs' m')
=======
        (SSZ1: 0 <= f'.(fn_stacksize) < Int.max_unsigned)
        (SSZ2: forall ofs, Mem.perm m' sp' ofs Max Nonempty -> 0 <= ofs <= f'.(fn_stacksize))
      (FULL: injection_full F m),
      match_states F (State stk f (Vptr sp Int.zero) pc rs m)
                     (State stk' f' (Vptr sp' Int.zero) (spc ctx pc) rs' m')
>>>>>>> 161659ed
  | match_call_states: forall stk fd args m stk' fd' args' m' cunit F
        (MS: match_stacks F m m' stk stk' (Mem.nextblock m'))
        (LINK: linkorder cunit prog)
        (FD: transf_fundef (funenv_program cunit) fd = OK fd')
        (VINJ: Val.inject_list F args args')
        (MINJ: Mem.inject F m m')
      (FULL: injection_full F m),
      match_states F (Callstate stk fd args m)
                     (Callstate stk' fd' args' m')
  | match_call_regular_states: forall stk f vargs m stk' f' sp' rs' m' F fenv ctx ctx' pc' pc1' rargs
        (MS: match_stacks_inside F m m' stk stk' f' ctx sp' rs')
        (COMPAT: fenv_compat prog fenv)
        (FB: tr_funbody fenv f'.(fn_stacksize) ctx f f'.(fn_code))
        (BELOW: context_below ctx' ctx)
        (NOP: f'.(fn_code)!pc' = Some(Inop pc1'))
        (MOVES: tr_moves f'.(fn_code) pc1' (sregs ctx' rargs) (sregs ctx f.(fn_params)) (spc ctx f.(fn_entrypoint)))
        (VINJ: list_forall2 (val_reg_charact F ctx' rs') vargs rargs)
        (MINJ: Mem.inject F m m')
        (VB: Mem.valid_block m' sp')
        (PRIV: range_private F m m' sp' ctx.(dstk) f'.(fn_stacksize))
<<<<<<< HEAD
        (SSZ1: 0 <= f'.(fn_stacksize) < Ptrofs.max_unsigned)
        (SSZ2: forall ofs, Mem.perm m' sp' ofs Max Nonempty -> 0 <= ofs <= f'.(fn_stacksize)),
      match_states (Callstate stk (Internal f) vargs m)
                   (State stk' f' (Vptr sp' Ptrofs.zero) pc' rs' m')
=======
        (SSZ1: 0 <= f'.(fn_stacksize) < Int.max_unsigned)
        (SSZ2: forall ofs, Mem.perm m' sp' ofs Max Nonempty -> 0 <= ofs <= f'.(fn_stacksize))
      (FULL: injection_full F m),
      match_states F (Callstate stk (Internal f) vargs m)
                     (State stk' f' (Vptr sp' Int.zero) pc' rs' m')
>>>>>>> 161659ed
  | match_return_states: forall stk v m stk' v' m' F
        (MS: match_stacks F m m' stk stk' (Mem.nextblock m'))
        (VINJ: Val.inject F v v')
        (MINJ: Mem.inject F m m')
      (FULL: injection_full F m),
      match_states F (Returnstate stk v m)
                     (Returnstate stk' v' m')
  | match_return_regular_states: forall stk v m stk' f' sp' rs' m' F ctx pc' or rinfo
        (MS: match_stacks_inside F m m' stk stk' f' ctx sp' rs')
        (RET: ctx.(retinfo) = Some rinfo)
        (AT: f'.(fn_code)!pc' = Some(inline_return ctx or rinfo))
        (VINJ: match or with None => v = Vundef | Some r => Val.inject F v rs'#(sreg ctx r) end)
        (MINJ: Mem.inject F m m')
        (VB: Mem.valid_block m' sp')
        (PRIV: range_private F m m' sp' ctx.(dstk) f'.(fn_stacksize))
<<<<<<< HEAD
        (SSZ1: 0 <= f'.(fn_stacksize) < Ptrofs.max_unsigned)
        (SSZ2: forall ofs, Mem.perm m' sp' ofs Max Nonempty -> 0 <= ofs <= f'.(fn_stacksize)),
      match_states (Returnstate stk v m)
                   (State stk' f' (Vptr sp' Ptrofs.zero) pc' rs' m').
=======
        (SSZ1: 0 <= f'.(fn_stacksize) < Int.max_unsigned)
        (SSZ2: forall ofs, Mem.perm m' sp' ofs Max Nonempty -> 0 <= ofs <= f'.(fn_stacksize))
      (FULL: injection_full F m),
      match_states F (Returnstate stk v m)
                     (State stk' f' (Vptr sp' Int.zero) pc' rs' m').
>>>>>>> 161659ed

(** ** Forward simulation *)

Definition measure (S: RTL.state) : nat :=
  match S with
  | State _ _ _ _ _ _ => 1%nat
  | Callstate _ _ _ _ => 0%nat
  | Returnstate _ _ _ => 0%nat
  end.

Lemma tr_funbody_inv:
  forall fenv sz cts f c pc i,
  tr_funbody fenv sz cts f c -> f.(fn_code)!pc = Some i -> tr_instr fenv sz cts pc i c.
Proof.
  intros. inv H. eauto.
Qed.

Definition CONCL1 S1' S2 F t:=
  exists S2' F' t', plus step tge S1' t' S2' /\ match_states F' S2 S2' /\ 
                     inject_incr F F' /\ inject_trace F' t t'.

Definition CONCL2 S1 S1' S2 f t :=
  t = E0 /\ (measure S2 < measure S1)%nat /\ match_states f S2 S1'.

Theorem step_simulation:
<<<<<<< HEAD
  forall S1 t S2,
  step ge S1 t S2 ->
  forall S1' (MS: match_states S1 S1'),
  (exists S2', plus (step tge) S1' t S2' /\ match_states S2 S2')
  \/ (measure S2 < measure S1 /\ t = E0 /\ match_states S2 S1')%nat.
=======
  forall S1 t S2 (STEP: step ge S1 t S2) F S1' (MS: match_states F S1 S1'),
  CONCL1 S1' S2 F t \/ CONCL2 S1 S1' S2 F t.
>>>>>>> 161659ed
Proof.
  induction 1; intros; inv MS.

- (* nop *)
  exploit tr_funbody_inv; eauto. intros TR; inv TR.
  left. econstructor; exists F, E0; split.
  eapply plus_one. eapply exec_Inop; eauto.
  split; [| split; [apply inject_incr_refl | apply injt_nil]].
  econstructor; eauto.

- (* op *)
  exploit tr_funbody_inv; eauto. intros TR; inv TR.
  exploit eval_operation_inject.
    eapply match_stacks_inside_globals; eauto.
    eexact SP.
    instantiate (2 := rs##args). instantiate (1 := rs'##(sregs ctx args)). eapply agree_val_regs; eauto.
    eexact MINJ. eauto.
  fold (sop ctx op). intros [v' [A B]].
  left; econstructor; exists F, E0; split.
  eapply plus_one. eapply exec_Iop; eauto. erewrite eval_operation_preserved; eauto.
  exact symbols_preserved.
  split; [| split; [apply inject_incr_refl | apply injt_nil]].
  econstructor; eauto.
  apply match_stacks_inside_set_reg; auto.
  apply agree_set_reg; auto.

- (* load *)
  exploit tr_funbody_inv; eauto. intros TR; inv TR.
  exploit eval_addressing_inject.
    eapply match_stacks_inside_globals; eauto.
    eexact SP.
    instantiate (2 := rs##args). instantiate (1 := rs'##(sregs ctx args)). eapply agree_val_regs; eauto.
    eauto.
  fold (saddr ctx addr). intros [a' [P Q]].
  exploit Mem.loadv_inject; eauto. intros [v' [U V]].
  assert (eval_addressing tge (Vptr sp' Ptrofs.zero) (saddr ctx addr) rs' ## (sregs ctx args) = Some a').
  rewrite <- P. apply eval_addressing_preserved. exact symbols_preserved.
  left; econstructor; exists F, E0; split.
  eapply plus_one. eapply exec_Iload; eauto.
  split; [| split; [apply inject_incr_refl | apply injt_nil]].
  econstructor; eauto.
  apply match_stacks_inside_set_reg; auto.
  apply agree_set_reg; auto.

- (* store *)
  exploit tr_funbody_inv; eauto. intros TR; inv TR.
  exploit eval_addressing_inject.
    eapply match_stacks_inside_globals; eauto.
    eexact SP.
    instantiate (2 := rs##args). instantiate (1 := rs'##(sregs ctx args)). eapply agree_val_regs; eauto.
    eauto.
  fold saddr. intros [a' [P Q]].
  exploit Mem.storev_mapped_inject; eauto. eapply agree_val_reg; eauto.
  intros [m1' [U V]].
  assert (eval_addressing tge (Vptr sp' Ptrofs.zero) (saddr ctx addr) rs' ## (sregs ctx args) = Some a').
    rewrite <- P. apply eval_addressing_preserved. exact symbols_preserved.
  left; econstructor; exists F, E0; split.
  eapply plus_one. eapply exec_Istore; eauto.
  destruct a; simpl in H1; try discriminate.
  destruct a'; simpl in U; try discriminate.
  split; [| split; [apply inject_incr_refl | apply injt_nil]].
  econstructor; eauto.
  eapply match_stacks_inside_store; eauto.
  eapply Mem.store_valid_block_1; eauto.
  eapply range_private_invariant; eauto.
  intros; split; auto. eapply Mem.perm_store_2; eauto.
  intros; eapply Mem.perm_store_1; eauto.
  intros. eapply SSZ2. eapply Mem.perm_store_2; eauto.
  eapply store_full; eauto.

- (* call *)
  exploit match_stacks_inside_globalenvs; eauto. intros [bound G].
  exploit find_function_agree; eauto. intros (cu & fd' & A & B & C).
  exploit tr_funbody_inv; eauto. intros TR; inv TR.
+ (* not inlined *)
  left; econstructor; exists F, E0; split.
  eapply plus_one. eapply exec_Icall; eauto.
  eapply sig_function_translated; eauto.
  split; [| split; [apply inject_incr_refl | apply injt_nil]].
  econstructor; eauto.
  eapply match_stacks_cons; eauto.
  eapply agree_val_regs; eauto.
+ (* inlined *)
  assert (EQ: fd = Internal f0) by (eapply find_inlined_function; eauto).
  subst fd.
  right; split; trivial.
  split. simpl; omega. 
  econstructor; eauto.
  eapply match_stacks_inside_inlined; eauto.
  red; intros. apply PRIV. inv H13. destruct H16. xomega.
  apply agree_val_regs_gen; auto.
  red; intros; apply PRIV. destruct H16. omega.

- (* tailcall *)
  exploit match_stacks_inside_globalenvs; eauto. intros [bound G].
  exploit find_function_agree; eauto. intros (cu & fd' & A & B & C).
  assert (PRIV': range_private F m' m'0 sp' (dstk ctx) f'.(fn_stacksize)).
  { eapply range_private_free_left; eauto. inv FB. rewrite <- H4. auto. }
  exploit tr_funbody_inv; eauto. intros TR; inv TR.
+ (* within the original function *)
  inv MS0; try congruence.
  assert (X: { m1' | Mem.free m'0 sp' 0 (fn_stacksize f') = Some m1'}).
    apply Mem.range_perm_free. red; intros.
    destruct (zlt ofs f.(fn_stacksize)).
    replace ofs with (ofs + dstk ctx) by omega. eapply Mem.perm_inject; eauto.
    eapply Mem.free_range_perm; eauto. omega.
    inv FB. eapply range_private_perms; eauto. xomega.
  destruct X as [m1' FREE].
  left; econstructor; exists F, E0; split.
  eapply plus_one. eapply exec_Itailcall; eauto.
  eapply sig_function_translated; eauto.
  split; [| split; [apply inject_incr_refl | apply injt_nil]].
  econstructor; eauto.
  eapply match_stacks_bound with (bound := sp').
  eapply match_stacks_invariant; eauto.
    intros. eapply Mem.perm_free_3; eauto.
    intros. eapply Mem.perm_free_1; eauto.
    intros. eapply Mem.perm_free_3; eauto.
  erewrite Mem.nextblock_free; eauto. red in VB; xomega.
  eapply agree_val_regs; eauto.
  eapply Mem.free_right_inject; eauto. eapply Mem.free_left_inject; eauto.
  (* show that no valid location points into the stack block being freed *)
  intros. rewrite DSTK in PRIV'. exploit (PRIV' (ofs + delta)). omega. intros [P Q].
  eelim Q; eauto. replace (ofs + delta - delta) with ofs by omega.
  apply Mem.perm_max with k. apply Mem.perm_implies with p; auto with mem.
  eapply free_full; eauto. 

+ (* turned into a call *)
  left; econstructor; exists F, E0; split.
  eapply plus_one. eapply exec_Icall; eauto.
  eapply sig_function_translated; eauto.
  split; [| split; [apply inject_incr_refl | apply injt_nil]].
  econstructor; eauto.
  eapply match_stacks_untailcall; eauto.
  eapply match_stacks_inside_invariant; eauto.
    intros. eapply Mem.perm_free_3; eauto.
  eapply agree_val_regs; eauto.
  eapply Mem.free_left_inject; eauto.
  eapply free_full; eauto. 
+ (* inlined *)
  assert (EQ: fd = Internal f0) by (eapply find_inlined_function; eauto).
  subst fd.
  right; split; trivial.
  split. simpl; omega. 
  econstructor; eauto.
  eapply match_stacks_inside_inlined_tailcall; eauto.
  eapply match_stacks_inside_invariant; eauto.
    intros. eapply Mem.perm_free_3; eauto.
  apply agree_val_regs_gen; auto.
  eapply Mem.free_left_inject; eauto.
  red; intros; apply PRIV'.
    assert (dstk ctx <= dstk ctx'). red in H14; rewrite H14. apply align_le. apply min_alignment_pos.
    omega.
  eapply free_full; eauto.

- (* builtin *)
  exploit tr_funbody_inv; eauto. intros TR; inv TR.
  exploit match_stacks_inside_globalenvs; eauto. intros [bound MG].
  exploit tr_builtin_args; eauto. intros (vargs' & P & Q).
  exploit external_call_mem_inject; eauto.
    eapply match_stacks_inside_globals; eauto.
  intros [F1 [v1 [m1' [t' [A [B [C [D [E [J [K [INJTR FULL']]]]]]]]]]]].
  left; econstructor; exists F1, t'; split.
  eapply plus_one. eapply exec_Ibuiltin; eauto.
    eapply external_call_symbols_preserved; eauto. apply senv_preserved.
  split; [| split; trivial]. 
  econstructor.
    eapply match_stacks_inside_set_res.
    eapply match_stacks_inside_extcall with (F1 := F) (F2 := F1) (m1 := m) (m1' := m'0); eauto.
    intros; eapply external_call_max_perm; eauto.
    intros; eapply external_call_max_perm; eauto.
  auto. eauto. auto.
  destruct res; simpl; [apply agree_set_reg;auto|idtac|idtac]; eapply agree_regs_incr; eauto.
  auto. auto.
  eapply external_call_valid_block; eauto.
  eapply range_private_extcall; eauto.
    intros; eapply external_call_max_perm; eauto.
  auto.
  intros. apply SSZ2. eapply external_call_max_perm; eauto.
  trivial.

- (* cond *)
  exploit tr_funbody_inv; eauto. intros TR; inv TR.
  assert (eval_condition cond rs'##(sregs ctx args) m' = Some b).
    eapply eval_condition_inject; eauto. eapply agree_val_regs; eauto.
  left; econstructor; exists F, E0; split.
  eapply plus_one. eapply exec_Icond; eauto.
  split; [| split; [apply inject_incr_refl | apply injt_nil]].
  destruct b; econstructor; eauto.

- (* jumptable *)
  exploit tr_funbody_inv; eauto. intros TR; inv TR.
  assert (Val.inject F rs#arg rs'#(sreg ctx arg)). eapply agree_val_reg; eauto.
  rewrite H0 in H2; inv H2.
  left; econstructor; exists F, E0; split.
  eapply plus_one. eapply exec_Ijumptable; eauto.
  rewrite list_nth_z_map. rewrite H1. simpl; reflexivity.
  split; [| split; [apply inject_incr_refl | apply injt_nil]].
  econstructor; eauto.

- (* return *)
  exploit tr_funbody_inv; eauto. intros TR; inv TR.
+ (* not inlined *)
  inv MS0; try congruence.
  assert (X: { m1' | Mem.free m'0 sp' 0 (fn_stacksize f') = Some m1'}).
    apply Mem.range_perm_free. red; intros.
    destruct (zlt ofs f.(fn_stacksize)).
    replace ofs with (ofs + dstk ctx) by omega. eapply Mem.perm_inject; eauto.
    eapply Mem.free_range_perm; eauto. omega.
    inv FB. eapply range_private_perms; eauto.
    generalize (Zmax_spec (fn_stacksize f) 0). destruct (zlt 0 (fn_stacksize f)); omega.
  destruct X as [m1' FREE].
  left; econstructor; exists F, E0; split.
  eapply plus_one. eapply exec_Ireturn; eauto.
  split; [| split; [apply inject_incr_refl | apply injt_nil]].
  econstructor; eauto.
  eapply match_stacks_bound with (bound := sp').
  eapply match_stacks_invariant; eauto.
    intros. eapply Mem.perm_free_3; eauto.
    intros. eapply Mem.perm_free_1; eauto.
    intros. eapply Mem.perm_free_3; eauto.
  erewrite Mem.nextblock_free; eauto. red in VB; xomega.
  destruct or; simpl. apply agree_val_reg; auto. auto.
  eapply Mem.free_right_inject; eauto. eapply Mem.free_left_inject; eauto.
  (* show that no valid location points into the stack block being freed *)
  intros. inversion FB; subst.
  assert (PRIV': range_private F m' m'0 sp' (dstk ctx) f'.(fn_stacksize)).
    rewrite H8 in PRIV. eapply range_private_free_left; eauto.
  rewrite DSTK in PRIV'. exploit (PRIV' (ofs + delta)). omega. intros [A B].
  eelim B; eauto. replace (ofs + delta - delta) with ofs by omega.
  apply Mem.perm_max with k. apply Mem.perm_implies with p; auto with mem.
  eapply free_full; eauto. 

+ (* inlined *)
  right. split; trivial. split. simpl; omega. 
  econstructor; eauto.
  eapply match_stacks_inside_invariant; eauto.
    intros. eapply Mem.perm_free_3; eauto.
  destruct or; simpl. apply agree_val_reg; auto. auto.
  eapply Mem.free_left_inject; eauto.
  inv FB. rewrite H4 in PRIV. eapply range_private_free_left; eauto.
  eapply free_full; eauto. 

- (* internal function, not inlined *)
  assert (A: exists f', tr_function cunit f f' /\ fd' = Internal f').
  { Errors.monadInv FD. exists x. split; auto. eapply transf_function_spec; eauto. }
  destruct A as [f' [TR1 EQ]].
  assert (TR: tr_function prog f f').
  { eapply tr_function_linkorder; eauto. }
  inversion TR; subst.
<<<<<<< HEAD
  exploit Mem.alloc_parallel_inject. eauto. eauto. apply Z.le_refl.
=======
  (*exploit Mem.alloc_parallel_inject.*) exploit alloc_parallel_inject'. eauto. eauto. trivial. apply Zle_refl.
>>>>>>> 161659ed
    instantiate (1 := fn_stacksize f'). inv H1. xomega.
  intros [F' [m1' [sp' [A [B [C [D [E FULL']]]]]]]].
  left; econstructor; exists F', E0; split.
  eapply plus_one. eapply exec_function_internal; eauto.
  split; [| split; [trivial | apply injt_nil]].
  rewrite H6. econstructor.
  (*instantiate (1 := F').*) apply match_stacks_inside_base.
  assert (SP: sp' = Mem.nextblock m'0) by (eapply Mem.alloc_result; eauto).
  rewrite <- SP in MS0.
  eapply match_stacks_invariant; eauto.
    intros. destruct (eq_block b1 stk).
<<<<<<< HEAD
    subst b1. rewrite D in H8; inv H8. eelim Plt_strict; eauto.
    rewrite E in H8; auto.
    intros. exploit Mem.perm_alloc_inv. eexact H. eauto.
    destruct (eq_block b1 stk); intros; auto.
    subst b1. rewrite D in H8; inv H8. eelim Plt_strict; eauto.
=======
    subst b1. rewrite D in H8; inv H8. subst. eelim Plt_strict; eauto.
    rewrite E in H8; auto.
    intros. exploit Mem.perm_alloc_inv. eexact H. eauto.
    destruct (eq_block b1 stk); intros; auto.
    subst b1. rewrite D in H8; inv H8. subst. eelim Plt_strict; eauto.
>>>>>>> 161659ed
    intros. eapply Mem.perm_alloc_1; eauto.
    intros. exploit Mem.perm_alloc_inv. eexact A. eauto.
    rewrite dec_eq_false; auto.
  auto. auto. auto. eauto. auto.
  rewrite H5. apply agree_regs_init_regs. eauto. auto. inv H1; auto. congruence. auto.
  eapply Mem.valid_new_block; eauto.
  red; intros. split.
  eapply Mem.perm_alloc_2; eauto. inv H1; xomega.
  intros; red; intros. exploit Mem.perm_alloc_inv. eexact H. eauto.
  destruct (eq_block b stk); intros.
  subst. rewrite D in H9; inv H9. inv H1; xomega.
  rewrite E in H9; auto. eelim Mem.fresh_block_alloc. eexact A. eapply Mem.mi_mappedblocks; eauto.
  auto.
  intros. exploit Mem.perm_alloc_inv; eauto. rewrite dec_eq_true. omega.
  trivial.

- (* internal function, inlined *)
  inversion FB; subst.
  (*exploit Mem.alloc_left_mapped_inject.*) exploit alloc_left_mapped_inject'.
    eauto.
    eauto.
    eauto.
    (* sp' is valid *)
    instantiate (1 := sp'). auto.
    (* offset is representable *)
    instantiate (1 := dstk ctx). generalize (Z.le_max_r (fn_stacksize f) 0). omega.
    (* size of target block is representable *)
    intros. right. exploit SSZ2; eauto with mem. inv FB; omega.
    (* we have full permissions on sp' at and above dstk ctx *)
    intros. apply Mem.perm_cur. apply Mem.perm_implies with Freeable; auto with mem.
    eapply range_private_perms; eauto. xomega.
    (* offset is aligned *)
    replace (fn_stacksize f - 0) with (fn_stacksize f) by omega.
    inv FB. apply min_alignment_sound; auto.
    (* nobody maps to (sp, dstk ctx...) *)
    intros. exploit (PRIV (ofs + delta')); eauto. xomega.
    intros [A B]. eelim B; eauto.
    replace (ofs + delta' - delta') with ofs by omega.
    apply Mem.perm_max with k. apply Mem.perm_implies with p; auto with mem.
  intros [F' [A [B [C [D FULL']]]]].
  exploit tr_moves_init_regs; eauto. intros [rs'' [P [Q R]]].
  left; econstructor; exists F', E0; split.
  eapply plus_left. eapply exec_Inop; eauto. eexact P. traceEq.
  split; [| split; [trivial | apply injt_nil]].
  econstructor.
  eapply match_stacks_inside_alloc_left; eauto.
  eapply match_stacks_inside_invariant; eauto.
  omega.
  eauto. auto.
  apply agree_regs_incr with F; auto.
  auto. auto. auto.
  rewrite H2. eapply range_private_alloc_left; eauto.
  auto. auto.
  trivial.

- (* external function *)
  exploit match_stacks_globalenvs; eauto. intros [bound MG].
  exploit external_call_mem_inject; eauto.
    eapply match_globalenvs_preserves_globals; eauto.
  intros [F1 [v1 [m1' [t' [A [B [C [D [E [J [K [INJTR FULL']]]]]]]]]]]].
  simpl in FD. inv FD.
  left; econstructor; exists F1, t'; split.
  eapply plus_one. eapply exec_function_external; eauto.
    eapply external_call_symbols_preserved; eauto. apply senv_preserved.
  split; [| split; trivial].
  econstructor.
    eapply match_stacks_bound with (Mem.nextblock m'0).
    eapply match_stacks_extcall with (F1 := F) (F2 := F1) (m1 := m) (m1' := m'0); eauto.
    intros; eapply external_call_max_perm; eauto.
    intros; eapply external_call_max_perm; eauto.
    xomega.
    eapply external_call_nextblock; eauto.
    auto. auto.
  trivial.

- (* return fron noninlined function *)
  inv MS0.
+ (* normal case *)
  left; econstructor; exists F, E0; split.
  eapply plus_one. eapply exec_return.
  split; [| split; [apply inject_incr_refl | apply injt_nil]].
  econstructor; eauto.
  apply match_stacks_inside_set_reg; auto.
  apply agree_set_reg; auto.
+ (* untailcall case *)
  inv MS; try congruence.
  rewrite RET in RET0; inv RET0.
  left; econstructor; exists F, E0; split.
  eapply plus_one. eapply exec_return.
  split; [| split; [apply inject_incr_refl | apply injt_nil]].
  eapply match_regular_states.
  eapply match_stacks_inside_set_reg; eauto.
  eauto. auto.
  apply agree_set_reg; auto.
  auto. auto. auto.
  red; intros. destruct (zlt ofs (dstk ctx)). apply PAD; omega. apply PRIV; omega.
  auto. auto.
  trivial.

- (* return from inlined function *)
  inv MS0; try congruence. rewrite RET0 in RET; inv RET.
  unfold inline_return in AT.
  assert (PRIV': range_private F m m' sp' (dstk ctx' + mstk ctx') f'.(fn_stacksize)).
    red; intros. destruct (zlt ofs (dstk ctx)). apply PAD. omega. apply PRIV. omega.
  destruct or.
+ (* with a result *)
  left; econstructor; exists F, E0; split.
  eapply plus_one. eapply exec_Iop; eauto. simpl. reflexivity.
  split; [| split; [apply inject_incr_refl | apply injt_nil]].
  econstructor; eauto. apply match_stacks_inside_set_reg; auto. apply agree_set_reg; auto.
+ (* without a result *)
  left; econstructor; exists F, E0; split.
  eapply plus_one. eapply exec_Inop; eauto.
  split; [| split; [apply inject_incr_refl | apply injt_nil]].
  econstructor; eauto. subst vres. apply agree_set_reg_undef'; auto.
Qed.

Lemma transf_initial_states:
  forall st1, initial_state prog st1 -> exists j st2, initial_state tprog st2 /\ match_states j st1 st2.
Proof.
  intros. inv H.
  exploit function_ptr_translated; eauto. intros (cu & tf & FIND & TR & LINK).
  set (j := Mem.flat_inj (Mem.nextblock m0)).
  exists j, (Callstate nil tf nil m0); split.
  econstructor; eauto.
    eapply (Genv.init_mem_match TRANSF); eauto.
    rewrite symbols_preserved. replace (prog_main tprog) with (prog_main prog). auto.
    symmetry; eapply match_program_main; eauto.
    rewrite <- H3. eapply sig_function_translated; eauto.
  econstructor; eauto.
  (*instantiate (1 := Mem.flat_inj (Mem.nextblock m0)).*)
  apply match_stacks_nil with (Mem.nextblock m0).
  constructor; intros; subst j.
    unfold Mem.flat_inj. apply pred_dec_true; auto.
    unfold Mem.flat_inj in H. destruct (plt b1 (Mem.nextblock m0)); congruence.
    eapply Genv.find_symbol_not_fresh; eauto.
    eapply Genv.find_funct_ptr_not_fresh; eauto.
    eapply Genv.find_var_info_not_fresh; eauto.
    apply Ple_refl.
  eapply Genv.initmem_inject; eauto.
  (*FULL*)
  red; intros; subst j. unfold Mem.flat_inj. destruct (plt b0 (Mem.nextblock m0)). congruence. elim n. apply H.
Qed.

Lemma transf_entry_points:
  forall (s1 : RTL.state) (f : val) (arg : list val) (m0 : mem),
  entry_point prog m0 s1 f arg ->
  exists s2 : RTL.state, entry_point tprog m0 s2 f arg /\ match_states s1 s2.
Proof.
  intros. inv H.
  exploit function_ptr_translated; eauto. intros (cu & tf & FIND & TR & LINK).
  econstructor; split.
  - econstructor; eauto.
    unfold globals_not_fresh.
    erewrite <- len_defs_genv_next.
    + unfold ge0 in *. simpl in H2; eapply H2.  
    + eapply (@match_program_gen_len_defs program); eauto.
  - econstructor; eauto.
    + econstructor. instantiate (1:=Mem.nextblock m0).
      eapply match_globalenvs_not_fresh; auto.
      reflexivity.
    + apply Mem.neutral_inject; auto.
Qed.

Lemma transf_initial_states':
   forall s1 : RTL.state,
  Smallstep.initial_state (semantics prog) s1 ->
  exists s2 : RTL.state, Smallstep.initial_state (semantics tprog) s2 /\ match_states s1 s2.
Proof.
  eapply (@init_states_from_entry (semantics prog) (semantics tprog));
    try apply transf_entry_points.
  - apply (Genv.init_mem_match TRANSF); eauto.
  - simpl. destruct TRANSF as (P & Q & R). auto.
Qed.

Lemma transf_final_states:
  forall st1 st2 r f,
  match_states f st1 st2 -> final_state st1 r -> final_state st2 r.
Proof.
  intros. inv H0. inv H.
  exploit match_stacks_empty; eauto. intros EQ; subst. inv VINJ. constructor.
  exploit match_stacks_inside_empty; eauto. intros [A B]. congruence.
Qed.

(*Theorem transf_program_correct:
  forward_simulation (semantics prog) (semantics tprog).
Proof.
  eapply forward_simulation_star.
  apply senv_preserved.
  eexact transf_entry_points.
  eexact transf_initial_states'.
  eexact transf_final_states.
  eexact step_simulation.
Qed.
*)

Require Import compcert.common.ExposedSmallstep.
Theorem transf_program_correct:
  @fsim_properties_inj (semantics prog) (semantics tprog)
    get_mem get_mem.
Proof.
  eapply Build_fsim_properties_inj with
      (Injorder:=(ltof _ measure))
      (Injmatch_states:=(fun idx f s1 s2 => idx = s1 /\ match_states f s1 s2)).
  - apply well_founded_ltof.
  - intros. destruct H; subst. inv H0; trivial.
  - intros. destruct H; subst. inv H0; eauto.
  - intros. exploit transf_initial_states; eauto.
    intros (f & s & INIT & MATCH).
    exists s1, f, s; auto. 
  - intros. destruct H; subst.
    eapply transf_final_states; eauto.
  - intros. destruct H0; subst.
    exploit step_simulation; eauto. 
    intros [[s2' [f' [t' [STEP [MATCH [IINCR INJT]]]]]] | [MEAS [TR MATCH]]]. 
    exists s1', s2', f', t'; split. left; trivial. eauto.
    exists s1', s2, f, E0; split. right. split; trivial. constructor.
    split; auto. split. apply inject_incr_refl. subst; apply injt_nil.
  - apply senv_preserved.
Qed. 

End INLINING.<|MERGE_RESOLUTION|>--- conflicted
+++ resolved
@@ -12,10 +12,10 @@
 
 (** RTL function inlining: semantic preservation *)
 
-Require Import compcert.lib.Coqlib compcert.lib.Wfsimpl compcert.lib.Maps compcert.common.Errors compcert.lib.Integers.
-Require Import compcert.common.AST compcert.common.Linking compcert.common.Values compcert.common.Memory compcert.common.Globalenvs compcert.common.Events compcert.common.Smallstep.
-Require Import compcert.ia32.Op compcert.backend.Registers compcert.backend.RTL.
-Require Import compcert.backend.Inlining compcert.backend.Inliningspec.
+Require Import Coqlib Wfsimpl Maps Errors Integers.
+Require Import AST Linking Values Memory Globalenvs Events Smallstep ExposedSimulations.
+Require Import Op Registers RTL.
+Require Import Inlining Inliningspec.
 
 Definition match_prog (prog tprog: program) :=
   match_program (fun cunit f tf => transf_fundef (funenv_program cunit) f = OK tf) eq prog tprog.
@@ -900,18 +900,11 @@
         (MINJ: Mem.inject F m m')
         (VB: Mem.valid_block m' sp')
         (PRIV: range_private F m m' sp' (ctx.(dstk) + ctx.(mstk)) f'.(fn_stacksize))
-<<<<<<< HEAD
         (SSZ1: 0 <= f'.(fn_stacksize) < Ptrofs.max_unsigned)
-        (SSZ2: forall ofs, Mem.perm m' sp' ofs Max Nonempty -> 0 <= ofs <= f'.(fn_stacksize)),
-      match_states (State stk f (Vptr sp Ptrofs.zero) pc rs m)
-                   (State stk' f' (Vptr sp' Ptrofs.zero) (spc ctx pc) rs' m')
-=======
-        (SSZ1: 0 <= f'.(fn_stacksize) < Int.max_unsigned)
         (SSZ2: forall ofs, Mem.perm m' sp' ofs Max Nonempty -> 0 <= ofs <= f'.(fn_stacksize))
       (FULL: injection_full F m),
-      match_states F (State stk f (Vptr sp Int.zero) pc rs m)
-                     (State stk' f' (Vptr sp' Int.zero) (spc ctx pc) rs' m')
->>>>>>> 161659ed
+      match_states F (State stk f (Vptr sp Ptrofs.zero) pc rs m)
+                     (State stk' f' (Vptr sp' Ptrofs.zero) (spc ctx pc) rs' m')
   | match_call_states: forall stk fd args m stk' fd' args' m' cunit F
         (MS: match_stacks F m m' stk stk' (Mem.nextblock m'))
         (LINK: linkorder cunit prog)
@@ -932,18 +925,11 @@
         (MINJ: Mem.inject F m m')
         (VB: Mem.valid_block m' sp')
         (PRIV: range_private F m m' sp' ctx.(dstk) f'.(fn_stacksize))
-<<<<<<< HEAD
         (SSZ1: 0 <= f'.(fn_stacksize) < Ptrofs.max_unsigned)
-        (SSZ2: forall ofs, Mem.perm m' sp' ofs Max Nonempty -> 0 <= ofs <= f'.(fn_stacksize)),
-      match_states (Callstate stk (Internal f) vargs m)
-                   (State stk' f' (Vptr sp' Ptrofs.zero) pc' rs' m')
-=======
-        (SSZ1: 0 <= f'.(fn_stacksize) < Int.max_unsigned)
         (SSZ2: forall ofs, Mem.perm m' sp' ofs Max Nonempty -> 0 <= ofs <= f'.(fn_stacksize))
       (FULL: injection_full F m),
       match_states F (Callstate stk (Internal f) vargs m)
-                     (State stk' f' (Vptr sp' Int.zero) pc' rs' m')
->>>>>>> 161659ed
+                     (State stk' f' (Vptr sp' Ptrofs.zero) pc' rs' m')
   | match_return_states: forall stk v m stk' v' m' F
         (MS: match_stacks F m m' stk stk' (Mem.nextblock m'))
         (VINJ: Val.inject F v v')
@@ -959,18 +945,11 @@
         (MINJ: Mem.inject F m m')
         (VB: Mem.valid_block m' sp')
         (PRIV: range_private F m m' sp' ctx.(dstk) f'.(fn_stacksize))
-<<<<<<< HEAD
         (SSZ1: 0 <= f'.(fn_stacksize) < Ptrofs.max_unsigned)
-        (SSZ2: forall ofs, Mem.perm m' sp' ofs Max Nonempty -> 0 <= ofs <= f'.(fn_stacksize)),
-      match_states (Returnstate stk v m)
-                   (State stk' f' (Vptr sp' Ptrofs.zero) pc' rs' m').
-=======
-        (SSZ1: 0 <= f'.(fn_stacksize) < Int.max_unsigned)
         (SSZ2: forall ofs, Mem.perm m' sp' ofs Max Nonempty -> 0 <= ofs <= f'.(fn_stacksize))
       (FULL: injection_full F m),
       match_states F (Returnstate stk v m)
-                     (State stk' f' (Vptr sp' Int.zero) pc' rs' m').
->>>>>>> 161659ed
+                     (State stk' f' (Vptr sp' Ptrofs.zero) pc' rs' m').
 
 (** ** Forward simulation *)
 
@@ -989,23 +968,19 @@
 Qed.
 
 Definition CONCL1 S1' S2 F t:=
-  exists S2' F' t', plus step tge S1' t' S2' /\ match_states F' S2 S2' /\ 
+  exists S2' F' t', plus (step tge) S1' t' S2' /\ match_states F' S2 S2' /\ 
                      inject_incr F F' /\ inject_trace F' t t'.
 
 Definition CONCL2 S1 S1' S2 f t :=
   t = E0 /\ (measure S2 < measure S1)%nat /\ match_states f S2 S1'.
 
 Theorem step_simulation:
-<<<<<<< HEAD
   forall S1 t S2,
   step ge S1 t S2 ->
-  forall S1' (MS: match_states S1 S1'),
-  (exists S2', plus (step tge) S1' t S2' /\ match_states S2 S2')
-  \/ (measure S2 < measure S1 /\ t = E0 /\ match_states S2 S1')%nat.
-=======
-  forall S1 t S2 (STEP: step ge S1 t S2) F S1' (MS: match_states F S1 S1'),
-  CONCL1 S1' S2 F t \/ CONCL2 S1 S1' S2 F t.
->>>>>>> 161659ed
+  forall F S1' (MS: match_states F S1 S1'),
+  (exists S2' F' t', plus (step tge) S1' t' S2' /\ match_states F' S2 S2' /\ 
+                     inject_incr F F' /\ inject_trace F' t t')
+  \/ t = E0 /\ (measure S2 < measure S1)%nat /\ match_states F S2 S1'.
 Proof.
   induction 1; intros; inv MS.
 
@@ -1166,8 +1141,8 @@
   exploit match_stacks_inside_globalenvs; eauto. intros [bound MG].
   exploit tr_builtin_args; eauto. intros (vargs' & P & Q).
   exploit external_call_mem_inject; eauto.
-    eapply match_stacks_inside_globals; eauto.
-  intros [F1 [v1 [m1' [t' [A [B [C [D [E [J [K [INJTR FULL']]]]]]]]]]]].
+  eapply match_stacks_inside_globals; eauto.
+  intros (F1 & v1 & m1' & t' & A & B & C & D & E & INCR & ? & ? & FULL').
   left; econstructor; exists F1, t'; split.
   eapply plus_one. eapply exec_Ibuiltin; eauto.
     eapply external_call_symbols_preserved; eauto. apply senv_preserved.
@@ -1256,11 +1231,7 @@
   assert (TR: tr_function prog f f').
   { eapply tr_function_linkorder; eauto. }
   inversion TR; subst.
-<<<<<<< HEAD
-  exploit Mem.alloc_parallel_inject. eauto. eauto. apply Z.le_refl.
-=======
   (*exploit Mem.alloc_parallel_inject.*) exploit alloc_parallel_inject'. eauto. eauto. trivial. apply Zle_refl.
->>>>>>> 161659ed
     instantiate (1 := fn_stacksize f'). inv H1. xomega.
   intros [F' [m1' [sp' [A [B [C [D [E FULL']]]]]]]].
   left; econstructor; exists F', E0; split.
@@ -1272,19 +1243,11 @@
   rewrite <- SP in MS0.
   eapply match_stacks_invariant; eauto.
     intros. destruct (eq_block b1 stk).
-<<<<<<< HEAD
-    subst b1. rewrite D in H8; inv H8. eelim Plt_strict; eauto.
-    rewrite E in H8; auto.
-    intros. exploit Mem.perm_alloc_inv. eexact H. eauto.
-    destruct (eq_block b1 stk); intros; auto.
-    subst b1. rewrite D in H8; inv H8. eelim Plt_strict; eauto.
-=======
     subst b1. rewrite D in H8; inv H8. subst. eelim Plt_strict; eauto.
     rewrite E in H8; auto.
     intros. exploit Mem.perm_alloc_inv. eexact H. eauto.
     destruct (eq_block b1 stk); intros; auto.
     subst b1. rewrite D in H8; inv H8. subst. eelim Plt_strict; eauto.
->>>>>>> 161659ed
     intros. eapply Mem.perm_alloc_1; eauto.
     intros. exploit Mem.perm_alloc_inv. eexact A. eauto.
     rewrite dec_eq_false; auto.
@@ -1432,32 +1395,36 @@
 Lemma transf_entry_points:
   forall (s1 : RTL.state) (f : val) (arg : list val) (m0 : mem),
   entry_point prog m0 s1 f arg ->
-  exists s2 : RTL.state, entry_point tprog m0 s2 f arg /\ match_states s1 s2.
+  exists j (s2 : RTL.state), entry_point tprog m0 s2 f arg /\ match_states j s1 s2.
 Proof.
   intros. inv H.
   exploit function_ptr_translated; eauto. intros (cu & tf & FIND & TR & LINK).
-  econstructor; split.
+  do 2 econstructor; split.
   - econstructor; eauto.
     unfold globals_not_fresh.
     erewrite <- len_defs_genv_next.
     + unfold ge0 in *. simpl in H2; eapply H2.  
     + eapply (@match_program_gen_len_defs program); eauto.
+    + erewrite sig_function_translated; eauto.
   - econstructor; eauto.
     + econstructor. instantiate (1:=Mem.nextblock m0).
       eapply match_globalenvs_not_fresh; auto.
       reflexivity.
     + apply Mem.neutral_inject; auto.
+    + eapply flat_injection_full.
 Qed.
 
 Lemma transf_initial_states':
    forall s1 : RTL.state,
   Smallstep.initial_state (semantics prog) s1 ->
-  exists s2 : RTL.state, Smallstep.initial_state (semantics tprog) s2 /\ match_states s1 s2.
-Proof.
-  eapply (@init_states_from_entry (semantics prog) (semantics tprog));
+  exists j (s2 : RTL.state), Smallstep.initial_state (semantics tprog) s2 /\
+                    match_states j s1 s2.
+Proof.
+  eapply (@init_states_from_entry_index (semantics prog) (semantics tprog));
     try apply transf_entry_points.
   - apply (Genv.init_mem_match TRANSF); eauto.
-  - simpl. destruct TRANSF as (P & Q & R). auto.
+  - simpl. destruct TRANSF as (P & Q & R).
+    rewrite symbols_preserved, Q; auto.
 Qed.
 
 Lemma transf_final_states:
@@ -1481,7 +1448,6 @@
 Qed.
 *)
 
-Require Import compcert.common.ExposedSmallstep.
 Theorem transf_program_correct:
   @fsim_properties_inj (semantics prog) (semantics tprog)
     get_mem get_mem.
@@ -1492,7 +1458,10 @@
   - apply well_founded_ltof.
   - intros. destruct H; subst. inv H0; trivial.
   - intros. destruct H; subst. inv H0; eauto.
-  - intros. exploit transf_initial_states; eauto.
+  - intros. exploit transf_entry_points; eauto.
+    intros (j & s & INIT & MATCH).
+    exists s1, j, s; auto.
+  - intros. exploit transf_initial_states'; eauto.
     intros (f & s & INIT & MATCH).
     exists s1, f, s; auto. 
   - intros. destruct H; subst.
