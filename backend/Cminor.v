--- conflicted
+++ resolved
@@ -242,12 +242,9 @@
              (m: mem),                  (**r memory state *)
         state.
 
-<<<<<<< HEAD
 
 
 (**NEW *)
-=======
->>>>>>> 161659ed
 Definition get_mem (s:state):=
   match s with
   | State _ _ _ _ _ m => m
@@ -255,7 +252,6 @@
   | Returnstate _ _ m => m
   end.
 
-<<<<<<< HEAD
 (**NEW *)
 Definition set_mem (s:state)(m:mem):=
   match s with
@@ -291,8 +287,6 @@
         end
    | _ => None
   end.
-=======
->>>>>>> 161659ed
 
 Section RELSEM.
 
@@ -642,7 +636,7 @@
     (at_external )
     (after_external )
     final_state ge
-    p.(prog_main)
+    (Genv.find_symbol ge p.(prog_main))
     (Genv.init_mem p ).
 
 (** This semantics is receptive to changes in events. *)
