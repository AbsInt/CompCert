(* *********************************************************************)
(*                                                                     *)
(*              The Compcert verified compiler                         *)
(*                                                                     *)
(*          Xavier Leroy, INRIA Paris-Rocquencourt                     *)
(*                                                                     *)
(*  Copyright Institut National de Recherche en Informatique et en     *)
(*  Automatique.  All rights reserved.  This file is distributed       *)
(*  under the terms of the INRIA Non-Commercial License Agreement.     *)
(*                                                                     *)
(* *********************************************************************)

(** The RTL intermediate language: abstract syntax and semantics.

  RTL stands for "Register Transfer Language". This is the first
  intermediate language after Cminor and CminorSel.
*)

Require Import Coqlib Maps.
Require Import AST Integers Values Events Memory Globalenvs Smallstep.
Require Import Op Registers.

(** * Abstract syntax *)

(** RTL is organized as instructions, functions and programs.
  Instructions correspond roughly to elementary instructions of the
  target processor, but take their arguments and leave their results
  in pseudo-registers (also called temporaries in textbooks).
  Infinitely many pseudo-registers are available, and each function
  has its own set of pseudo-registers, unaffected by function calls.

  Instructions are organized as a control-flow graph: a function is
  a finite map from ``nodes'' (abstract program points) to instructions,
  and each instruction lists explicitly the nodes of its successors.
*)

Definition node := positive.

Inductive instruction: Type :=
  | Inop: node -> instruction
      (** No operation -- just branch to the successor. *)
  | Iop: operation -> list reg -> reg -> node -> instruction
      (** [Iop op args dest succ] performs the arithmetic operation [op]
          over the values of registers [args], stores the result in [dest],
          and branches to [succ]. *)
  | Iload: memory_chunk -> addressing -> list reg -> reg -> node -> instruction
      (** [Iload chunk addr args dest succ] loads a [chunk] quantity from
          the address determined by the addressing mode [addr] and the
          values of the [args] registers, stores the quantity just read
          into [dest], and branches to [succ]. *)
  | Istore: memory_chunk -> addressing -> list reg -> reg -> node -> instruction
      (** [Istore chunk addr args src succ] stores the value of register
          [src] in the [chunk] quantity at the
          the address determined by the addressing mode [addr] and the
          values of the [args] registers, then branches to [succ]. *)
  | Icall: signature -> reg + ident -> list reg -> reg -> node -> instruction
      (** [Icall sig fn args dest succ] invokes the function determined by
          [fn] (either a function pointer found in a register or a
          function name), giving it the values of registers [args]
          as arguments.  It stores the return value in [dest] and branches
          to [succ]. *)
  | Itailcall: signature -> reg + ident -> list reg -> instruction
      (** [Itailcall sig fn args] performs a function invocation
          in tail-call position.  *)
  | Ibuiltin: external_function -> list (builtin_arg reg) -> builtin_res reg -> node -> instruction
      (** [Ibuiltin ef args dest succ] calls the built-in function
          identified by [ef], giving it the values of [args] as arguments.
          It stores the return value in [dest] and branches to [succ]. *)
  | Icond: condition -> list reg -> node -> node -> instruction
      (** [Icond cond args ifso ifnot] evaluates the boolean condition
          [cond] over the values of registers [args].  If the condition
          is true, it transitions to [ifso].  If the condition is false,
          it transitions to [ifnot]. *)
  | Ijumptable: reg -> list node -> instruction
      (** [Ijumptable arg tbl] transitions to the node that is the [n]-th
          element of the list [tbl], where [n] is the signed integer
          value of register [arg]. *)
  | Ireturn: option reg -> instruction.
      (** [Ireturn] terminates the execution of the current function
          (it has no successor).  It returns the value of the given
          register, or [Vundef] if none is given. *)

Definition code: Type := PTree.t instruction.

Record function: Type := mkfunction {
  fn_sig: signature;
  fn_params: list reg;
  fn_stacksize: Z;
  fn_code: code;
  fn_entrypoint: node
}.

(** A function description comprises a control-flow graph (CFG) [fn_code]
    (a partial finite mapping from nodes to instructions).  As in Cminor,
    [fn_sig] is the function signature and [fn_stacksize] the number of bytes
    for its stack-allocated activation record.  [fn_params] is the list
    of registers that are bound to the values of arguments at call time.
    [fn_entrypoint] is the node of the first instruction of the function
    in the CFG. *)

Definition fundef := AST.fundef function.

Definition program := AST.program fundef unit.

Definition funsig (fd: fundef) :=
  match fd with
  | Internal f => fn_sig f
  | External ef => ef_sig ef
  end.

(** * Operational semantics *)

Definition genv := Genv.t fundef unit.
Definition regset := Regmap.t val.

Fixpoint init_regs (vl: list val) (rl: list reg) {struct rl} : regset :=
  match rl, vl with
  | r1 :: rs, v1 :: vs => Regmap.set r1 v1 (init_regs vs rs)
  | _, _ => Regmap.init Vundef
  end.

(** The dynamic semantics of RTL is given in small-step style, as a
  set of transitions between states.  A state captures the current
  point in the execution.  Three kinds of states appear in the transitions:

- [State cs f sp pc rs m] describes an execution point within a function.
  [f] is the current function.
  [sp] is the pointer to the stack block for its current activation
     (as in Cminor).
  [pc] is the current program point (CFG node) within the code [c].
  [rs] gives the current values for the pseudo-registers.
  [m] is the current memory state.
- [Callstate cs f args m] is an intermediate state that appears during
  function calls.
  [f] is the function definition that we are calling.
  [args] (a list of values) are the arguments for this call.
  [m] is the current memory state.
- [Returnstate cs v m] is an intermediate state that appears when a
  function terminates and returns to its caller.
  [v] is the return value and [m] the current memory state.

In all three kinds of states, the [cs] parameter represents the call stack.
It is a list of frames [Stackframe res f sp pc rs].  Each frame represents
a function call in progress.
[res] is the pseudo-register that will receive the result of the call.
[f] is the calling function.
[sp] is its stack pointer.
[pc] is the program point for the instruction that follows the call.
[rs] is the state of registers in the calling function.
*)

Inductive stackframe : Type :=
  | Stackframe:
      forall (res: reg)            (**r where to store the result *)
             (f: function)         (**r calling function *)
             (sp: val)             (**r stack pointer in calling function *)
             (pc: node)            (**r program point in calling function *)
             (rs: regset),         (**r register state in calling function *)
      stackframe.

Inductive state : Type :=
  | State:
      forall (stack: list stackframe) (**r call stack *)
             (f: function)            (**r current function *)
             (sp: val)                (**r stack pointer *)
             (pc: node)               (**r current program point in [c] *)
             (rs: regset)             (**r register state *)
             (m: mem),                (**r memory state *)
      state
  | Callstate:
      forall (stack: list stackframe) (**r call stack *)
             (f: fundef)              (**r function to call *)
             (args: list val)         (**r arguments to the call *)
             (m: mem),                (**r memory state *)
      state
  | Returnstate:
      forall (stack: list stackframe) (**r call stack *)
             (v: val)                 (**r return value for the call *)
             (m: mem),                (**r memory state *)
      state.

<<<<<<< HEAD

(**NEW *)
=======
>>>>>>> 161659ed
Definition get_mem (s:state):=
  match s with
  | State _ _ _ _ _ m => m
  | Callstate _ _ _ m => m
  | Returnstate _ _ m => m
  end.

<<<<<<< HEAD
(**NEW *)
Definition set_mem (s:state)(m:mem):=
  match s with
  | State f s k e le _ => State f s k e le m
  | Callstate fd args k _ => Callstate fd args k m
  | Returnstate res k _ => Returnstate res k m
  end.


(**NEW *)
Definition at_external (c: state) : option (external_function * list val) :=
  match c with
  | State _ _ _ _ _ _ => None
  | Callstate _ fd args _ =>
      match fd with
        Internal f => None
      | External ef => 
          Some (ef, args)
      end
  | Returnstate _ _ _ => None
 end.

(**NEW *)
Definition after_external (rv: option val) (c: state) (m:mem): option state :=
  match c with
     Callstate s fd vargs _ =>
        match fd with
          Internal _ => None
        | External ef =>
            match rv with
              Some v => Some (Returnstate s v m)
            | None  => Some (Returnstate s Vundef m )
            end
        end
   | _ => None
  end.

=======
>>>>>>> 161659ed
Section RELSEM.

Variable ge: genv.

Definition find_function
      (ros: reg + ident) (rs: regset) : option fundef :=
  match ros with
  | inl r => Genv.find_funct ge rs#r
  | inr symb =>
      match Genv.find_symbol ge symb with
      | None => None
      | Some b => Genv.find_funct_ptr ge b
      end
  end.

(** The transitions are presented as an inductive predicate
  [step ge st1 t st2], where [ge] is the global environment,
  [st1] the initial state, [st2] the final state, and [t] the trace
  of system calls performed during this transition. *)

Inductive step: state -> trace -> state -> Prop :=
  | exec_Inop:
      forall s f sp pc rs m pc',
      (fn_code f)!pc = Some(Inop pc') ->
      step (State s f sp pc rs m)
        E0 (State s f sp pc' rs m)
  | exec_Iop:
      forall s f sp pc rs m op args res pc' v,
      (fn_code f)!pc = Some(Iop op args res pc') ->
      eval_operation ge sp op rs##args m = Some v ->
      step (State s f sp pc rs m)
        E0 (State s f sp pc' (rs#res <- v) m)
  | exec_Iload:
      forall s f sp pc rs m chunk addr args dst pc' a v,
      (fn_code f)!pc = Some(Iload chunk addr args dst pc') ->
      eval_addressing ge sp addr rs##args = Some a ->
      Mem.loadv chunk m a = Some v ->
      step (State s f sp pc rs m)
        E0 (State s f sp pc' (rs#dst <- v) m)
  | exec_Istore:
      forall s f sp pc rs m chunk addr args src pc' a m',
      (fn_code f)!pc = Some(Istore chunk addr args src pc') ->
      eval_addressing ge sp addr rs##args = Some a ->
      Mem.storev chunk m a rs#src = Some m' ->
      step (State s f sp pc rs m)
        E0 (State s f sp pc' rs m')
  | exec_Icall:
      forall s f sp pc rs m sig ros args res pc' fd,
      (fn_code f)!pc = Some(Icall sig ros args res pc') ->
      find_function ros rs = Some fd ->
      funsig fd = sig ->
      step (State s f sp pc rs m)
        E0 (Callstate (Stackframe res f sp pc' rs :: s) fd rs##args m)
  | exec_Itailcall:
      forall s f stk pc rs m sig ros args fd m',
      (fn_code f)!pc = Some(Itailcall sig ros args) ->
      find_function ros rs = Some fd ->
      funsig fd = sig ->
      Mem.free m stk 0 f.(fn_stacksize) = Some m' ->
      step (State s f (Vptr stk Ptrofs.zero) pc rs m)
        E0 (Callstate s fd rs##args m')
  | exec_Ibuiltin:
      forall s f sp pc rs m ef args res pc' vargs t vres m',
      (fn_code f)!pc = Some(Ibuiltin ef args res pc') ->
      eval_builtin_args ge (fun r => rs#r) sp m args vargs ->
      external_call ef ge vargs m t vres m' ->
      step (State s f sp pc rs m)
         t (State s f sp pc' (regmap_setres res vres rs) m')
  | exec_Icond:
      forall s f sp pc rs m cond args ifso ifnot b pc',
      (fn_code f)!pc = Some(Icond cond args ifso ifnot) ->
      eval_condition cond rs##args m = Some b ->
      pc' = (if b then ifso else ifnot) ->
      step (State s f sp pc rs m)
        E0 (State s f sp pc' rs m)
  | exec_Ijumptable:
      forall s f sp pc rs m arg tbl n pc',
      (fn_code f)!pc = Some(Ijumptable arg tbl) ->
      rs#arg = Vint n ->
      list_nth_z tbl (Int.unsigned n) = Some pc' ->
      step (State s f sp pc rs m)
        E0 (State s f sp pc' rs m)
  | exec_Ireturn:
      forall s f stk pc rs m or m',
      (fn_code f)!pc = Some(Ireturn or) ->
      Mem.free m stk 0 f.(fn_stacksize) = Some m' ->
      step (State s f (Vptr stk Ptrofs.zero) pc rs m)
        E0 (Returnstate s (regmap_optget or Vundef rs) m')
  | exec_function_internal:
      forall s f args m m' stk,
      Mem.alloc m 0 f.(fn_stacksize) = (m', stk) ->
      step (Callstate s (Internal f) args m)
        E0 (State s
                  f
                  (Vptr stk Ptrofs.zero)
                  f.(fn_entrypoint)
                  (init_regs args f.(fn_params))
                  m')
  | exec_function_external:
      forall s ef args res t m m',
      external_call ef ge args m t res m' ->
      step (Callstate s (External ef) args m)
         t (Returnstate s res m')
  | exec_return:
      forall res f sp pc rs s vres m,
      step (Returnstate (Stackframe res f sp pc rs :: s) vres m)
        E0 (State s f sp pc (rs#res <- vres) m).

Lemma exec_Iop':
  forall s f sp pc rs m op args res pc' rs' v,
  (fn_code f)!pc = Some(Iop op args res pc') ->
  eval_operation ge sp op rs##args m = Some v ->
  rs' = (rs#res <- v) ->
  step (State s f sp pc rs m)
    E0 (State s f sp pc' rs' m).
Proof.
  intros. subst rs'. eapply exec_Iop; eauto.
Qed.

Lemma exec_Iload':
  forall s f sp pc rs m chunk addr args dst pc' rs' a v,
  (fn_code f)!pc = Some(Iload chunk addr args dst pc') ->
  eval_addressing ge sp addr rs##args = Some a ->
  Mem.loadv chunk m a = Some v ->
  rs' = (rs#dst <- v) ->
  step (State s f sp pc rs m)
    E0 (State s f sp pc' rs' m).
Proof.
  intros. subst rs'. eapply exec_Iload; eauto.
Qed.

End RELSEM.

(** Execution of whole programs are described as sequences of transitions
  from an initial state to a final state.  An initial state is a [Callstate]
  corresponding to the invocation of the ``main'' function of the program
  without arguments and with an empty call stack. *)

Inductive initial_state (p: program): state -> Prop :=
  | initial_state_intro: forall b f m0,
      let ge := Genv.globalenv p in
      Genv.init_mem p = Some m0 ->
      Genv.find_symbol ge p.(prog_main) = Some b ->
      Genv.find_funct_ptr ge b = Some f ->
      funsig f = signature_main ->
      initial_state p (Callstate nil f nil m0).

Inductive entry_point (p: program): mem -> state -> val -> list val -> Prop :=
  | entry_point_intro: forall b f m0 args,
      let ge := Genv.globalenv p in
      Mem.mem_wd m0 ->
      Mem.arg_well_formed args m0 ->
      globals_not_fresh ge m0 ->
      Genv.find_funct_ptr ge b = Some f ->
      Val.has_type_list args (sig_args (funsig f)) ->
      entry_point p m0 (Callstate nil f args m0) (Vptr b Ptrofs.zero) args.

(** A final state is a [Returnstate] with an empty call stack. *)

Inductive final_state: state -> int -> Prop :=
  | final_state_intro: forall r m,
      final_state (Returnstate nil (Vint r) m) r.

(** The small-step semantics for a program. *)

Definition semantics (p: program) :=
  let ge:= (Genv.globalenv p) in
  Semantics
    get_mem set_mem
    (step ge)
    (entry_point p)
    (at_external )
    (after_external )
    final_state ge
    p.(prog_main)
        (Genv.init_mem p ).

(** This semantics is receptive to changes in events. *)

Lemma semantics_receptive:
  forall (p: program), receptive (semantics p).
Proof.
  intros. constructor; simpl; intros.
(* receptiveness *)
  assert (t1 = E0 -> exists s2, step (Genv.globalenv p) s t2 s2).
    intros. subst. inv H0. exists s1; auto.
  inversion H; subst; auto.
  exploit external_call_receptive; eauto. intros [vres2 [m2 EC2]].
  exists (State s0 f sp pc' (regmap_setres res vres2 rs) m2). eapply exec_Ibuiltin; eauto.
  exploit external_call_receptive; eauto. intros [vres2 [m2 EC2]].
  exists (Returnstate s0 vres2 m2). econstructor; eauto.
(* trace length *)
  red; intros; inv H; simpl; try omega.
  eapply external_call_trace_length; eauto.
  eapply external_call_trace_length; eauto.
Qed.

(** * Operations on RTL abstract syntax *)

(** Transformation of a RTL function instruction by instruction.
  This applies a given transformation function to all instructions
  of a function and constructs a transformed function from that. *)

Section TRANSF.

Variable transf: node -> instruction -> instruction.

Definition transf_function (f: function) : function :=
  mkfunction
    f.(fn_sig)
    f.(fn_params)
    f.(fn_stacksize)
    (PTree.map transf f.(fn_code))
    f.(fn_entrypoint).

End TRANSF.

(** Computation of the possible successors of an instruction.
  This is used in particular for dataflow analyses. *)

Definition successors_instr (i: instruction) : list node :=
  match i with
  | Inop s => s :: nil
  | Iop op args res s => s :: nil
  | Iload chunk addr args dst s => s :: nil
  | Istore chunk addr args src s => s :: nil
  | Icall sig ros args res s => s :: nil
  | Itailcall sig ros args => nil
  | Ibuiltin ef args res s => s :: nil
  | Icond cond args ifso ifnot => ifso :: ifnot :: nil
  | Ijumptable arg tbl => tbl
  | Ireturn optarg => nil
  end.

Definition successors_map (f: function) : PTree.t (list node) :=
  PTree.map1 successors_instr f.(fn_code).

(** The registers used by an instruction *)

Definition instr_uses (i: instruction) : list reg :=
  match i with
  | Inop s => nil
  | Iop op args res s => args
  | Iload chunk addr args dst s => args
  | Istore chunk addr args src s => src :: args
  | Icall sig (inl r) args res s => r :: args
  | Icall sig (inr id) args res s => args
  | Itailcall sig (inl r) args => r :: args
  | Itailcall sig (inr id) args => args
  | Ibuiltin ef args res s => params_of_builtin_args args
  | Icond cond args ifso ifnot => args
  | Ijumptable arg tbl => arg :: nil
  | Ireturn None => nil
  | Ireturn (Some arg) => arg :: nil
  end.

(** The register defined by an instruction, if any *)

Definition instr_defs (i: instruction) : option reg :=
  match i with
  | Inop s => None
  | Iop op args res s => Some res
  | Iload chunk addr args dst s => Some dst
  | Istore chunk addr args src s => None
  | Icall sig ros args res s => Some res
  | Itailcall sig ros args => None
  | Ibuiltin ef args res s =>
      match res with BR r => Some r | _ => None end
  | Icond cond args ifso ifnot => None
  | Ijumptable arg tbl => None
  | Ireturn optarg => None
  end.

(** Maximum PC (node number) in the CFG of a function.  All nodes of
  the CFG of [f] are between 1 and [max_pc_function f] (inclusive). *)

Definition max_pc_function (f: function) :=
  PTree.fold (fun m pc i => Pos.max m pc) f.(fn_code) 1%positive.

Lemma max_pc_function_sound:
  forall f pc i, f.(fn_code)!pc = Some i -> Ple pc (max_pc_function f).
Proof.
  intros until i. unfold max_pc_function.
  apply PTree_Properties.fold_rec with (P := fun c m => c!pc = Some i -> Ple pc m).
  (* extensionality *)
  intros. apply H0. rewrite H; auto.
  (* base case *)
  rewrite PTree.gempty. congruence.
  (* inductive case *)
  intros. rewrite PTree.gsspec in H2. destruct (peq pc k).
  inv H2. xomega.
  apply Ple_trans with a. auto. xomega.
Qed.

(** Maximum pseudo-register mentioned in a function.  All results or arguments
  of an instruction of [f], as well as all parameters of [f], are between
  1 and [max_reg_function] (inclusive). *)

Definition max_reg_instr (m: positive) (pc: node) (i: instruction) :=
  match i with
  | Inop s => m
  | Iop op args res s => fold_left Pos.max args (Pos.max res m)
  | Iload chunk addr args dst s => fold_left Pos.max args (Pos.max dst m)
  | Istore chunk addr args src s => fold_left Pos.max args (Pos.max src m)
  | Icall sig (inl r) args res s => fold_left Pos.max args (Pos.max r (Pos.max res m))
  | Icall sig (inr id) args res s => fold_left Pos.max args (Pos.max res m)
  | Itailcall sig (inl r) args => fold_left Pos.max args (Pos.max r m)
  | Itailcall sig (inr id) args => fold_left Pos.max args m
  | Ibuiltin ef args res s =>
      fold_left Pos.max (params_of_builtin_args args)
        (fold_left Pos.max (params_of_builtin_res res) m)
  | Icond cond args ifso ifnot => fold_left Pos.max args m
  | Ijumptable arg tbl => Pos.max arg m
  | Ireturn None => m
  | Ireturn (Some arg) => Pos.max arg m
  end.

Definition max_reg_function (f: function) :=
  Pos.max
    (PTree.fold max_reg_instr f.(fn_code) 1%positive)
    (fold_left Pos.max f.(fn_params) 1%positive).

Remark max_reg_instr_ge:
  forall m pc i, Ple m (max_reg_instr m pc i).
Proof.
  intros.
  assert (X: forall l n, Ple m n -> Ple m (fold_left Pos.max l n)).
  { induction l; simpl; intros.
    auto.
    apply IHl. xomega. }
  destruct i; simpl; try (destruct s0); repeat (apply X); try xomega.
  destruct o; xomega.
Qed.

Remark max_reg_instr_def:
  forall m pc i r, instr_defs i = Some r -> Ple r (max_reg_instr m pc i).
Proof.
  intros.
  assert (X: forall l n, Ple r n -> Ple r (fold_left Pos.max l n)).
  { induction l; simpl; intros. xomega. apply IHl. xomega. }
  destruct i; simpl in *; inv H.
- apply X. xomega.
- apply X. xomega.
- destruct s0; apply X; xomega.
- destruct b; inv H1. apply X. simpl. xomega.
Qed.

Remark max_reg_instr_uses:
  forall m pc i r, In r (instr_uses i) -> Ple r (max_reg_instr m pc i).
Proof.
  intros.
  assert (X: forall l n, In r l \/ Ple r n -> Ple r (fold_left Pos.max l n)).
  { induction l; simpl; intros.
    tauto.
    apply IHl. destruct H0 as [[A|A]|A]. right; subst; xomega. auto. right; xomega. }
  destruct i; simpl in *; try (destruct s0); try (apply X; auto).
- contradiction.
- destruct H. right; subst; xomega. auto.
- destruct H. right; subst; xomega. auto.
- destruct H. right; subst; xomega. auto.
- intuition. subst; xomega.
- destruct o; simpl in H; intuition. subst; xomega.
Qed.

Lemma max_reg_function_def:
  forall f pc i r,
  f.(fn_code)!pc = Some i -> instr_defs i = Some r -> Ple r (max_reg_function f).
Proof.
  intros.
  assert (Ple r (PTree.fold max_reg_instr f.(fn_code) 1%positive)).
  {  revert H.
     apply PTree_Properties.fold_rec with
       (P := fun c m => c!pc = Some i -> Ple r m).
   - intros. rewrite H in H1; auto.
   - rewrite PTree.gempty; congruence.
   - intros. rewrite PTree.gsspec in H3. destruct (peq pc k).
     + inv H3. eapply max_reg_instr_def; eauto.
     + apply Ple_trans with a. auto. apply max_reg_instr_ge.
  }
  unfold max_reg_function. xomega.
Qed.

Lemma max_reg_function_use:
  forall f pc i r,
  f.(fn_code)!pc = Some i -> In r (instr_uses i) -> Ple r (max_reg_function f).
Proof.
  intros.
  assert (Ple r (PTree.fold max_reg_instr f.(fn_code) 1%positive)).
  {  revert H.
     apply PTree_Properties.fold_rec with
       (P := fun c m => c!pc = Some i -> Ple r m).
   - intros. rewrite H in H1; auto.
   - rewrite PTree.gempty; congruence.
   - intros. rewrite PTree.gsspec in H3. destruct (peq pc k).
     + inv H3. eapply max_reg_instr_uses; eauto.
     + apply Ple_trans with a. auto. apply max_reg_instr_ge.
  }
  unfold max_reg_function. xomega.
Qed.

Lemma max_reg_function_params:
  forall f r, In r f.(fn_params) -> Ple r (max_reg_function f).
Proof.
  intros.
  assert (X: forall l n, In r l \/ Ple r n -> Ple r (fold_left Pos.max l n)).
  { induction l; simpl; intros.
    tauto.
    apply IHl. destruct H0 as [[A|A]|A]. right; subst; xomega. auto. right; xomega. }
  assert (Y: Ple r (fold_left Pos.max f.(fn_params) 1%positive)).
  { apply X; auto. }
  unfold max_reg_function. xomega.
Qed.<|MERGE_RESOLUTION|>--- conflicted
+++ resolved
@@ -179,11 +179,7 @@
              (m: mem),                (**r memory state *)
       state.
 
-<<<<<<< HEAD
-
 (**NEW *)
-=======
->>>>>>> 161659ed
 Definition get_mem (s:state):=
   match s with
   | State _ _ _ _ _ m => m
@@ -191,7 +187,6 @@
   | Returnstate _ _ m => m
   end.
 
-<<<<<<< HEAD
 (**NEW *)
 Definition set_mem (s:state)(m:mem):=
   match s with
@@ -229,8 +224,6 @@
    | _ => None
   end.
 
-=======
->>>>>>> 161659ed
 Section RELSEM.
 
 Variable ge: genv.
@@ -405,7 +398,7 @@
     (at_external )
     (after_external )
     final_state ge
-    p.(prog_main)
+    (Genv.find_symbol ge p.(prog_main))
         (Genv.init_mem p ).
 
 (** This semantics is receptive to changes in events. *)
