--- conflicted
+++ resolved
@@ -14,12 +14,12 @@
 
 (** This file proves semantic preservation for the [Stacking] pass. *)
 
-Require Import compcert.lib.Coqlib compcert.common.Errors.
-Require Import compcert.lib.Integers compcert.common.AST compcert.common.Linking.
-Require Import compcert.common.Values compcert.common.Memory compcert.common.Separation compcert.common.Events compcert.common.Globalenvs compcert.common.Smallstep.
-Require Import compcert.backend.LTL compcert.ia32.Op compcert.backend.Locations compcert.backend.Linear compcert.backend.Mach.
-Require Import compcert.backend.Bounds compcert.backend.Conventions compcert.ia32.Stacklayout compcert.backend.Lineartyping.
-Require Import compcert.backend.Stacking.
+Require Import Coqlib Errors.
+Require Import Integers AST Linking.
+Require Import Values Memory Separation Events Globalenvs Smallstep ExposedSimulations.
+Require Import LTL Op Locations Linear Mach.
+Require Import Bounds Conventions Stacklayout Lineartyping.
+Require Import Stacking.
 
 Local Open Scope sep_scope.
 
@@ -941,7 +941,7 @@
   m |= range sp pos (size_callee_save_area_rec l pos) ** P ->
   agree_regs j ls rs ->
   exists rs', exists m',
-     star step tge
+     star (step tge)
         (State cs fb (Vptr sp Ptrofs.zero) (save_callee_save_rec l pos k) rs m)
      E0 (State cs fb (Vptr sp Ptrofs.zero) k rs' m')
   /\ m' |= contains_callee_saves j sp pos l ls ** P
@@ -1032,7 +1032,7 @@
   let ls1 := LTL.undef_regs destroyed_at_function_entry (LTL.call_regs ls) in
   let rs1 := undef_regs destroyed_at_function_entry rs in
   exists rs', exists m',
-     star step tge
+     star (step tge)
         (State cs fb (Vptr sp Ptrofs.zero) (save_callee_save fe k) rs1 m)
      E0 (State cs fb (Vptr sp Ptrofs.zero) k rs' m')
   /\ m' |= contains_callee_saves j sp fe.(fe_ofs_callee_save) b.(used_callee_save) ls0 ** P
@@ -1081,7 +1081,7 @@
      Mem.alloc m1' 0 tf.(fn_stacksize) = (m2', sp')
   /\ store_stack m2' (Vptr sp' Ptrofs.zero) Tptr tf.(fn_link_ofs) parent = Some m3'
   /\ store_stack m3' (Vptr sp' Ptrofs.zero) Tptr tf.(fn_retaddr_ofs) ra = Some m4'
-  /\ star step tge
+  /\ star (step tge)
          (State cs fb (Vptr sp' Ptrofs.zero) (save_callee_save fe k) rs1 m4')
       E0 (State cs fb (Vptr sp' Ptrofs.zero) k rs' m5')
   /\ agree_regs j' ls1 rs'
@@ -1202,7 +1202,7 @@
   agree_unused ls0 rs ->
   (forall r, In r l -> mreg_within_bounds b r) ->
   exists rs',
-    star step tge
+    star (step tge)
       (State cs fb (Vptr sp Ptrofs.zero) (restore_callee_save_rec l ofs k) rs m)
    E0 (State cs fb (Vptr sp Ptrofs.zero) k rs' m)
   /\ (forall r, In r l -> Val.inject j (ls0 (R r)) (rs' r))
@@ -1247,7 +1247,7 @@
   m |= frame_contents j sp ls ls0 pa ra ** P ->
   agree_unused j ls0 rs ->
   exists rs',
-    star step tge
+    star (step tge)
        (State cs fb (Vptr sp Ptrofs.zero) (restore_callee_save fe k) rs m)
     E0 (State cs fb (Vptr sp Ptrofs.zero) k rs' m)
   /\ (forall r,
@@ -1286,7 +1286,7 @@
      load_stack m' (Vptr sp' Ptrofs.zero) Tptr tf.(fn_link_ofs) = Some pa
   /\ load_stack m' (Vptr sp' Ptrofs.zero) Tptr tf.(fn_retaddr_ofs) = Some ra
   /\ Mem.free m' sp' 0 tf.(fn_stacksize) = Some m1'
-  /\ star step tge
+  /\ star (step tge)
        (State cs fb (Vptr sp' Ptrofs.zero) (restore_callee_save fe k) rs m')
     E0 (State cs fb (Vptr sp' Ptrofs.zero) k rs1 m')
   /\ agree_regs j (return_regs ls0 ls) rs1
@@ -1807,17 +1807,11 @@
         (SEP: m' |= frame_contents f j sp' ls (parent_locset cs) (parent_sp cs') (parent_ra cs')
                  ** stack_contents j cs cs'
                  ** minjection j m
-<<<<<<< HEAD
-                 ** globalenv_inject ge j),
-      match_states (Linear.State cs f (Vptr sp Ptrofs.zero) c ls m)
-                   (Mach.State cs' fb (Vptr sp' Ptrofs.zero) (transl_code (make_env (function_bounds f)) c) rs m')
-=======
                  ** globalenv_inject ge j)
       (MINJ: Mem.inject j m m')
       (FULL: injection_full j m),
-      match_states j (Linear.State cs f (Vptr sp Int.zero) c ls m)
-                   (Mach.State cs' fb (Vptr sp' Int.zero) (transl_code (make_env (function_bounds f)) c) rs m')
->>>>>>> 161659ed
+      match_states j (Linear.State cs f (Vptr sp Ptrofs.zero) c ls m)
+                   (Mach.State cs' fb (Vptr sp' Ptrofs.zero) (transl_code (make_env (function_bounds f)) c) rs m')
   | match_states_call:
       forall cs f ls m cs' fb rs m' j tf
         (STACKS: match_stacks j cs cs' (Linear.funsig f))
@@ -1848,7 +1842,7 @@
 Theorem transf_step_correct:
   forall s1 t s2, Linear.step ge s1 t s2 ->
   forall (WTS: wt_state s1) s1' j1 (MS: match_states j1 s1 s1'),
-  exists s2' t2 j2, plus step tge s1' t2 s2' /\ match_states j2 s2 s2' /\  inject_incr j1 j2 /\ inject_trace j2 t t2.
+  exists s2' t2 j2, plus (step tge) s1' t2 s2' /\ match_states j2 s2 s2' /\  inject_incr j1 j2 /\ inject_trace j2 t t2.
 Proof.
   induction 1; intros;
   try inv MS;
@@ -1880,13 +1874,8 @@
   eapply ARGS; eauto.
   eapply slot_outgoing_argument_valid; eauto.
   intros (v & A & B).
-<<<<<<< HEAD
-  econstructor; split.
-  apply plus_one. eapply exec_Mgetparam; eauto.
-=======
   econstructor; exists E0, j1; split.
   apply plus_one. eapply exec_Mgetparam; eauto. 
->>>>>>> 161659ed
   rewrite (unfold_transf_function _ _ TRANSL). unfold fn_link_ofs.
   eapply frame_get_parent. eexact SEP.
   split; [| split; [apply inject_incr_refl | apply injt_nil]].
@@ -1912,13 +1901,8 @@
                end).
   eapply frame_undef_regs with (rl := destroyed_by_setstack ty) in SEP.
   assert (A: exists m'',
-<<<<<<< HEAD
               store_stack m' (Vptr sp' Ptrofs.zero) ty (Ptrofs.repr ofs') (rs0 src) = Some m''
-           /\ m'' |= frame_contents f j sp' (Locmap.set (S sl ofs ty) (rs (R src))
-=======
-              store_stack m' (Vptr sp' Int.zero) ty (Int.repr ofs') (rs0 src) = Some m''
            /\ m'' |= frame_contents f j1 sp' (Locmap.set (S sl ofs ty) (rs (R src))
->>>>>>> 161659ed
                                                (LTL.undef_regs (destroyed_by_setstack ty) rs))
                                             (parent_locset s) (parent_sp cs') (parent_ra cs')
                   ** stack_contents j1 s cs' ** minjection j1 m ** globalenv_inject ge j1).
@@ -1930,24 +1914,15 @@
   apply plus_one. destruct sl; try discriminate.
     econstructor. eexact STORE. eauto.
     econstructor. eexact STORE. eauto.
-<<<<<<< HEAD
-  econstructor. eauto. eauto. eauto.
-=======
   split; [| split; [apply inject_incr_refl | apply injt_nil]].
   econstructor. eauto. eauto. eauto. 
->>>>>>> 161659ed
   apply agree_regs_set_slot. apply agree_regs_undef_regs. auto.
   apply agree_locs_set_slot. apply agree_locs_undef_locs. auto. apply destroyed_by_setstack_caller_save. auto.
   eauto. eauto with coqlib. eauto. apply SEP. trivial. 
 - (* Lop *)
   assert (exists v',
-<<<<<<< HEAD
           eval_operation ge (Vptr sp' Ptrofs.zero) (transl_op (make_env (function_bounds f)) op) rs0##args m' = Some v'
-       /\ Val.inject j v v').
-=======
-          eval_operation ge (Vptr sp' Int.zero) (transl_op (make_env (function_bounds f)) op) rs0##args m' = Some v'
        /\ Val.inject j1 v v').
->>>>>>> 161659ed
   eapply eval_operation_inject; eauto.
   eapply globalenv_inject_preserves_globals. eapply sep_proj2. eapply sep_proj2. eapply sep_proj2. eexact SEP.
   eapply agree_reglist; eauto.
@@ -1966,13 +1941,8 @@
 
 - (* Lload *)
   assert (exists a',
-<<<<<<< HEAD
           eval_addressing ge (Vptr sp' Ptrofs.zero) (transl_addr (make_env (function_bounds f)) addr) rs0##args = Some a'
-       /\ Val.inject j a a').
-=======
-          eval_addressing ge (Vptr sp' Int.zero) (transl_addr (make_env (function_bounds f)) addr) rs0##args = Some a'
        /\ Val.inject j1 a a').
->>>>>>> 161659ed
   eapply eval_addressing_inject; eauto.
   eapply globalenv_inject_preserves_globals. eapply sep_proj2. eapply sep_proj2. eapply sep_proj2. eexact SEP.
   eapply agree_reglist; eauto.
@@ -1992,13 +1962,8 @@
 
 - (* Lstore *)
   assert (exists a',
-<<<<<<< HEAD
           eval_addressing ge (Vptr sp' Ptrofs.zero) (transl_addr (make_env (function_bounds f)) addr) rs0##args = Some a'
-       /\ Val.inject j a a').
-=======
-          eval_addressing ge (Vptr sp' Int.zero) (transl_addr (make_env (function_bounds f)) addr) rs0##args = Some a'
        /\ Val.inject j1 a a').
->>>>>>> 161659ed
   eapply eval_addressing_inject; eauto.
   eapply globalenv_inject_preserves_globals. eapply sep_proj2. eapply sep_proj2. eapply sep_proj2. eexact SEP.
   eapply agree_reglist; eauto.
@@ -2011,12 +1976,8 @@
   apply plus_one. econstructor.
   instantiate (1 := a'). rewrite <- A. apply eval_addressing_preserved. exact symbols_preserved.
   eexact C. eauto.
-<<<<<<< HEAD
-  econstructor. eauto. eauto. eauto.
-=======
   split; [| split; [apply inject_incr_refl | apply injt_nil]].
   econstructor. eauto. eauto. eauto. 
->>>>>>> 161659ed
   rewrite transl_destroyed_by_store. apply agree_regs_undef_regs; auto.
   apply agree_locs_undef_locs. auto. apply destroyed_by_store_caller_save.
   auto. eauto with coqlib.
@@ -2080,13 +2041,8 @@
   eapply match_stacks_change_meminj; eauto.
   apply agree_regs_set_res; auto. apply agree_regs_undef_regs; auto. eapply agree_regs_inject_incr; eauto.
   apply agree_locs_set_res; auto. apply agree_locs_undef_regs; auto.
-<<<<<<< HEAD
-  apply frame_set_res. apply frame_undef_regs. apply frame_contents_incr with j; auto.
-  rewrite sep_swap2. apply stack_contents_change_meminj with j; auto. rewrite sep_swap2.
-=======
   apply frame_set_res. apply frame_undef_regs. apply frame_contents_incr with j1; auto. 
   rewrite sep_swap2. apply stack_contents_change_meminj with j1; auto. rewrite sep_swap2.
->>>>>>> 161659ed
   exact SEP.
   apply SEP.
 
@@ -2194,22 +2150,13 @@
   eapply match_stacks_change_meminj; eauto.
   apply agree_regs_set_pair. apply agree_regs_inject_incr with j1; auto. auto.
   apply agree_callee_save_set_result; auto.
-<<<<<<< HEAD
-  apply stack_contents_change_meminj with j; auto.
-=======
   apply stack_contents_change_meminj with j1; auto. 
->>>>>>> 161659ed
   rewrite sep_comm, sep_assoc; auto.
   apply C. trivial.
 
 - (* return *)
-<<<<<<< HEAD
-  inv STACKS. simpl in AGLOCS. simpl in SEP. rewrite sep_assoc in SEP.
-  econstructor; split.
-=======
   inv STACKS. simpl in AGLOCS. simpl in SEP. rewrite sep_assoc in SEP. 
   econstructor; exists E0, j1; split.
->>>>>>> 161659ed
   apply plus_one. apply exec_return.
   split; [| split; [apply inject_incr_refl | apply injt_nil]].
   econstructor; eauto.
@@ -2274,7 +2221,6 @@
 - auto.
 Qed.
 
-Require Import compcert.common.ExposedSmallstep.
 Definition measure (S: Linear.state) : nat := 0.
 
 Theorem transl_program_correct:
@@ -2288,11 +2234,13 @@
   - apply well_founded_ltof. 
   - intros. destruct H as [? [? H']]; inv H'; auto.
   - intros. destruct H as [? [? H']]; inv H'; auto.
-  - intros.
+  - admit.
+  - admit.
+    (* intros.
     exploit transf_initial_states; eauto.
-    intros (f & s & INIT & MATCH).
-    exists s1, f, s. split; trivial.  split; trivial. split; eauto.
-    apply wt_initial_state with (prog := prog); auto. exact wt_prog.
+    intros (j & s & INIT & MATCH).
+    exists s1, j, s. split; trivial.  split; trivial. split; eauto.
+    apply wt_initial_state with (prog := prog); auto. exact wt_prog. *)
   - intros. destruct H as [? [? ?]]; subst.
     eapply transf_final_states; eauto.
   - intros. destruct H0 as [? [? ?]]; subst.
@@ -2302,7 +2250,7 @@
     repeat split; eauto. 
     eapply step_type_preservation; eauto. eexact wt_prog. eexact H.
   - apply senv_preserved.
-Qed.
+Admitted.
 (*Theorem transf_program_correct:
   forward_simulation (Linear.semantics prog) (Mach.semantics return_address_offset tprog).
 Proof.
