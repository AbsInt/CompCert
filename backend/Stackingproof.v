--- conflicted
+++ resolved
@@ -2007,7 +2007,7 @@
   exploit frame_get_local; eauto. intros (v & A & B).
   econstructor; exists E0, j1; split.
   apply plus_one. apply exec_Mgetstack. exact A.
-  split; [| split; [apply inject_incr_refl | apply injt_nil]].
+  split; [| split; [apply inject_incr_refl | apply list_rel_nil]].
   econstructor; eauto with coqlib.
   apply agree_regs_set_reg; auto.
   apply agree_locs_set_reg; auto.
@@ -2026,7 +2026,7 @@
   apply plus_one. eapply exec_Mgetparam; eauto. 
   rewrite (unfold_transf_function _ _ TRANSL). unfold fn_link_ofs.
   eapply frame_get_parent. eexact SEP.
-  split; [| split; [apply inject_incr_refl | apply injt_nil]].
+  split; [| split; [apply inject_incr_refl | apply list_rel_nil]].
   econstructor; eauto with coqlib. econstructor; eauto.
   apply agree_regs_set_reg. apply agree_regs_set_reg. auto. auto.
   erewrite agree_incoming by eauto. exact B.
@@ -2035,7 +2035,7 @@
   exploit frame_get_outgoing; eauto. intros (v & A & B).
   econstructor; exists E0, j1; split.
   apply plus_one. apply exec_Mgetstack. exact A.
-  split; [| split; [apply inject_incr_refl | apply injt_nil]].
+  split; [| split; [apply inject_incr_refl | apply list_rel_nil]].
   econstructor; eauto with coqlib.
   apply agree_regs_set_reg; auto.
   apply agree_locs_set_reg; auto.
@@ -2062,7 +2062,7 @@
   apply plus_one. destruct sl; try discriminate.
     econstructor. eexact STORE. eauto.
     econstructor. eexact STORE. eauto.
-  split; [| split; [apply inject_incr_refl | apply injt_nil]].
+  split; [| split; [apply inject_incr_refl | apply list_rel_nil]].
   econstructor. eauto. eauto. eauto. 
   apply agree_regs_set_slot. apply agree_regs_undef_regs. auto.
   apply agree_locs_set_slot. apply agree_locs_undef_locs. auto. apply destroyed_by_setstack_caller_save. auto.
@@ -2080,7 +2080,7 @@
   apply plus_one. econstructor.
   instantiate (1 := v'). rewrite <- A. apply eval_operation_preserved.
   exact symbols_preserved. eauto.
-  split; [| split; [apply inject_incr_refl | apply injt_nil]].
+  split; [| split; [apply inject_incr_refl | apply list_rel_nil]].
   econstructor; eauto with coqlib.
   apply agree_regs_set_reg; auto.
   rewrite transl_destroyed_by_op.  apply agree_regs_undef_regs; auto.
@@ -2103,7 +2103,7 @@
   apply plus_one. econstructor.
   instantiate (1 := a'). rewrite <- A. apply eval_addressing_preserved. exact symbols_preserved.
   eexact C. eauto.
-  split; [| split; [apply inject_incr_refl | apply injt_nil]].
+  split; [| split; [apply inject_incr_refl | apply list_rel_nil]].
   econstructor; eauto with coqlib.
   apply agree_regs_set_reg. rewrite transl_destroyed_by_load. apply agree_regs_undef_regs; auto. auto.
   apply agree_locs_set_reg. apply agree_locs_undef_locs. auto. apply destroyed_by_load_caller_save. auto.
@@ -2124,7 +2124,7 @@
   apply plus_one. econstructor.
   instantiate (1 := a'). rewrite <- A. apply eval_addressing_preserved. exact symbols_preserved.
   eexact C. eauto.
-  split; [| split; [apply inject_incr_refl | apply injt_nil]].
+  split; [| split; [apply inject_incr_refl | apply list_rel_nil]].
   econstructor. eauto. eauto. eauto. 
   rewrite transl_destroyed_by_store. apply agree_regs_undef_regs; auto.
   apply agree_locs_undef_locs. auto. apply destroyed_by_store_caller_save.
@@ -2142,7 +2142,7 @@
   exploit return_address_offset_exists. eexact IST. intros [ra D].
   econstructor; exists E0, j1; split.
   apply plus_one. econstructor; eauto.
-  split; [| split; [apply inject_incr_refl | apply injt_nil]].
+  split; [| split; [apply inject_incr_refl | apply list_rel_nil]].
   econstructor; eauto.
   econstructor; eauto with coqlib.
   apply Val.Vptr_has_type.
@@ -2161,7 +2161,7 @@
   intros [bf [tf' [A [B C]]]].
   econstructor; exists E0, j1; split.
   eapply plus_right. eexact S. econstructor; eauto. traceEq.
-  split; [| split; [apply inject_incr_refl | apply injt_nil]].
+  split; [| split; [apply inject_incr_refl | apply list_rel_nil]].
   econstructor; eauto.
   apply match_stacks_change_sig with (Linear.fn_sig f); auto.
   apply zero_size_arguments_tailcall_possible. eapply wt_state_tailcall; eauto.
@@ -2196,14 +2196,14 @@
 - (* Llabel *)
   econstructor; exists E0, j1; split.
   apply plus_one; apply exec_Mlabel.
-  split; [| split; [apply inject_incr_refl | apply injt_nil]].
+  split; [| split; [apply inject_incr_refl | apply list_rel_nil]].
   econstructor; eauto with coqlib.
 
 - (* Lgoto *)
   econstructor; exists E0, j1; split.
   apply plus_one; eapply exec_Mgoto; eauto.
   apply transl_find_label; eauto.
-  split; [| split; [apply inject_incr_refl | apply injt_nil]].
+  split; [| split; [apply inject_incr_refl | apply list_rel_nil]].
   econstructor; eauto.
   eapply find_label_tail; eauto.
 
@@ -2212,7 +2212,7 @@
   apply plus_one. eapply exec_Mcond_true; eauto.
   eapply eval_condition_inject with (m1 := m). eapply agree_reglist; eauto. apply sep_pick3 in SEP; exact SEP. auto.
   eapply transl_find_label; eauto.
-  split; [| split; [apply inject_incr_refl | apply injt_nil]].
+  split; [| split; [apply inject_incr_refl | apply list_rel_nil]].
   econstructor. eauto. eauto. eauto.
   apply agree_regs_undef_regs; auto.
   apply agree_locs_undef_locs. auto. apply destroyed_by_cond_caller_save.
@@ -2225,7 +2225,7 @@
   econstructor; exists E0, j1; split.
   apply plus_one. eapply exec_Mcond_false; eauto.
   eapply eval_condition_inject with (m1 := m). eapply agree_reglist; eauto. apply sep_pick3 in SEP; exact SEP. auto.
-  split; [| split; [apply inject_incr_refl | apply injt_nil]].
+  split; [| split; [apply inject_incr_refl | apply list_rel_nil]].
   econstructor. eauto. eauto. eauto.
   apply agree_regs_undef_regs; auto.
   apply agree_locs_undef_locs. auto. apply destroyed_by_cond_caller_save.
@@ -2239,7 +2239,7 @@
   econstructor; exists E0, j1; split.
   apply plus_one; eapply exec_Mjumptable; eauto.
   apply transl_find_label; eauto.
-  split; [| split; [apply inject_incr_refl | apply injt_nil]].
+  split; [| split; [apply inject_incr_refl | apply list_rel_nil]].
   econstructor. eauto. eauto. eauto.
   apply agree_regs_undef_regs; auto.
   apply agree_locs_undef_locs. auto. apply destroyed_by_jumptable_caller_save.
@@ -2253,7 +2253,7 @@
   intros (rs' & m1' & A & B & C & D & E & F & G).
   econstructor; exists E0, j1; split.
   eapply plus_right. eexact D. econstructor; eauto. traceEq.
-  split; [| split; [apply inject_incr_refl | apply injt_nil]].
+  split; [| split; [apply inject_incr_refl | apply list_rel_nil]].
   econstructor; eauto.
   rewrite sep_swap; exact G.
   apply G.
@@ -2277,7 +2277,7 @@
   eapply plus_left. econstructor; eauto.
   rewrite (unfold_transf_function _ _ TRANSL). unfold fn_code. unfold transl_body.
   eexact D. traceEq.
-  split; [| split; [trivial | apply injt_nil]].
+  split; [| split; [trivial | apply list_rel_nil]].
   eapply match_states_intro with (j := j'); eauto with coqlib.
   eapply match_stacks_change_meminj; eauto.
   rewrite sep_swap in SEP. rewrite sep_swap. eapply stack_contents_change_meminj; eauto.
@@ -2297,30 +2297,19 @@
   split; [| split; trivial].
   eapply match_states_return with (j := j').
   eapply match_stacks_change_meminj; eauto.
-<<<<<<< HEAD
-  apply agree_regs_set_pair. apply agree_regs_inject_incr with j1; auto. auto.
-  apply agree_callee_save_set_result; auto.
-  apply stack_contents_change_meminj with j1; auto. 
-=======
   apply agree_regs_set_pair. apply agree_regs_undef_caller_save_regs. 
-  apply agree_regs_inject_incr with j; auto.
+  apply agree_regs_inject_incr with j1; auto.
   auto.
-  apply stack_contents_change_meminj with j; auto.
->>>>>>> eb7bd26e
+  apply stack_contents_change_meminj with j1; auto.
   rewrite sep_comm, sep_assoc; auto.
   apply C. trivial.
 
 - (* return *)
-<<<<<<< HEAD
-  inv STACKS. simpl in AGLOCS. simpl in SEP. rewrite sep_assoc in SEP. 
-  econstructor; exists E0, j1; split.
-=======
   inv STACKS. exploit wt_returnstate_agree; eauto. intros [AGCS OUTU].
   simpl in AGCS. simpl in SEP. rewrite sep_assoc in SEP.
-  econstructor; split.
->>>>>>> eb7bd26e
+  econstructor; exists E0, j1; split.
   apply plus_one. apply exec_return.
-  split; [| split; [apply inject_incr_refl | apply injt_nil]].
+  split; [| split; [apply inject_incr_refl | apply list_rel_nil]].
   econstructor; eauto.
   apply agree_locs_return with rs0; auto.
   apply frame_contents_exten with rs0 (parent_locset s); auto.
@@ -2533,6 +2522,7 @@
     eauto; try reflexivity.
   { constructor. }
   { intro; reflexivity. }
+  { admit. }
   { apply Val.Vnullptr_has_type. }
   { apply Val.Vnullptr_has_type. }
   { instantiate (1 := m0).
@@ -2592,23 +2582,27 @@
     + eapply agree_regs_inject_incr; eauto.
       erewrite sig_preserved in Hmake by eauto.
       eapply make_arguments_inject; eauto.
-    + hnf; auto.
+    (* + hnf; auto. admit. *)
     + rewrite <- !sep_assoc, sep_comm, sep_pure in Hm'; destruct Hm' as [_ Hm'].
       rewrite update_stackframe_eq in Hm'; simpl in *.
       rewrite !sep_assoc in Hm'; rewrite sep_assoc.
-      eapply frame_contents_exten, Hm'; auto.
+      eapply frame_contents_exten, Hm'; eauto.
       intros; subst ls0; rewrite build_arguments_stack.
       erewrite sig_preserved by eauto; f_equal.
-      apply Axioms.extensionality.
+      admit.
+      admit.
+      (*apply Axioms.extensionality.
       intros [|].
       * destruct (in_dec mreg_eq r destroyed_at_function_entry);
           [rewrite LTL_undef_regs_same | rewrite LTL_undef_regs_others]; auto.
       * rewrite LTL_undef_regs_slot; simpl.
-        destruct sl0; auto.
+        destruct sl0; auto.*)
     + destruct Hm' as (_ & (? & _) & _); eauto.
     + eapply alloc_full; eauto.
       apply flat_injection_full.
   - inv H8.
+    admit.
+    admit.
 Admitted.
 
 Lemma transf_initial_states:
@@ -2681,12 +2675,6 @@
   - intros. destruct H as [? [? H']]; inv H'; auto.
   - intros. destruct H as [? [? H']]; inv H'; auto.
   - admit.
-  - admit.
-    (* intros.
-    exploit transf_initial_states; eauto.
-    intros (j & s & INIT & MATCH).
-    exists s1, j, s. split; trivial.  split; trivial. split; eauto.
-    apply wt_initial_state with (prog := prog); auto. exact wt_prog. *)
   - intros. destruct H as [? [? ?]]; subst.
     eapply transf_final_states; eauto.
   - intros. destruct H0 as [? [? ?]]; subst.
@@ -2695,6 +2683,9 @@
     exists s1', s2', f', t'; split. left; apply STEP.
     repeat split; eauto. 
     eapply step_type_preservation; eauto. eexact wt_prog. eexact H.
+    admit.
+  - admit.
+  - admit.
   - apply senv_preserved.
 Admitted.
 (*Theorem transf_program_correct:
