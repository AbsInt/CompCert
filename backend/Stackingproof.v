--- conflicted
+++ resolved
@@ -820,12 +820,7 @@
   (forall r, In r rl -> mreg_within_bounds b r) ->
   agree_frame j (Locmap.setlist (map R rl) vl ls) ls0 m sp m' sp' parent ra.
 Proof.
-<<<<<<< HEAD
   induction rl; destruct vl; simpl; intros; try now intuition.
-  apply IHrl; auto. 
-  eapply agree_frame_set_reg; eauto. 
-=======
-  induction rl; destruct vl; simpl; intros; intuition.
   apply IHrl; auto.
   eapply agree_frame_set_reg; eauto.
 Qed.
@@ -840,7 +835,6 @@
 - eapply agree_frame_set_reg; eauto.
 - auto.
 - apply IHres2; auto using in_or_app.
->>>>>>> 5111bce0
 Qed.
 
 Lemma agree_frame_undef_regs:
@@ -1003,13 +997,8 @@
   intros; red; intros. exploit agree_inj_unique; eauto. intros [EQ1 EQ2]; subst.
   red; intros. exploit agree_bounds; eauto. omega.
   eapply agree_frame_invariant; eauto.
-<<<<<<< HEAD
-  intros. eapply Mem.load_unchanged_on; eauto. intros. apply REACH. omega. auto. 
+  intros. eapply Mem.load_unchanged_on; eauto. intros. apply REACH. omega. auto.
   intros. eapply Mem.perm_unchanged_on; eauto with mem.
-=======
-  intros. eapply Mem.load_unchanged_on; eauto. intros. apply REACH. omega. auto.
-  intros. eapply Mem.perm_unchanged_on; eauto with mem. auto.
->>>>>>> 5111bce0
 Qed.
 
 (** Preservation by parallel stores in the Linear and Mach codes *)
