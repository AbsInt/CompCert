(* *********************************************************************)
(*                                                                     *)
(*              The Compcert verified compiler                         *)
(*                                                                     *)
(*          Xavier Leroy, INRIA Paris-Rocquencourt                     *)
(*          Sandrine Blazy, ENSIIE and INRIA Paris-Rocquencourt        *)
(*          with contributions from Andrew Appel, Rob Dockins,         *)
(*          and Gordon Stewart (Princeton University)                  *)
(*                                                                     *)
(*  Copyright Institut National de Recherche en Informatique et en     *)
(*  Automatique.  All rights reserved.  This file is distributed       *)
(*  under the terms of the GNU General Public License as published by  *)
(*  the Free Software Foundation, either version 2 of the License, or  *)
(*  (at your option) any later version.  This file is also distributed *)
(*  under the terms of the INRIA Non-Commercial License Agreement.     *)
(*                                                                     *)
(* *********************************************************************)

(** This file develops the memory model that is used in the dynamic
  semantics of all the languages used in the compiler.
  It defines a type [mem] of memory states, the following 4 basic
  operations over memory states, and their properties:
- [load]: read a memory chunk at a given address;
- [store]: store a memory chunk at a given address;
- [alloc]: allocate a fresh memory block;
- [free]: invalidate a memory block.
*)

Require Import Zwf.
Require Import Axioms.
Require Import Coqlib.
Require Intv.
Require Import Maps.
Require Archi.
Require Import AST.
Require Import Integers.
Require Import Floats.
Require Import Values.
Require Export Memdata.
Require Export Memtype.

(* To avoid useless definitions of inductors in extracted code. *)
Local Unset Elimination Schemes.
Local Unset Case Analysis Schemes.

Local Notation "a # b" := (PMap.get b a) (at level 1).

Module Mem <: MEM.

Definition perm_order' (po: option permission) (p: permission) :=
  match po with
  | Some p' => perm_order p' p
  | None => False
 end.

Definition perm_order'' (po1 po2: option permission) :=
  match po1, po2 with
  | Some p1, Some p2 => perm_order p1 p2
  | _, None => True
  | None, Some _ => False
 end.

Record mem' : Type := mkmem {
  mem_contents: PMap.t (ZMap.t memval);  (**r [block -> offset -> memval] *)
  mem_access: PMap.t (Z -> perm_kind -> option permission);
                                         (**r [block -> offset -> kind -> option permission] *)
  nextblock: block;
  access_max:
    forall b ofs, perm_order'' (mem_access#b ofs Max) (mem_access#b ofs Cur);
  nextblock_noaccess:
    forall b ofs k, ~(Plt b nextblock) -> mem_access#b ofs k = None;
  contents_default:
    forall b, fst mem_contents#b = Undef
}.

Definition mem := mem'.

Lemma mkmem_ext:
 forall cont1 cont2 acc1 acc2 next1 next2 a1 a2 b1 b2 c1 c2,
  cont1=cont2 -> acc1=acc2 -> next1=next2 ->
  mkmem cont1 acc1 next1 a1 b1 c1 = mkmem cont2 acc2 next2 a2 b2 c2.
Proof.
  intros. subst. f_equal; apply proof_irr.
Qed.

(** * Validity of blocks and accesses *)

(** A block address is valid if it was previously allocated. It remains valid
  even after being freed. *)

Definition valid_block (m: mem) (b: block) := Plt b (nextblock m).

Theorem valid_not_valid_diff:
  forall m b b', valid_block m b -> ~(valid_block m b') -> b <> b'.
Proof.
  intros; red; intros. subst b'. contradiction.
Qed.

Hint Local Resolve valid_not_valid_diff: mem.

(** Permissions *)

Definition perm (m: mem) (b: block) (ofs: Z) (k: perm_kind) (p: permission) : Prop :=
   perm_order' (m.(mem_access)#b ofs k) p.

Theorem perm_implies:
  forall m b ofs k p1 p2, perm m b ofs k p1 -> perm_order p1 p2 -> perm m b ofs k p2.
Proof.
  unfold perm, perm_order'; intros.
  destruct (m.(mem_access)#b ofs k); auto.
  eapply perm_order_trans; eauto.
Qed.

Hint Local Resolve perm_implies: mem.

Theorem perm_cur_max:
  forall m b ofs p, perm m b ofs Cur p -> perm m b ofs Max p.
Proof.
  assert (forall po1 po2 p,
          perm_order' po2 p -> perm_order'' po1 po2 -> perm_order' po1 p).
  unfold perm_order', perm_order''. intros.
  destruct po2; try contradiction.
  destruct po1; try contradiction.
  eapply perm_order_trans; eauto.
  unfold perm; intros.
  generalize (access_max m b ofs). eauto.
Qed.

Theorem perm_cur:
  forall m b ofs k p, perm m b ofs Cur p -> perm m b ofs k p.
Proof.
  intros. destruct k; auto. apply perm_cur_max. auto.
Qed.

Theorem perm_max:
  forall m b ofs k p, perm m b ofs k p -> perm m b ofs Max p.
Proof.
  intros. destruct k; auto. apply perm_cur_max. auto.
Qed.

Hint Local Resolve perm_cur perm_max: mem.

Theorem perm_valid_block:
  forall m b ofs k p, perm m b ofs k p -> valid_block m b.
Proof.
  unfold perm; intros.
  destruct (plt b m.(nextblock)).
  auto.
  assert (m.(mem_access)#b ofs k = None).
  eapply nextblock_noaccess; eauto.
  rewrite H0 in H.
  contradiction.
Qed.

Hint Local Resolve perm_valid_block: mem.

Remark perm_order_dec:
  forall p1 p2, {perm_order p1 p2} + {~perm_order p1 p2}.
Proof.
  intros. destruct p1; destruct p2; (left; constructor) || (right; intro PO; inversion PO).
Defined.

Remark perm_order'_dec:
  forall op p, {perm_order' op p} + {~perm_order' op p}.
Proof.
  intros. destruct op; unfold perm_order'.
  apply perm_order_dec.
  right; tauto.
Defined.

Theorem perm_dec:
  forall m b ofs k p, {perm m b ofs k p} + {~ perm m b ofs k p}.
Proof.
  unfold perm; intros.
  apply perm_order'_dec.
Defined.

Definition range_perm (m: mem) (b: block) (lo hi: Z) (k: perm_kind) (p: permission) : Prop :=
  forall ofs, lo <= ofs < hi -> perm m b ofs k p.

Theorem range_perm_implies:
  forall m b lo hi k p1 p2,
  range_perm m b lo hi k p1 -> perm_order p1 p2 -> range_perm m b lo hi k p2.
Proof.
  unfold range_perm; intros; eauto with mem.
Qed.

Theorem range_perm_cur:
  forall m b lo hi k p,
  range_perm m b lo hi Cur p -> range_perm m b lo hi k p.
Proof.
  unfold range_perm; intros; eauto with mem.
Qed.

Theorem range_perm_max:
  forall m b lo hi k p,
  range_perm m b lo hi k p -> range_perm m b lo hi Max p.
Proof.
  unfold range_perm; intros; eauto with mem.
Qed.

Hint Local Resolve range_perm_implies range_perm_cur range_perm_max: mem.

Lemma range_perm_dec:
  forall m b lo hi k p, {range_perm m b lo hi k p} + {~ range_perm m b lo hi k p}.
Proof.
  intros.
  induction lo using (well_founded_induction_type (Zwf_up_well_founded hi)).
  destruct (zlt lo hi).
  destruct (perm_dec m b lo k p).
  destruct (H (lo + 1)). red. omega.
  left; red; intros. destruct (zeq lo ofs). congruence. apply r. omega.
  right; red; intros. elim n. red; intros; apply H0; omega.
  right; red; intros. elim n. apply H0. omega.
  left; red; intros. omegaContradiction.
Defined.

(** [valid_access m chunk b ofs p] holds if a memory access
    of the given chunk is possible in [m] at address [b, ofs]
    with current permissions [p].
    This means:
- The range of bytes accessed all have current permission [p].
- The offset [ofs] is aligned.
*)

Definition valid_access (m: mem) (chunk: memory_chunk) (b: block) (ofs: Z) (p: permission): Prop :=
  range_perm m b ofs (ofs + size_chunk chunk) Cur p
  /\ (align_chunk chunk | ofs).

Theorem valid_access_implies:
  forall m chunk b ofs p1 p2,
  valid_access m chunk b ofs p1 -> perm_order p1 p2 ->
  valid_access m chunk b ofs p2.
Proof.
  intros. inv H. constructor; eauto with mem.
Qed.

Theorem valid_access_freeable_any:
  forall m chunk b ofs p,
  valid_access m chunk b ofs Freeable ->
  valid_access m chunk b ofs p.
Proof.
  intros.
  eapply valid_access_implies; eauto. constructor.
Qed.

Hint Local Resolve valid_access_implies: mem.

Theorem valid_access_valid_block:
  forall m chunk b ofs,
  valid_access m chunk b ofs Nonempty ->
  valid_block m b.
Proof.
  intros. destruct H.
  assert (perm m b ofs Cur Nonempty).
    apply H. generalize (size_chunk_pos chunk). omega.
  eauto with mem.
Qed.

Hint Local Resolve valid_access_valid_block: mem.

Lemma valid_access_perm:
  forall m chunk b ofs k p,
  valid_access m chunk b ofs p ->
  perm m b ofs k p.
Proof.
  intros. destruct H. apply perm_cur. apply H. generalize (size_chunk_pos chunk). omega.
Qed.

Lemma valid_access_compat:
  forall m chunk1 chunk2 b ofs p,
  size_chunk chunk1 = size_chunk chunk2 ->
  align_chunk chunk2 <= align_chunk chunk1 ->
  valid_access m chunk1 b ofs p->
  valid_access m chunk2 b ofs p.
Proof.
  intros. inv H1. rewrite H in H2. constructor; auto.
  eapply Zdivide_trans; eauto. eapply align_le_divides; eauto.
Qed.

Lemma valid_access_dec:
  forall m chunk b ofs p,
  {valid_access m chunk b ofs p} + {~ valid_access m chunk b ofs p}.
Proof.
  intros.
  destruct (range_perm_dec m b ofs (ofs + size_chunk chunk) Cur p).
  destruct (Zdivide_dec (align_chunk chunk) ofs (align_chunk_pos chunk)).
  left; constructor; auto.
  right; red; intro V; inv V; contradiction.
  right; red; intro V; inv V; contradiction.
Defined.

(** [valid_pointer m b ofs] returns [true] if the address [b, ofs]
  is nonempty in [m] and [false] if it is empty. *)
Definition valid_pointer (m: mem) (b: block) (ofs: Z): bool :=
  perm_dec m b ofs Cur Nonempty.

Theorem valid_pointer_nonempty_perm:
  forall m b ofs,
  valid_pointer m b ofs = true <-> perm m b ofs Cur Nonempty.
Proof.
  intros. unfold valid_pointer.
  destruct (perm_dec m b ofs Cur Nonempty); simpl;
  intuition congruence.
Qed.

Theorem valid_pointer_valid_access:
  forall m b ofs,
  valid_pointer m b ofs = true <-> valid_access m Mint8unsigned b ofs Nonempty.
Proof.
  intros. rewrite valid_pointer_nonempty_perm.
  split; intros.
  split. simpl; red; intros. replace ofs0 with ofs by omega. auto.
  simpl. apply Zone_divide.
  destruct H. apply H. simpl. omega.
Qed.

(** C allows pointers one past the last element of an array.  These are not
  valid according to the previously defined [valid_pointer]. The property
  [weak_valid_pointer m b ofs] holds if address [b, ofs] is a valid pointer
  in [m], or a pointer one past a valid block in [m].  *)

Definition weak_valid_pointer (m: mem) (b: block) (ofs: Z) :=
  valid_pointer m b ofs || valid_pointer m b (ofs - 1).

Lemma weak_valid_pointer_spec:
  forall m b ofs,
  weak_valid_pointer m b ofs = true <->
    valid_pointer m b ofs = true \/ valid_pointer m b (ofs - 1) = true.
Proof.
  intros. unfold weak_valid_pointer. now rewrite orb_true_iff.
Qed.
Lemma valid_pointer_implies:
  forall m b ofs,
  valid_pointer m b ofs = true -> weak_valid_pointer m b ofs = true.
Proof.
  intros. apply weak_valid_pointer_spec. auto.
Qed.

(** * Operations over memory stores *)

(** The initial store *)

Program Definition empty: mem :=
  mkmem (PMap.init (ZMap.init Undef))
        (PMap.init (fun ofs k => None))
        1%positive _ _ _.
Next Obligation.
  repeat rewrite PMap.gi. red; auto.
Qed.
Next Obligation.
  rewrite PMap.gi. auto.
Qed.
Next Obligation.
  rewrite PMap.gi. auto.
Qed.

(** Allocation of a fresh block with the given bounds.  Return an updated
  memory state and the address of the fresh block, which initially contains
  undefined cells.  Note that allocation never fails: we model an
  infinite memory. *)

Program Definition alloc (m: mem) (lo hi: Z) :=
  (mkmem (PMap.set m.(nextblock)
                   (ZMap.init Undef)
                   m.(mem_contents))
         (PMap.set m.(nextblock)
                   (fun ofs k => if zle lo ofs && zlt ofs hi then Some Freeable else None)
                   m.(mem_access))
         (Psucc m.(nextblock))
         _ _ _,
   m.(nextblock)).
Next Obligation.
  repeat rewrite PMap.gsspec. destruct (peq b (nextblock m)).
  subst b. destruct (zle lo ofs && zlt ofs hi); red; auto with mem.
  apply access_max.
Qed.
Next Obligation.
  rewrite PMap.gsspec. destruct (peq b (nextblock m)).
  subst b. elim H. apply Plt_succ.
  apply nextblock_noaccess. red; intros; elim H.
  apply Plt_trans_succ; auto.
Qed.
Next Obligation.
  rewrite PMap.gsspec. destruct (peq b (nextblock m)). auto. apply contents_default.
Qed.

(** Freeing a block between the given bounds.
  Return the updated memory state where the given range of the given block
  has been invalidated: future reads and writes to this
  range will fail.  Requires freeable permission on the given range. *)

Program Definition unchecked_free (m: mem) (b: block) (lo hi: Z): mem :=
  mkmem m.(mem_contents)
        (PMap.set b
                (fun ofs k => if zle lo ofs && zlt ofs hi then None else m.(mem_access)#b ofs k)
                m.(mem_access))
        m.(nextblock) _ _ _.
Next Obligation.
  repeat rewrite PMap.gsspec. destruct (peq b0 b).
  destruct (zle lo ofs && zlt ofs hi). red; auto. apply access_max.
  apply access_max.
Qed.
Next Obligation.
  repeat rewrite PMap.gsspec. destruct (peq b0 b). subst.
  destruct (zle lo ofs && zlt ofs hi). auto. apply nextblock_noaccess; auto.
  apply nextblock_noaccess; auto.
Qed.
Next Obligation.
  apply contents_default.
Qed.

Definition free (m: mem) (b: block) (lo hi: Z): option mem :=
  if range_perm_dec m b lo hi Cur Freeable
  then Some(unchecked_free m b lo hi)
  else None.

Fixpoint free_list (m: mem) (l: list (block * Z * Z)) {struct l}: option mem :=
  match l with
  | nil => Some m
  | (b, lo, hi) :: l' =>
      match free m b lo hi with
      | None => None
      | Some m' => free_list m' l'
      end
  end.

(** Memory reads. *)

(** Reading N adjacent bytes in a block content. *)

Fixpoint getN (n: nat) (p: Z) (c: ZMap.t memval) {struct n}: list memval :=
  match n with
  | O => nil
  | S n' => ZMap.get p c :: getN n' (p + 1) c
  end.

(** [load chunk m b ofs] perform a read in memory state [m], at address
  [b] and offset [ofs].  It returns the value of the memory chunk
  at that address.  [None] is returned if the accessed bytes
  are not readable. *)

Definition load (chunk: memory_chunk) (m: mem) (b: block) (ofs: Z): option val :=
  if valid_access_dec m chunk b ofs Readable
  then Some(decode_val chunk (getN (size_chunk_nat chunk) ofs (m.(mem_contents)#b)))
  else None.

(** [loadv chunk m addr] is similar, but the address and offset are given
  as a single value [addr], which must be a pointer value. *)

Definition loadv (chunk: memory_chunk) (m: mem) (addr: val) : option val :=
  match addr with
  | Vptr b ofs => load chunk m b (Int.unsigned ofs)
  | _ => None
  end.

(** [loadbytes m b ofs n] reads [n] consecutive bytes starting at
  location [(b, ofs)].  Returns [None] if the accessed locations are
  not readable. *)

Definition loadbytes (m: mem) (b: block) (ofs n: Z): option (list memval) :=
  if range_perm_dec m b ofs (ofs + n) Cur Readable
  then Some (getN (nat_of_Z n) ofs (m.(mem_contents)#b))
  else None.

(** Memory stores. *)

(** Writing N adjacent bytes in a block content. *)

Fixpoint setN (vl: list memval) (p: Z) (c: ZMap.t memval) {struct vl}: ZMap.t memval :=
  match vl with
  | nil => c
  | v :: vl' => setN vl' (p + 1) (ZMap.set p v c)
  end.

Remark setN_other:
  forall vl c p q,
  (forall r, p <= r < p + Z_of_nat (length vl) -> r <> q) ->
  ZMap.get q (setN vl p c) = ZMap.get q c.
Proof.
  induction vl; intros; simpl.
  auto.
  simpl length in H. rewrite inj_S in H.
  transitivity (ZMap.get q (ZMap.set p a c)).
  apply IHvl. intros. apply H. omega.
  apply ZMap.gso. apply not_eq_sym. apply H. omega.
Qed.

Remark setN_outside:
  forall vl c p q,
  q < p \/ q >= p + Z_of_nat (length vl) ->
  ZMap.get q (setN vl p c) = ZMap.get q c.
Proof.
  intros. apply setN_other.
  intros. omega.
Qed.

Remark getN_setN_same:
  forall vl p c,
  getN (length vl) p (setN vl p c) = vl.
Proof.
  induction vl; intros; simpl.
  auto.
  decEq.
  rewrite setN_outside. apply ZMap.gss. omega.
  apply IHvl.
Qed.

Remark getN_exten:
  forall c1 c2 n p,
  (forall i, p <= i < p + Z_of_nat n -> ZMap.get i c1 = ZMap.get i c2) ->
  getN n p c1 = getN n p c2.
Proof.
  induction n; intros. auto. rewrite inj_S in H. simpl. decEq.
  apply H. omega. apply IHn. intros. apply H. omega.
Qed.

Remark getN_setN_disjoint:
  forall vl q c n p,
  Intv.disjoint (p, p + Z_of_nat n) (q, q + Z_of_nat (length vl)) ->
  getN n p (setN vl q c) = getN n p c.
Proof.
  intros. apply getN_exten. intros. apply setN_other.
  intros; red; intros; subst r. eelim H; eauto.
Qed.

Remark getN_setN_outside:
  forall vl q c n p,
  p + Z_of_nat n <= q \/ q + Z_of_nat (length vl) <= p ->
  getN n p (setN vl q c) = getN n p c.
Proof.
  intros. apply getN_setN_disjoint. apply Intv.disjoint_range. auto.
Qed.

Remark setN_default:
  forall vl q c, fst (setN vl q c) = fst c.
Proof.
  induction vl; simpl; intros. auto. rewrite IHvl. auto.
Qed.

(** [store chunk m b ofs v] perform a write in memory state [m].
  Value [v] is stored at address [b] and offset [ofs].
  Return the updated memory store, or [None] if the accessed bytes
  are not writable. *)

Program Definition store (chunk: memory_chunk) (m: mem) (b: block) (ofs: Z) (v: val): option mem :=
  if valid_access_dec m chunk b ofs Writable then
    Some (mkmem (PMap.set b
                          (setN (encode_val chunk v) ofs (m.(mem_contents)#b))
                          m.(mem_contents))
                m.(mem_access)
                m.(nextblock)
                _ _ _)
  else
    None.
Next Obligation. apply access_max. Qed.
Next Obligation. apply nextblock_noaccess; auto. Qed.
Next Obligation.
  rewrite PMap.gsspec. destruct (peq b0 b).
  rewrite setN_default. apply contents_default.
  apply contents_default.
Qed.

(** [storev chunk m addr v] is similar, but the address and offset are given
  as a single value [addr], which must be a pointer value. *)

Definition storev (chunk: memory_chunk) (m: mem) (addr v: val) : option mem :=
  match addr with
  | Vptr b ofs => store chunk m b (Int.unsigned ofs) v
  | _ => None
  end.

(** [storebytes m b ofs bytes] stores the given list of bytes [bytes]
  starting at location [(b, ofs)].  Returns updated memory state
  or [None] if the accessed locations are not writable. *)

Program Definition storebytes (m: mem) (b: block) (ofs: Z) (bytes: list memval) : option mem :=
  if range_perm_dec m b ofs (ofs + Z_of_nat (length bytes)) Cur Writable then
    Some (mkmem
             (PMap.set b (setN bytes ofs (m.(mem_contents)#b)) m.(mem_contents))
             m.(mem_access)
             m.(nextblock)
             _ _ _)
  else
    None.
Next Obligation. apply access_max. Qed.
Next Obligation. apply nextblock_noaccess; auto. Qed.
Next Obligation.
  rewrite PMap.gsspec. destruct (peq b0 b).
  rewrite setN_default. apply contents_default.
  apply contents_default.
Qed.

(** [drop_perm m b lo hi p] sets the max permissions of the byte range
    [(b, lo) ... (b, hi - 1)] to [p].  These bytes must have current permissions
    [Freeable] in the initial memory state [m].
    Returns updated memory state, or [None] if insufficient permissions. *)

Program Definition drop_perm (m: mem) (b: block) (lo hi: Z) (p: permission): option mem :=
  if range_perm_dec m b lo hi Cur Freeable then
    Some (mkmem m.(mem_contents)
                (PMap.set b
                        (fun ofs k => if zle lo ofs && zlt ofs hi then Some p else m.(mem_access)#b ofs k)
                        m.(mem_access))
                m.(nextblock) _ _ _)
  else None.
Next Obligation.
  repeat rewrite PMap.gsspec. destruct (peq b0 b). subst b0.
  destruct (zle lo ofs && zlt ofs hi). red; auto with mem. apply access_max.
  apply access_max.
Qed.
Next Obligation.
  specialize (nextblock_noaccess m b0 ofs k H0). intros.
  rewrite PMap.gsspec. destruct (peq b0 b). subst b0.
  destruct (zle lo ofs). destruct (zlt ofs hi).
  assert (perm m b ofs k Freeable). apply perm_cur. apply H; auto.
  unfold perm in H2. rewrite H1 in H2. contradiction.
  auto. auto. auto.
Qed.
Next Obligation.
  apply contents_default.
Qed.

(** * Properties of the memory operations *)

(** Properties of the empty store. *)

Theorem nextblock_empty: nextblock empty = 1%positive.
Proof. reflexivity. Qed.

Theorem perm_empty: forall b ofs k p, ~perm empty b ofs k p.
Proof.
  intros. unfold perm, empty; simpl. rewrite PMap.gi. simpl. tauto.
Qed.

Theorem valid_access_empty: forall chunk b ofs p, ~valid_access empty chunk b ofs p.
Proof.
  intros. red; intros. elim (perm_empty b ofs Cur p). apply H.
  generalize (size_chunk_pos chunk); omega.
Qed.

(** ** Properties related to [load] *)

Theorem valid_access_load:
  forall m chunk b ofs,
  valid_access m chunk b ofs Readable ->
  exists v, load chunk m b ofs = Some v.
Proof.
  intros. econstructor. unfold load. rewrite pred_dec_true; eauto.
Qed.

Theorem load_valid_access:
  forall m chunk b ofs v,
  load chunk m b ofs = Some v ->
  valid_access m chunk b ofs Readable.
Proof.
  intros until v. unfold load.
  destruct (valid_access_dec m chunk b ofs Readable); intros.
  auto.
  congruence.
Qed.

Lemma load_result:
  forall chunk m b ofs v,
  load chunk m b ofs = Some v ->
  v = decode_val chunk (getN (size_chunk_nat chunk) ofs (m.(mem_contents)#b)).
Proof.
  intros until v. unfold load.
  destruct (valid_access_dec m chunk b ofs Readable); intros.
  congruence.
  congruence.
Qed.

Hint Local Resolve load_valid_access valid_access_load: mem.

Theorem load_type:
  forall m chunk b ofs v,
  load chunk m b ofs = Some v ->
  Val.has_type v (type_of_chunk chunk).
Proof.
  intros. exploit load_result; eauto; intros. rewrite H0.
  apply decode_val_type.
Qed.

Theorem load_cast:
  forall m chunk b ofs v,
  load chunk m b ofs = Some v ->
  match chunk with
  | Mint8signed => v = Val.sign_ext 8 v
  | Mint8unsigned => v = Val.zero_ext 8 v
  | Mint16signed => v = Val.sign_ext 16 v
  | Mint16unsigned => v = Val.zero_ext 16 v
  | _ => True
  end.
Proof.
  intros. exploit load_result; eauto.
  set (l := getN (size_chunk_nat chunk) ofs m.(mem_contents)#b).
  intros. subst v. apply decode_val_cast.
Qed.

Theorem load_int8_signed_unsigned:
  forall m b ofs,
  load Mint8signed m b ofs = option_map (Val.sign_ext 8) (load Mint8unsigned m b ofs).
Proof.
  intros. unfold load.
  change (size_chunk_nat Mint8signed) with (size_chunk_nat Mint8unsigned).
  set (cl := getN (size_chunk_nat Mint8unsigned) ofs m.(mem_contents)#b).
  destruct (valid_access_dec m Mint8signed b ofs Readable).
  rewrite pred_dec_true; auto. unfold decode_val.
  destruct (proj_bytes cl); auto.
  simpl. decEq. decEq. rewrite Int.sign_ext_zero_ext. auto. compute; auto.
  rewrite pred_dec_false; auto.
Qed.

Theorem load_int16_signed_unsigned:
  forall m b ofs,
  load Mint16signed m b ofs = option_map (Val.sign_ext 16) (load Mint16unsigned m b ofs).
Proof.
  intros. unfold load.
  change (size_chunk_nat Mint16signed) with (size_chunk_nat Mint16unsigned).
  set (cl := getN (size_chunk_nat Mint16unsigned) ofs m.(mem_contents)#b).
  destruct (valid_access_dec m Mint16signed b ofs Readable).
  rewrite pred_dec_true; auto. unfold decode_val.
  destruct (proj_bytes cl); auto.
  simpl. decEq. decEq. rewrite Int.sign_ext_zero_ext. auto. compute; auto.
  rewrite pred_dec_false; auto.
Qed.

(** ** Properties related to [loadbytes] *)

Theorem range_perm_loadbytes:
  forall m b ofs len,
  range_perm m b ofs (ofs + len) Cur Readable ->
  exists bytes, loadbytes m b ofs len = Some bytes.
Proof.
  intros. econstructor. unfold loadbytes. rewrite pred_dec_true; eauto.
Qed.

Theorem loadbytes_range_perm:
  forall m b ofs len bytes,
  loadbytes m b ofs len = Some bytes ->
  range_perm m b ofs (ofs + len) Cur Readable.
Proof.
  intros until bytes. unfold loadbytes.
  destruct (range_perm_dec m b ofs (ofs + len) Cur Readable). auto. congruence.
Qed.

Theorem loadbytes_load:
  forall chunk m b ofs bytes,
  loadbytes m b ofs (size_chunk chunk) = Some bytes ->
  (align_chunk chunk | ofs) ->
  load chunk m b ofs = Some(decode_val chunk bytes).
Proof.
  unfold loadbytes, load; intros.
  destruct (range_perm_dec m b ofs (ofs + size_chunk chunk) Cur Readable);
  try congruence.
  inv H. rewrite pred_dec_true. auto.
  split; auto.
Qed.

Theorem load_loadbytes:
  forall chunk m b ofs v,
  load chunk m b ofs = Some v ->
  exists bytes, loadbytes m b ofs (size_chunk chunk) = Some bytes
             /\ v = decode_val chunk bytes.
Proof.
  intros. exploit load_valid_access; eauto. intros [A B].
  exploit load_result; eauto. intros.
  exists (getN (size_chunk_nat chunk) ofs m.(mem_contents)#b); split.
  unfold loadbytes. rewrite pred_dec_true; auto.
  auto.
Qed.

Lemma getN_length:
  forall c n p, length (getN n p c) = n.
Proof.
  induction n; simpl; intros. auto. decEq; auto.
Qed.

Theorem loadbytes_length:
  forall m b ofs n bytes,
  loadbytes m b ofs n = Some bytes ->
  length bytes = nat_of_Z n.
Proof.
  unfold loadbytes; intros.
  destruct (range_perm_dec m b ofs (ofs + n) Cur Readable); try congruence.
  inv H. apply getN_length.
Qed.

Theorem loadbytes_empty:
  forall m b ofs n,
  n <= 0 -> loadbytes m b ofs n = Some nil.
Proof.
  intros. unfold loadbytes. rewrite pred_dec_true. rewrite nat_of_Z_neg; auto.
  red; intros. omegaContradiction.
Qed.

Lemma getN_concat:
  forall c n1 n2 p,
  getN (n1 + n2)%nat p c = getN n1 p c ++ getN n2 (p + Z_of_nat n1) c.
Proof.
  induction n1; intros.
  simpl. decEq. omega.
  rewrite inj_S. simpl. decEq.
  replace (p + Zsucc (Z_of_nat n1)) with ((p + 1) + Z_of_nat n1) by omega.
  auto.
Qed.

Theorem loadbytes_concat:
  forall m b ofs n1 n2 bytes1 bytes2,
  loadbytes m b ofs n1 = Some bytes1 ->
  loadbytes m b (ofs + n1) n2 = Some bytes2 ->
  n1 >= 0 -> n2 >= 0 ->
  loadbytes m b ofs (n1 + n2) = Some(bytes1 ++ bytes2).
Proof.
  unfold loadbytes; intros.
  destruct (range_perm_dec m b ofs (ofs + n1) Cur Readable); try congruence.
  destruct (range_perm_dec m b (ofs + n1) (ofs + n1 + n2) Cur Readable); try congruence.
  rewrite pred_dec_true. rewrite nat_of_Z_plus; auto.
  rewrite getN_concat. rewrite nat_of_Z_eq; auto.
  congruence.
  red; intros.
  assert (ofs0 < ofs + n1 \/ ofs0 >= ofs + n1) by omega.
  destruct H4. apply r; omega. apply r0; omega.
Qed.

Theorem loadbytes_split:
  forall m b ofs n1 n2 bytes,
  loadbytes m b ofs (n1 + n2) = Some bytes ->
  n1 >= 0 -> n2 >= 0 ->
  exists bytes1, exists bytes2,
     loadbytes m b ofs n1 = Some bytes1
  /\ loadbytes m b (ofs + n1) n2 = Some bytes2
  /\ bytes = bytes1 ++ bytes2.
Proof.
  unfold loadbytes; intros.
  destruct (range_perm_dec m b ofs (ofs + (n1 + n2)) Cur Readable);
  try congruence.
  rewrite nat_of_Z_plus in H; auto. rewrite getN_concat in H.
  rewrite nat_of_Z_eq in H; auto.
  repeat rewrite pred_dec_true.
  econstructor; econstructor.
  split. reflexivity. split. reflexivity. congruence.
  red; intros; apply r; omega.
  red; intros; apply r; omega.
Qed.

Theorem load_rep:
 forall ch m1 m2 b ofs v1 v2,
  (forall z, 0 <= z < size_chunk ch -> ZMap.get (ofs + z) m1.(mem_contents)#b = ZMap.get (ofs + z) m2.(mem_contents)#b) ->
  load ch m1 b ofs = Some v1 ->
  load ch m2 b ofs = Some v2 ->
  v1 = v2.
Proof.
  intros.
  apply load_result in H0.
  apply load_result in H1.
  subst.
  f_equal.
  rewrite size_chunk_conv in H.
  remember (size_chunk_nat ch) as n; clear Heqn.
  revert ofs H; induction n; intros; simpl; auto.
  f_equal.
  rewrite inj_S in H.
  replace ofs with (ofs+0) by omega.
  apply H; omega.
  apply IHn.
  intros.
  rewrite <- Zplus_assoc.
  apply H.
  rewrite inj_S. omega.
Qed.

Theorem load_int64_split:
  forall m b ofs v,
  load Mint64 m b ofs = Some v ->
  exists v1 v2,
     load Mint32 m b ofs = Some (if Archi.big_endian then v1 else v2)
  /\ load Mint32 m b (ofs + 4) = Some (if Archi.big_endian then v2 else v1)
  /\ Val.lessdef v (Val.longofwords v1 v2).
Proof.
  intros.
  exploit load_valid_access; eauto. intros [A B]. simpl in *.
  exploit load_loadbytes. eexact H. simpl. intros [bytes [LB EQ]].
  change 8 with (4 + 4) in LB.
  exploit loadbytes_split. eexact LB. omega. omega.
  intros (bytes1 & bytes2 & LB1 & LB2 & APP).
  change 4 with (size_chunk Mint32) in LB1.
  exploit loadbytes_load. eexact LB1.
  simpl. apply Zdivides_trans with 8; auto. exists 2; auto.
  intros L1.
  change 4 with (size_chunk Mint32) in LB2.
  exploit loadbytes_load. eexact LB2.
  simpl. apply Zdivide_plus_r. apply Zdivides_trans with 8; auto. exists 2; auto. exists 1; auto.
  intros L2.
  exists (decode_val Mint32 (if Archi.big_endian then bytes1 else bytes2));
  exists (decode_val Mint32 (if Archi.big_endian then bytes2 else bytes1)).
  split. destruct Archi.big_endian; auto.
  split. destruct Archi.big_endian; auto.
  rewrite EQ. rewrite APP. apply decode_val_int64.
  erewrite loadbytes_length; eauto. reflexivity.
  erewrite loadbytes_length; eauto. reflexivity.
Qed.

Theorem loadv_int64_split:
  forall m a v,
  loadv Mint64 m a = Some v ->
  exists v1 v2,
     loadv Mint32 m a = Some (if Archi.big_endian then v1 else v2)
  /\ loadv  Mint32 m (Val.add a (Vint (Int.repr 4))) = Some (if Archi.big_endian then v2 else v1)
  /\ Val.lessdef v (Val.longofwords v1 v2).
Proof.
  intros. destruct a; simpl in H; try discriminate.
  exploit load_int64_split; eauto. intros (v1 & v2 & L1 & L2 & EQ).
  assert (NV: Int.unsigned (Int.add i (Int.repr 4)) = Int.unsigned i + 4).
    rewrite Int.add_unsigned. apply Int.unsigned_repr.
    exploit load_valid_access. eexact H. intros [P Q]. simpl in Q.
    exploit (Zdivide_interval (Int.unsigned i) Int.modulus 8).
    omega. apply Int.unsigned_range. auto. exists (two_p (32-3)); reflexivity.
    unfold Int.max_unsigned. omega.
  exists v1; exists v2.
Opaque Int.repr.
  split. auto.
  split. simpl. rewrite NV. auto.
  auto.
Qed.

(** ** Properties related to [store] *)

Theorem valid_access_store:
  forall m1 chunk b ofs v,
  valid_access m1 chunk b ofs Writable ->
  { m2: mem | store chunk m1 b ofs v = Some m2 }.
Proof.
  intros.
  unfold store.
  destruct (valid_access_dec m1 chunk b ofs Writable).
  eauto.
  contradiction.
Defined.

Hint Local Resolve valid_access_store: mem.

Section STORE.
Variable chunk: memory_chunk.
Variable m1: mem.
Variable b: block.
Variable ofs: Z.
Variable v: val.
Variable m2: mem.
Hypothesis STORE: store chunk m1 b ofs v = Some m2.

Lemma store_access: mem_access m2 = mem_access m1.
Proof.
  unfold store in STORE. destruct ( valid_access_dec m1 chunk b ofs Writable); inv STORE.
  auto.
Qed.

Lemma store_mem_contents:
  mem_contents m2 = PMap.set b (setN (encode_val chunk v) ofs m1.(mem_contents)#b) m1.(mem_contents).
Proof.
  unfold store in STORE. destruct (valid_access_dec m1 chunk b ofs Writable); inv STORE.
  auto.
Qed.

Theorem perm_store_1:
  forall b' ofs' k p, perm m1 b' ofs' k p -> perm m2 b' ofs' k p.
Proof.
  intros.
 unfold perm in *. rewrite store_access; auto.
Qed.

Theorem perm_store_2:
  forall b' ofs' k p, perm m2 b' ofs' k p -> perm m1 b' ofs' k p.
Proof.
  intros. unfold perm in *.  rewrite store_access in H; auto.
Qed.

Local Hint Resolve perm_store_1 perm_store_2: mem.

Theorem nextblock_store:
  nextblock m2 = nextblock m1.
Proof.
  intros.
  unfold store in STORE. destruct ( valid_access_dec m1 chunk b ofs Writable); inv STORE.
  auto.
Qed.

Theorem store_valid_block_1:
  forall b', valid_block m1 b' -> valid_block m2 b'.
Proof.
  unfold valid_block; intros. rewrite nextblock_store; auto.
Qed.

Theorem store_valid_block_2:
  forall b', valid_block m2 b' -> valid_block m1 b'.
Proof.
  unfold valid_block; intros. rewrite nextblock_store in H; auto.
Qed.

Local Hint Resolve store_valid_block_1 store_valid_block_2: mem.

Theorem store_valid_access_1:
  forall chunk' b' ofs' p,
  valid_access m1 chunk' b' ofs' p -> valid_access m2 chunk' b' ofs' p.
Proof.
  intros. inv H. constructor; try red; auto with mem.
Qed.

Theorem store_valid_access_2:
  forall chunk' b' ofs' p,
  valid_access m2 chunk' b' ofs' p -> valid_access m1 chunk' b' ofs' p.
Proof.
  intros. inv H. constructor; try red; auto with mem.
Qed.

Theorem store_valid_access_3:
  valid_access m1 chunk b ofs Writable.
Proof.
  unfold store in STORE. destruct (valid_access_dec m1 chunk b ofs Writable).
  auto.
  congruence.
Qed.

Local Hint Resolve store_valid_access_1 store_valid_access_2 store_valid_access_3: mem.

Theorem load_store_similar:
  forall chunk',
  size_chunk chunk' = size_chunk chunk ->
  align_chunk chunk' <= align_chunk chunk ->
  exists v', load chunk' m2 b ofs = Some v' /\ decode_encode_val v chunk chunk' v'.
Proof.
  intros.
  exploit (valid_access_load m2 chunk').
    eapply valid_access_compat. symmetry; eauto. auto. eauto with mem.
  intros [v' LOAD].
  exists v'; split; auto.
  exploit load_result; eauto. intros B.
  rewrite B. rewrite store_mem_contents; simpl.
  rewrite PMap.gss.
  replace (size_chunk_nat chunk') with (length (encode_val chunk v)).
  rewrite getN_setN_same. apply decode_encode_val_general.
  rewrite encode_val_length. repeat rewrite size_chunk_conv in H.
  apply inj_eq_rev; auto.
Qed.

Theorem load_store_similar_2:
  forall chunk',
  size_chunk chunk' = size_chunk chunk ->
  align_chunk chunk' <= align_chunk chunk ->
  type_of_chunk chunk' = type_of_chunk chunk ->
  load chunk' m2 b ofs = Some (Val.load_result chunk' v).
Proof.
  intros. destruct (load_store_similar chunk') as [v' [A B]]; auto.
  rewrite A. decEq. eapply decode_encode_val_similar with (chunk1 := chunk); eauto.
Qed.

Theorem load_store_same:
  load chunk m2 b ofs = Some (Val.load_result chunk v).
Proof.
  apply load_store_similar_2; auto. omega.
Qed.

Theorem load_store_other:
  forall chunk' b' ofs',
  b' <> b
  \/ ofs' + size_chunk chunk' <= ofs
  \/ ofs + size_chunk chunk <= ofs' ->
  load chunk' m2 b' ofs' = load chunk' m1 b' ofs'.
Proof.
  intros. unfold load.
  destruct (valid_access_dec m1 chunk' b' ofs' Readable).
  rewrite pred_dec_true.
  decEq. decEq. rewrite store_mem_contents; simpl.
  rewrite PMap.gsspec. destruct (peq b' b). subst b'.
  apply getN_setN_outside. rewrite encode_val_length. repeat rewrite <- size_chunk_conv.
  intuition.
  auto.
  eauto with mem.
  rewrite pred_dec_false. auto.
  eauto with mem.
Qed.

Theorem loadbytes_store_same:
  loadbytes m2 b ofs (size_chunk chunk) = Some(encode_val chunk v).
Proof.
  intros.
  assert (valid_access m2 chunk b ofs Readable) by eauto with mem.
  unfold loadbytes. rewrite pred_dec_true. rewrite store_mem_contents; simpl.
  rewrite PMap.gss.
  replace (nat_of_Z (size_chunk chunk)) with (length (encode_val chunk v)).
  rewrite getN_setN_same. auto.
  rewrite encode_val_length. auto.
  apply H.
Qed.

Theorem loadbytes_store_other:
  forall b' ofs' n,
  b' <> b
  \/ n <= 0
  \/ ofs' + n <= ofs
  \/ ofs + size_chunk chunk <= ofs' ->
  loadbytes m2 b' ofs' n = loadbytes m1 b' ofs' n.
Proof.
  intros. unfold loadbytes.
  destruct (range_perm_dec m1 b' ofs' (ofs' + n) Cur Readable).
  rewrite pred_dec_true.
  decEq. rewrite store_mem_contents; simpl.
  rewrite PMap.gsspec. destruct (peq b' b). subst b'.
  destruct H. congruence.
  destruct (zle n 0) as [z | n0].
  rewrite (nat_of_Z_neg _ z). auto.
  destruct H. omegaContradiction.
  apply getN_setN_outside. rewrite encode_val_length. rewrite <- size_chunk_conv.
  rewrite nat_of_Z_eq. auto. omega.
  auto.
  red; intros. eauto with mem.
  rewrite pred_dec_false. auto.
  red; intro; elim n0; red; intros; eauto with mem.
Qed.

Lemma setN_in:
  forall vl p q c,
  p <= q < p + Z_of_nat (length vl) ->
  In (ZMap.get q (setN vl p c)) vl.
Proof.
  induction vl; intros.
  simpl in H. omegaContradiction.
  simpl length in H. rewrite inj_S in H. simpl.
  destruct (zeq p q). subst q. rewrite setN_outside. rewrite ZMap.gss.
  auto with coqlib. omega.
  right. apply IHvl. omega.
Qed.

Lemma getN_in:
  forall c q n p,
  p <= q < p + Z_of_nat n ->
  In (ZMap.get q c) (getN n p c).
Proof.
  induction n; intros.
  simpl in H; omegaContradiction.
  rewrite inj_S in H. simpl. destruct (zeq p q).
  subst q. auto.
  right. apply IHn. omega.
Qed.

End STORE.

Local Hint Resolve perm_store_1 perm_store_2: mem.
Local Hint Resolve store_valid_block_1 store_valid_block_2: mem.
Local Hint Resolve store_valid_access_1 store_valid_access_2
             store_valid_access_3: mem.

Lemma load_store_overlap:
  forall chunk m1 b ofs v m2 chunk' ofs' v',
  store chunk m1 b ofs v = Some m2 ->
  load chunk' m2 b ofs' = Some v' ->
  ofs' + size_chunk chunk' > ofs ->
  ofs + size_chunk chunk > ofs' ->
  exists mv1 mvl mv1' mvl',
      shape_encoding chunk v (mv1 :: mvl)
  /\  shape_decoding chunk' (mv1' :: mvl') v'
  /\  (   (ofs' = ofs /\ mv1' = mv1)
       \/ (ofs' > ofs /\ In mv1' mvl)
       \/ (ofs' < ofs /\ In mv1 mvl')).
Proof.
  intros.
  exploit load_result; eauto. erewrite store_mem_contents by eauto; simpl.
  rewrite PMap.gss.
  set (c := (mem_contents m1)#b). intros V'.
  destruct (size_chunk_nat_pos chunk) as [sz SIZE].
  destruct (size_chunk_nat_pos chunk') as [sz' SIZE'].
  destruct (encode_val chunk v) as [ | mv1 mvl] eqn:ENC.
  generalize (encode_val_length chunk v); rewrite ENC; simpl; congruence.
  set (c' := setN (mv1::mvl) ofs c) in *.
  exists mv1, mvl, (ZMap.get ofs' c'), (getN sz' (ofs' + 1) c').
  split. rewrite <- ENC. apply encode_val_shape.
  split. rewrite V', SIZE'. apply decode_val_shape.
  destruct (zeq ofs' ofs).
- subst ofs'. left; split. auto. unfold c'. simpl.
  rewrite setN_outside by omega. apply ZMap.gss.
- right. destruct (zlt ofs ofs').
(* If ofs < ofs':  the load reads (at ofs') a continuation byte from the write.
       ofs   ofs'   ofs+|chunk|
        [-------------------]       write
             [-------------------]  read
*)
+ left; split. omega. unfold c'. simpl. apply setN_in.
  assert (Z.of_nat (length (mv1 :: mvl)) = size_chunk chunk).
  { rewrite <- ENC; rewrite encode_val_length. rewrite size_chunk_conv; auto. }
  simpl length in H3. rewrite inj_S in H3. omega.
(* If ofs > ofs':  the load reads (at ofs) the first byte from the write.
       ofs'   ofs   ofs'+|chunk'|
               [-------------------]  write
         [----------------]           read
*)
+ right; split. omega. replace mv1 with (ZMap.get ofs c').
  apply getN_in.
  assert (size_chunk chunk' = Zsucc (Z.of_nat sz')).
  { rewrite size_chunk_conv. rewrite SIZE'. rewrite inj_S; auto. }
  omega.
  unfold c'. simpl. rewrite setN_outside by omega. apply ZMap.gss.
Qed.

Definition compat_pointer_chunks (chunk1 chunk2: memory_chunk) : Prop :=
  match chunk1, chunk2 with
  | (Mint32 | Many32), (Mint32 | Many32) => True
  | Many64, Many64 => True
  | _, _ => False
  end.

Lemma compat_pointer_chunks_true:
  forall chunk1 chunk2,
  (chunk1 = Mint32 \/ chunk1 = Many32 \/ chunk1 = Many64) ->
  (chunk2 = Mint32 \/ chunk2 = Many32 \/ chunk2 = Many64) ->
  quantity_chunk chunk1 = quantity_chunk chunk2 ->
  compat_pointer_chunks chunk1 chunk2.
Proof.
  intros. destruct H as [P|[P|P]]; destruct H0 as [Q|[Q|Q]];
  subst; red; auto; discriminate.
Qed.

Theorem load_pointer_store:
  forall chunk m1 b ofs v m2 chunk' b' ofs' v_b v_o,
  store chunk m1 b ofs v = Some m2 ->
  load chunk' m2 b' ofs' = Some(Vptr v_b v_o) ->
  (v = Vptr v_b v_o /\ compat_pointer_chunks chunk chunk' /\ b' = b /\ ofs' = ofs)
  \/ (b' <> b \/ ofs' + size_chunk chunk' <= ofs \/ ofs + size_chunk chunk <= ofs').
Proof.
  intros.
  destruct (peq b' b); auto. subst b'.
  destruct (zle (ofs' + size_chunk chunk') ofs); auto.
  destruct (zle (ofs + size_chunk chunk) ofs'); auto.
  exploit load_store_overlap; eauto.
  intros (mv1 & mvl & mv1' & mvl' & ENC & DEC & CASES).
  inv DEC; try contradiction.
  destruct CASES as [(A & B) | [(A & B) | (A & B)]].
- (* Same offset *)
  subst. inv ENC.
  assert (chunk = Mint32 \/ chunk = Many32 \/ chunk = Many64)
  by (destruct chunk; auto || contradiction).
  left; split. rewrite H3.
  destruct H4 as [P|[P|P]]; subst chunk'; destruct v0; simpl in H3; congruence.
  split. apply compat_pointer_chunks_true; auto.
  auto.
- (* ofs' > ofs *)
  inv ENC.
  + exploit H10; eauto. intros (j & P & Q). inv P. congruence.
  + exploit H8; eauto. intros (n & P); congruence.
  + exploit H2; eauto. congruence.
- (* ofs' < ofs *)
  exploit H7; eauto. intros (j & P & Q). subst mv1. inv ENC. congruence.
Qed.

Theorem load_store_pointer_overlap:
  forall chunk m1 b ofs v_b v_o m2 chunk' ofs' v,
  store chunk m1 b ofs (Vptr v_b v_o) = Some m2 ->
  load chunk' m2 b ofs' = Some v ->
  ofs' <> ofs ->
  ofs' + size_chunk chunk' > ofs ->
  ofs + size_chunk chunk > ofs' ->
  v = Vundef.
Proof.
  intros.
  exploit load_store_overlap; eauto.
  intros (mv1 & mvl & mv1' & mvl' & ENC & DEC & CASES).
  destruct CASES as [(A & B) | [(A & B) | (A & B)]].
- congruence.
- inv ENC.
  + exploit H9; eauto. intros (j & P & Q). subst mv1'. inv DEC. congruence. auto.
  + contradiction.
  + exploit H5; eauto. intros; subst. inv DEC; auto.
- inv DEC.
  + exploit H10; eauto. intros (j & P & Q). subst mv1. inv ENC. congruence.
  + exploit H8; eauto. intros (n & P). subst mv1. inv ENC. contradiction.
  + auto.
Qed.

Theorem load_store_pointer_mismatch:
  forall chunk m1 b ofs v_b v_o m2 chunk' v,
  store chunk m1 b ofs (Vptr v_b v_o) = Some m2 ->
  load chunk' m2 b ofs = Some v ->
  ~compat_pointer_chunks chunk chunk' ->
  v = Vundef.
Proof.
  intros.
  exploit load_store_overlap; eauto.
  generalize (size_chunk_pos chunk'); omega.
  generalize (size_chunk_pos chunk); omega.
  intros (mv1 & mvl & mv1' & mvl' & ENC & DEC & CASES).
  destruct CASES as [(A & B) | [(A & B) | (A & B)]]; try omegaContradiction.
  inv ENC; inv DEC; auto.
- elim H1. apply compat_pointer_chunks_true; auto.
- contradiction.
Qed.

Lemma store_similar_chunks:
  forall chunk1 chunk2 v1 v2 m b ofs,
  encode_val chunk1 v1 = encode_val chunk2 v2 ->
  align_chunk chunk1 = align_chunk chunk2 ->
  store chunk1 m b ofs v1 = store chunk2 m b ofs v2.
Proof.
  intros. unfold store.
  assert (size_chunk chunk1 = size_chunk chunk2).
    repeat rewrite size_chunk_conv.
    rewrite <- (encode_val_length chunk1 v1).
    rewrite <- (encode_val_length chunk2 v2).
    congruence.
  unfold store.
  destruct (valid_access_dec m chunk1 b ofs Writable);
  destruct (valid_access_dec m chunk2 b ofs Writable); auto.
  f_equal. apply mkmem_ext; auto. congruence.
  elim n. apply valid_access_compat with chunk1; auto. omega.
  elim n. apply valid_access_compat with chunk2; auto. omega.
Qed.

Theorem store_signed_unsigned_8:
  forall m b ofs v,
  store Mint8signed m b ofs v = store Mint8unsigned m b ofs v.
Proof. intros. apply store_similar_chunks. apply encode_val_int8_signed_unsigned. auto. Qed.

Theorem store_signed_unsigned_16:
  forall m b ofs v,
  store Mint16signed m b ofs v = store Mint16unsigned m b ofs v.
Proof. intros. apply store_similar_chunks. apply encode_val_int16_signed_unsigned. auto. Qed.

Theorem store_int8_zero_ext:
  forall m b ofs n,
  store Mint8unsigned m b ofs (Vint (Int.zero_ext 8 n)) =
  store Mint8unsigned m b ofs (Vint n).
Proof. intros. apply store_similar_chunks. apply encode_val_int8_zero_ext. auto. Qed.

Theorem store_int8_sign_ext:
  forall m b ofs n,
  store Mint8signed m b ofs (Vint (Int.sign_ext 8 n)) =
  store Mint8signed m b ofs (Vint n).
Proof. intros. apply store_similar_chunks. apply encode_val_int8_sign_ext. auto. Qed.

Theorem store_int16_zero_ext:
  forall m b ofs n,
  store Mint16unsigned m b ofs (Vint (Int.zero_ext 16 n)) =
  store Mint16unsigned m b ofs (Vint n).
Proof. intros. apply store_similar_chunks. apply encode_val_int16_zero_ext. auto. Qed.

Theorem store_int16_sign_ext:
  forall m b ofs n,
  store Mint16signed m b ofs (Vint (Int.sign_ext 16 n)) =
  store Mint16signed m b ofs (Vint n).
Proof. intros. apply store_similar_chunks. apply encode_val_int16_sign_ext. auto. Qed.

(*
Theorem store_float64al32:
  forall m b ofs v m',
  store Mfloat64 m b ofs v = Some m' -> store Mfloat64al32 m b ofs v = Some m'.
Proof.
  unfold store; intros.
  destruct (valid_access_dec m Mfloat64 b ofs Writable); try discriminate.
  destruct (valid_access_dec m Mfloat64al32 b ofs Writable).
  rewrite <- H. f_equal. apply mkmem_ext; auto.
  elim n. apply valid_access_compat with Mfloat64; auto. simpl; omega.
Qed.

Theorem storev_float64al32:
  forall m a v m',
  storev Mfloat64 m a v = Some m' -> storev Mfloat64al32 m a v = Some m'.
Proof.
  unfold storev; intros. destruct a; auto. apply store_float64al32; auto.
Qed.
*)

(** ** Properties related to [storebytes]. *)

Theorem range_perm_storebytes:
  forall m1 b ofs bytes,
  range_perm m1 b ofs (ofs + Z_of_nat (length bytes)) Cur Writable ->
  { m2 : mem | storebytes m1 b ofs bytes = Some m2 }.
Proof.
  intros. unfold storebytes.
  destruct (range_perm_dec m1 b ofs (ofs + Z_of_nat (length bytes)) Cur Writable).
  econstructor; reflexivity.
  contradiction.
Defined.

Theorem storebytes_store:
  forall m1 b ofs chunk v m2,
  storebytes m1 b ofs (encode_val chunk v) = Some m2 ->
  (align_chunk chunk | ofs) ->
  store chunk m1 b ofs v = Some m2.
Proof.
  unfold storebytes, store. intros.
  destruct (range_perm_dec m1 b ofs (ofs + Z_of_nat (length (encode_val chunk v))) Cur Writable); inv H.
  destruct (valid_access_dec m1 chunk b ofs Writable).
  f_equal. apply mkmem_ext; auto.
  elim n. constructor; auto.
  rewrite encode_val_length in r. rewrite size_chunk_conv. auto.
Qed.

Theorem store_storebytes:
  forall m1 b ofs chunk v m2,
  store chunk m1 b ofs v = Some m2 ->
  storebytes m1 b ofs (encode_val chunk v) = Some m2.
Proof.
  unfold storebytes, store. intros.
  destruct (valid_access_dec m1 chunk b ofs Writable); inv H.
  destruct (range_perm_dec m1 b ofs (ofs + Z_of_nat (length (encode_val chunk v))) Cur Writable).
  f_equal. apply mkmem_ext; auto.
  destruct v0.  elim n.
  rewrite encode_val_length. rewrite <- size_chunk_conv. auto.
Qed.

Section STOREBYTES.
Variable m1: mem.
Variable b: block.
Variable ofs: Z.
Variable bytes: list memval.
Variable m2: mem.
Hypothesis STORE: storebytes m1 b ofs bytes = Some m2.

Lemma storebytes_access: mem_access m2 = mem_access m1.
Proof.
  unfold storebytes in STORE.
  destruct (range_perm_dec m1 b ofs (ofs + Z_of_nat (length bytes)) Cur Writable);
  inv STORE.
  auto.
Qed.

Lemma storebytes_mem_contents:
   mem_contents m2 = PMap.set b (setN bytes ofs m1.(mem_contents)#b) m1.(mem_contents).
Proof.
  unfold storebytes in STORE.
  destruct (range_perm_dec m1 b ofs (ofs + Z_of_nat (length bytes)) Cur Writable);
  inv STORE.
  auto.
Qed.

Theorem perm_storebytes_1:
  forall b' ofs' k p, perm m1 b' ofs' k p -> perm m2 b' ofs' k p.
Proof.
  intros. unfold perm in *. rewrite storebytes_access; auto.
Qed.

Theorem perm_storebytes_2:
  forall b' ofs' k p, perm m2 b' ofs' k p -> perm m1 b' ofs' k p.
Proof.
  intros. unfold perm in *. rewrite storebytes_access in H; auto.
Qed.

Local Hint Resolve perm_storebytes_1 perm_storebytes_2: mem.

Theorem storebytes_valid_access_1:
  forall chunk' b' ofs' p,
  valid_access m1 chunk' b' ofs' p -> valid_access m2 chunk' b' ofs' p.
Proof.
  intros. inv H. constructor; try red; auto with mem.
Qed.

Theorem storebytes_valid_access_2:
  forall chunk' b' ofs' p,
  valid_access m2 chunk' b' ofs' p -> valid_access m1 chunk' b' ofs' p.
Proof.
  intros. inv H. constructor; try red; auto with mem.
Qed.

Local Hint Resolve storebytes_valid_access_1 storebytes_valid_access_2: mem.

Theorem nextblock_storebytes:
  nextblock m2 = nextblock m1.
Proof.
  intros.
  unfold storebytes in STORE.
  destruct (range_perm_dec m1 b ofs (ofs + Z_of_nat (length bytes)) Cur Writable);
  inv STORE.
  auto.
Qed.

Theorem storebytes_valid_block_1:
  forall b', valid_block m1 b' -> valid_block m2 b'.
Proof.
  unfold valid_block; intros. rewrite nextblock_storebytes; auto.
Qed.

Theorem storebytes_valid_block_2:
  forall b', valid_block m2 b' -> valid_block m1 b'.
Proof.
  unfold valid_block; intros. rewrite nextblock_storebytes in H; auto.
Qed.

Local Hint Resolve storebytes_valid_block_1 storebytes_valid_block_2: mem.

Theorem storebytes_range_perm:
  range_perm m1 b ofs (ofs + Z_of_nat (length bytes)) Cur Writable.
Proof.
  intros.
  unfold storebytes in STORE.
  destruct (range_perm_dec m1 b ofs (ofs + Z_of_nat (length bytes)) Cur Writable);
  inv STORE.
  auto.
Qed.

Theorem loadbytes_storebytes_same:
  loadbytes m2 b ofs (Z_of_nat (length bytes)) = Some bytes.
Proof.
<<<<<<< HEAD
  intros. assert (STORE2:=STORE). unfold storebytes in STORE2. unfold loadbytes. 
  destruct (range_perm_dec m1 b ofs (ofs + Z_of_nat (length bytes)) Cur Writable);
  try discriminate.
  rewrite pred_dec_true. 
  decEq. inv STORE2; simpl. rewrite PMap.gss. rewrite nat_of_Z_of_nat. 
  apply getN_setN_same. 
  red; eauto with mem. 
=======
  intros. unfold storebytes in STORE. unfold loadbytes.
  destruct (range_perm_dec m1 b ofs (ofs + Z_of_nat (length bytes)) Cur Writable);
  try discriminate.
  rewrite pred_dec_true.
  decEq. inv STORE; simpl. rewrite PMap.gss. rewrite nat_of_Z_of_nat.
  apply getN_setN_same.
  red; eauto with mem.
>>>>>>> 5111bce0
Qed.

Theorem loadbytes_storebytes_disjoint:
  forall b' ofs' len,
  len >= 0 ->
  b' <> b \/ Intv.disjoint (ofs', ofs' + len) (ofs, ofs + Z_of_nat (length bytes)) ->
  loadbytes m2 b' ofs' len = loadbytes m1 b' ofs' len.
Proof.
  intros. unfold loadbytes.
  destruct (range_perm_dec m1 b' ofs' (ofs' + len) Cur Readable).
  rewrite pred_dec_true.
  rewrite storebytes_mem_contents. decEq.
  rewrite PMap.gsspec. destruct (peq b' b). subst b'.
  apply getN_setN_disjoint. rewrite nat_of_Z_eq; auto. intuition congruence.
  auto.
  red; auto with mem.
  apply pred_dec_false.
  red; intros; elim n. red; auto with mem.
Qed.

Theorem loadbytes_storebytes_other:
  forall b' ofs' len,
  len >= 0 ->
  b' <> b
  \/ ofs' + len <= ofs
  \/ ofs + Z_of_nat (length bytes) <= ofs' ->
  loadbytes m2 b' ofs' len = loadbytes m1 b' ofs' len.
Proof.
  intros. apply loadbytes_storebytes_disjoint; auto.
  destruct H0; auto. right. apply Intv.disjoint_range; auto.
Qed.

Theorem load_storebytes_other:
  forall chunk b' ofs',
  b' <> b
  \/ ofs' + size_chunk chunk <= ofs
  \/ ofs + Z_of_nat (length bytes) <= ofs' ->
  load chunk m2 b' ofs' = load chunk m1 b' ofs'.
Proof.
  intros. unfold load.
  destruct (valid_access_dec m1 chunk b' ofs' Readable).
  rewrite pred_dec_true.
  rewrite storebytes_mem_contents. decEq.
  rewrite PMap.gsspec. destruct (peq b' b). subst b'.
  rewrite getN_setN_outside. auto. rewrite <- size_chunk_conv. intuition congruence.
  auto.
  destruct v; split; auto. red; auto with mem.
  apply pred_dec_false.
  red; intros; elim n. destruct H0. split; auto. red; auto with mem.
Qed.

End STOREBYTES.

Lemma setN_concat:
  forall bytes1 bytes2 ofs c,
  setN (bytes1 ++ bytes2) ofs c = setN bytes2 (ofs + Z_of_nat (length bytes1)) (setN bytes1 ofs c).
Proof.
  induction bytes1; intros.
  simpl. decEq. omega.
  simpl length. rewrite inj_S. simpl. rewrite IHbytes1. decEq. omega.
Qed.

Theorem storebytes_concat:
  forall m b ofs bytes1 m1 bytes2 m2,
  storebytes m b ofs bytes1 = Some m1 ->
  storebytes m1 b (ofs + Z_of_nat(length bytes1)) bytes2 = Some m2 ->
  storebytes m b ofs (bytes1 ++ bytes2) = Some m2.
Proof.
  intros. generalize H; intro ST1. generalize H0; intro ST2.
  unfold storebytes; unfold storebytes in ST1; unfold storebytes in ST2.
  destruct (range_perm_dec m b ofs (ofs + Z_of_nat(length bytes1)) Cur Writable); try congruence.
  destruct (range_perm_dec m1 b (ofs + Z_of_nat(length bytes1)) (ofs + Z_of_nat(length bytes1) + Z_of_nat(length bytes2)) Cur Writable); try congruence.
  destruct (range_perm_dec m b ofs (ofs + Z_of_nat (length (bytes1 ++ bytes2))) Cur Writable).
  inv ST1; inv ST2; simpl. decEq. apply mkmem_ext; auto.
  rewrite PMap.gss.  rewrite setN_concat. symmetry. apply PMap.set2.
  elim n.
  rewrite app_length. rewrite inj_plus. red; intros.
  destruct (zlt ofs0 (ofs + Z_of_nat(length bytes1))).
  apply r. omega.
  eapply perm_storebytes_2; eauto. apply r0. omega.
Qed.

Theorem storebytes_split:
  forall m b ofs bytes1 bytes2 m2,
  storebytes m b ofs (bytes1 ++ bytes2) = Some m2 ->
  exists m1,
     storebytes m b ofs bytes1 = Some m1
  /\ storebytes m1 b (ofs + Z_of_nat(length bytes1)) bytes2 = Some m2.
Proof.
  intros.
  destruct (range_perm_storebytes m b ofs bytes1) as [m1 ST1].
  red; intros. exploit storebytes_range_perm; eauto. rewrite app_length.
  rewrite inj_plus. omega.
  destruct (range_perm_storebytes m1 b (ofs + Z_of_nat (length bytes1)) bytes2) as [m2' ST2].
  red; intros. eapply perm_storebytes_1; eauto. exploit storebytes_range_perm.
  eexact H. instantiate (1 := ofs0). rewrite app_length. rewrite inj_plus. omega.
  auto.
  assert (Some m2 = Some m2').
  rewrite <- H. eapply storebytes_concat; eauto.
  inv H0.
  exists m1; split; auto.
Qed.

Theorem store_int64_split:
  forall m b ofs v m',
  store Mint64 m b ofs v = Some m' ->
  exists m1,
     store Mint32 m b ofs (if Archi.big_endian then Val.hiword v else Val.loword v) = Some m1
  /\ store Mint32 m1 b (ofs + 4) (if Archi.big_endian then Val.loword v else Val.hiword v) = Some m'.
Proof.
  intros.
  exploit store_valid_access_3; eauto. intros [A B]. simpl in *.
  exploit store_storebytes. eexact H. intros SB.
  rewrite encode_val_int64 in SB.
  exploit storebytes_split. eexact SB. intros [m1 [SB1 SB2]].
  rewrite encode_val_length in SB2. simpl in SB2.
  exists m1; split.
  apply storebytes_store. exact SB1.
  simpl. apply Zdivides_trans with 8; auto. exists 2; auto.
  apply storebytes_store. exact SB2.
  simpl. apply Zdivide_plus_r. apply Zdivides_trans with 8; auto. exists 2; auto. exists 1; auto.
Qed.

Theorem storev_int64_split:
  forall m a v m',
  storev Mint64 m a v = Some m' ->
  exists m1,
     storev Mint32 m a (if Archi.big_endian then Val.hiword v else Val.loword v) = Some m1
  /\ storev Mint32 m1 (Val.add a (Vint (Int.repr 4))) (if Archi.big_endian then Val.loword v else Val.hiword v) = Some m'.
Proof.
  intros. destruct a; simpl in H; try discriminate.
  exploit store_int64_split; eauto. intros [m1 [A B]].
  exists m1; split.
  exact A.
  unfold storev, Val.add. rewrite Int.add_unsigned. rewrite Int.unsigned_repr. exact B.
  exploit store_valid_access_3. eexact H. intros [P Q]. simpl in Q.
  exploit (Zdivide_interval (Int.unsigned i) Int.modulus 8).
    omega. apply Int.unsigned_range. auto. exists (two_p (32-3)); reflexivity.
  change (Int.unsigned (Int.repr 4)) with 4. unfold Int.max_unsigned. omega.
Qed.

(** ** Properties related to [alloc]. *)

Section ALLOC.

Variable m1: mem.
Variables lo hi: Z.
Variable m2: mem.
Variable b: block.
Hypothesis ALLOC: alloc m1 lo hi = (m2, b).

Theorem nextblock_alloc:
  nextblock m2 = Psucc (nextblock m1).
Proof.
  injection ALLOC; intros. rewrite <- H0; auto.
Qed.

Theorem alloc_result:
  b = nextblock m1.
Proof.
  injection ALLOC; auto.
Qed.

Theorem valid_block_alloc:
  forall b', valid_block m1 b' -> valid_block m2 b'.
Proof.
  unfold valid_block; intros. rewrite nextblock_alloc.
  apply Plt_trans_succ; auto.
Qed.

Theorem fresh_block_alloc:
  ~(valid_block m1 b).
Proof.
  unfold valid_block. rewrite alloc_result. apply Plt_strict.
Qed.

Theorem valid_new_block:
  valid_block m2 b.
Proof.
  unfold valid_block. rewrite alloc_result. rewrite nextblock_alloc. apply Plt_succ.
Qed.

Local Hint Resolve valid_block_alloc fresh_block_alloc valid_new_block: mem.

Theorem valid_block_alloc_inv:
  forall b', valid_block m2 b' -> b' = b \/ valid_block m1 b'.
Proof.
  unfold valid_block; intros.
  rewrite nextblock_alloc in H. rewrite alloc_result.
  exploit Plt_succ_inv; eauto. tauto.
Qed.

Theorem perm_alloc_1:
  forall b' ofs k p, perm m1 b' ofs k p -> perm m2 b' ofs k p.
Proof.
  unfold perm; intros. injection ALLOC; intros. rewrite <- H1; simpl.
  subst b. rewrite PMap.gsspec. destruct (peq b' (nextblock m1)); auto.
  rewrite nextblock_noaccess in H. contradiction. subst b'. apply Plt_strict.
Qed.

Theorem perm_alloc_2:
  forall ofs k, lo <= ofs < hi -> perm m2 b ofs k Freeable.
Proof.
  unfold perm; intros. injection ALLOC; intros. rewrite <- H1; simpl.
  subst b. rewrite PMap.gss. unfold proj_sumbool. rewrite zle_true.
  rewrite zlt_true. simpl. auto with mem. omega. omega.
Qed.

Theorem perm_alloc_inv:
  forall b' ofs k p,
  perm m2 b' ofs k p ->
  if eq_block b' b then lo <= ofs < hi else perm m1 b' ofs k p.
Proof.
  intros until p; unfold perm. inv ALLOC. simpl.
  rewrite PMap.gsspec. unfold eq_block. destruct (peq b' (nextblock m1)); intros.
  destruct (zle lo ofs); try contradiction. destruct (zlt ofs hi); try contradiction.
  split; auto.
  auto.
Qed.

Theorem perm_alloc_3:
  forall ofs k p, perm m2 b ofs k p -> lo <= ofs < hi.
Proof.
  intros. exploit perm_alloc_inv; eauto. rewrite dec_eq_true; auto.
Qed.

Theorem perm_alloc_4:
  forall b' ofs k p, perm m2 b' ofs k p -> b' <> b -> perm m1 b' ofs k p.
Proof.
  intros. exploit perm_alloc_inv; eauto. rewrite dec_eq_false; auto.
Qed.

Local Hint Resolve perm_alloc_1 perm_alloc_2 perm_alloc_3 perm_alloc_4: mem.

Theorem valid_access_alloc_other:
  forall chunk b' ofs p,
  valid_access m1 chunk b' ofs p ->
  valid_access m2 chunk b' ofs p.
Proof.
  intros. inv H. constructor; auto with mem.
  red; auto with mem.
Qed.

Theorem valid_access_alloc_same:
  forall chunk ofs,
  lo <= ofs -> ofs + size_chunk chunk <= hi -> (align_chunk chunk | ofs) ->
  valid_access m2 chunk b ofs Freeable.
Proof.
  intros. constructor; auto with mem.
  red; intros. apply perm_alloc_2. omega.
Qed.

Local Hint Resolve valid_access_alloc_other valid_access_alloc_same: mem.

Theorem valid_access_alloc_inv:
  forall chunk b' ofs p,
  valid_access m2 chunk b' ofs p ->
  if eq_block b' b
  then lo <= ofs /\ ofs + size_chunk chunk <= hi /\ (align_chunk chunk | ofs)
  else valid_access m1 chunk b' ofs p.
Proof.
  intros. inv H.
  generalize (size_chunk_pos chunk); intro.
  destruct (eq_block b' b). subst b'.
  assert (perm m2 b ofs Cur p). apply H0. omega.
  assert (perm m2 b (ofs + size_chunk chunk - 1) Cur p). apply H0. omega.
  exploit perm_alloc_inv. eexact H2. rewrite dec_eq_true. intro.
  exploit perm_alloc_inv. eexact H3. rewrite dec_eq_true. intro.
  intuition omega.
  split; auto. red; intros.
  exploit perm_alloc_inv. apply H0. eauto. rewrite dec_eq_false; auto.
Qed.

Theorem load_alloc_unchanged:
  forall chunk b' ofs,
  valid_block m1 b' ->
  load chunk m2 b' ofs = load chunk m1 b' ofs.
Proof.
  intros. unfold load.
  destruct (valid_access_dec m2 chunk b' ofs Readable).
  exploit valid_access_alloc_inv; eauto. destruct (eq_block b' b); intros.
  subst b'. elimtype False. eauto with mem.
  rewrite pred_dec_true; auto.
  injection ALLOC; intros. rewrite <- H2; simpl.
  rewrite PMap.gso. auto. rewrite H1. apply sym_not_equal; eauto with mem.
  rewrite pred_dec_false. auto.
  eauto with mem.
Qed.

Theorem load_alloc_other:
  forall chunk b' ofs v,
  load chunk m1 b' ofs = Some v ->
  load chunk m2 b' ofs = Some v.
Proof.
  intros. rewrite <- H. apply load_alloc_unchanged. eauto with mem.
Qed.

Theorem load_alloc_same:
  forall chunk ofs v,
  load chunk m2 b ofs = Some v ->
  v = Vundef.
Proof.
  intros. exploit load_result; eauto. intro. rewrite H0.
  injection ALLOC; intros. rewrite <- H2; simpl. rewrite <- H1.
  rewrite PMap.gss. destruct chunk; simpl; repeat rewrite ZMap.gi; reflexivity.
Qed.

Theorem load_alloc_same':
  forall chunk ofs,
  lo <= ofs -> ofs + size_chunk chunk <= hi -> (align_chunk chunk | ofs) ->
  load chunk m2 b ofs = Some Vundef.
Proof.
  intros. assert (exists v, load chunk m2 b ofs = Some v).
    apply valid_access_load. constructor; auto.
    red; intros. eapply perm_implies. apply perm_alloc_2. omega. auto with mem.
  destruct H2 as [v LOAD]. rewrite LOAD. decEq.
  eapply load_alloc_same; eauto.
Qed.

Theorem loadbytes_alloc_unchanged:
  forall b' ofs n,
  valid_block m1 b' ->
  loadbytes m2 b' ofs n = loadbytes m1 b' ofs n.
Proof.
  intros. unfold loadbytes.
  destruct (range_perm_dec m1 b' ofs (ofs + n) Cur Readable).
  rewrite pred_dec_true.
  injection ALLOC; intros A B. rewrite <- B; simpl.
  rewrite PMap.gso. auto. rewrite A. eauto with mem.
  red; intros. eapply perm_alloc_1; eauto.
  rewrite pred_dec_false; auto.
  red; intros; elim n0. red; intros. eapply perm_alloc_4; eauto. eauto with mem.
Qed.

Theorem loadbytes_alloc_same:
  forall n ofs bytes byte,
  loadbytes m2 b ofs n = Some bytes ->
  In byte bytes -> byte = Undef.
Proof.
  unfold loadbytes; intros. destruct (range_perm_dec m2 b ofs (ofs + n) Cur Readable); inv H.
  revert H0.
  injection ALLOC; intros A B. rewrite <- A; rewrite <- B; simpl. rewrite PMap.gss.
  generalize (nat_of_Z n) ofs. induction n0; simpl; intros.
  contradiction.
  rewrite ZMap.gi in H0. destruct H0; eauto.
Qed.

End ALLOC.

Local Hint Resolve valid_block_alloc fresh_block_alloc valid_new_block: mem.
Local Hint Resolve valid_access_alloc_other valid_access_alloc_same: mem.

(** ** Properties related to [free]. *)

Theorem range_perm_free:
  forall m1 b lo hi,
  range_perm m1 b lo hi Cur Freeable ->
  { m2: mem | free m1 b lo hi = Some m2 }.
Proof.
  intros; unfold free. rewrite pred_dec_true; auto. econstructor; eauto.
Defined.

Section FREE.

Variable m1: mem.
Variable bf: block.
Variables lo hi: Z.
Variable m2: mem.
Hypothesis FREE: free m1 bf lo hi = Some m2.

Theorem free_range_perm:
  range_perm m1 bf lo hi Cur Freeable.
Proof.
  unfold free in FREE. destruct (range_perm_dec m1 bf lo hi Cur Freeable); auto.
  congruence.
Qed.

Lemma free_result:
  m2 = unchecked_free m1 bf lo hi.
Proof.
  unfold free in FREE. destruct (range_perm_dec m1 bf lo hi Cur Freeable).
  congruence. congruence.
Qed.

Theorem nextblock_free:
  nextblock m2 = nextblock m1.
Proof.
  rewrite free_result; reflexivity.
Qed.

Theorem valid_block_free_1:
  forall b, valid_block m1 b -> valid_block m2 b.
Proof.
  intros. rewrite free_result. assumption.
Qed.

Theorem valid_block_free_2:
  forall b, valid_block m2 b -> valid_block m1 b.
Proof.
  intros. rewrite free_result in H. assumption.
Qed.

Local Hint Resolve valid_block_free_1 valid_block_free_2: mem.

Theorem perm_free_1:
  forall b ofs k p,
  b <> bf \/ ofs < lo \/ hi <= ofs ->
  perm m1 b ofs k p ->
  perm m2 b ofs k p.
Proof.
  intros. rewrite free_result. unfold perm, unchecked_free; simpl.
  rewrite PMap.gsspec. destruct (peq b bf). subst b.
  destruct (zle lo ofs); simpl.
  destruct (zlt ofs hi); simpl.
  elimtype False; intuition.
  auto. auto.
  auto.
Qed.

Theorem perm_free_2:
  forall ofs k p, lo <= ofs < hi -> ~ perm m2 bf ofs k p.
Proof.
  intros. rewrite free_result. unfold perm, unchecked_free; simpl.
  rewrite PMap.gss. unfold proj_sumbool. rewrite zle_true. rewrite zlt_true.
  simpl. tauto. omega. omega.
Qed.

Theorem perm_free_3:
  forall b ofs k p,
  perm m2 b ofs k p -> perm m1 b ofs k p.
Proof.
  intros until p. rewrite free_result. unfold perm, unchecked_free; simpl.
  rewrite PMap.gsspec. destruct (peq b bf). subst b.
  destruct (zle lo ofs); simpl.
  destruct (zlt ofs hi); simpl. tauto.
  auto. auto. auto.
Qed.

Theorem perm_free_inv:
  forall b ofs k p,
  perm m1 b ofs k p ->
  (b = bf /\ lo <= ofs < hi) \/ perm m2 b ofs k p.
Proof.
  intros. rewrite free_result. unfold perm, unchecked_free; simpl.
  rewrite PMap.gsspec. destruct (peq b bf); auto. subst b.
  destruct (zle lo ofs); simpl; auto.
  destruct (zlt ofs hi); simpl; auto.
Qed.

Theorem valid_access_free_1:
  forall chunk b ofs p,
  valid_access m1 chunk b ofs p ->
  b <> bf \/ lo >= hi \/ ofs + size_chunk chunk <= lo \/ hi <= ofs ->
  valid_access m2 chunk b ofs p.
Proof.
  intros. inv H. constructor; auto with mem.
  red; intros. eapply perm_free_1; eauto.
  destruct (zlt lo hi). intuition. right. omega.
Qed.

Theorem valid_access_free_2:
  forall chunk ofs p,
  lo < hi -> ofs + size_chunk chunk > lo -> ofs < hi ->
  ~(valid_access m2 chunk bf ofs p).
Proof.
  intros; red; intros. inv H2.
  generalize (size_chunk_pos chunk); intros.
  destruct (zlt ofs lo).
  elim (perm_free_2 lo Cur p).
  omega. apply H3. omega.
  elim (perm_free_2 ofs Cur p).
  omega. apply H3. omega.
Qed.

Theorem valid_access_free_inv_1:
  forall chunk b ofs p,
  valid_access m2 chunk b ofs p ->
  valid_access m1 chunk b ofs p.
Proof.
  intros. destruct H. split; auto.
  red; intros. generalize (H ofs0 H1).
  rewrite free_result. unfold perm, unchecked_free; simpl.
  rewrite PMap.gsspec. destruct (peq b bf). subst b.
  destruct (zle lo ofs0); simpl.
  destruct (zlt ofs0 hi); simpl.
  tauto. auto. auto. auto.
Qed.

Theorem valid_access_free_inv_2:
  forall chunk ofs p,
  valid_access m2 chunk bf ofs p ->
  lo >= hi \/ ofs + size_chunk chunk <= lo \/ hi <= ofs.
Proof.
  intros.
  destruct (zlt lo hi); auto.
  destruct (zle (ofs + size_chunk chunk) lo); auto.
  destruct (zle hi ofs); auto.
  elim (valid_access_free_2 chunk ofs p); auto. omega.
Qed.

Theorem load_free:
  forall chunk b ofs,
  b <> bf \/ lo >= hi \/ ofs + size_chunk chunk <= lo \/ hi <= ofs ->
  load chunk m2 b ofs = load chunk m1 b ofs.
Proof.
  intros. unfold load.
  destruct (valid_access_dec m2 chunk b ofs Readable).
  rewrite pred_dec_true.
  rewrite free_result; auto.
  eapply valid_access_free_inv_1; eauto.
  rewrite pred_dec_false; auto.
  red; intro; elim n. eapply valid_access_free_1; eauto.
Qed.

Theorem load_free_2:
  forall chunk b ofs v,
  load chunk m2 b ofs = Some v -> load chunk m1 b ofs = Some v.
Proof.
  intros. unfold load. rewrite pred_dec_true.
  rewrite (load_result _ _ _ _ _ H). rewrite free_result; auto.
  apply valid_access_free_inv_1. eauto with mem.
Qed.

Theorem loadbytes_free:
  forall b ofs n,
  b <> bf \/ lo >= hi \/ ofs + n <= lo \/ hi <= ofs ->
  loadbytes m2 b ofs n = loadbytes m1 b ofs n.
Proof.
  intros. unfold loadbytes.
  destruct (range_perm_dec m2 b ofs (ofs + n) Cur Readable).
  rewrite pred_dec_true.
  rewrite free_result; auto.
  red; intros. eapply perm_free_3; eauto.
  rewrite pred_dec_false; auto.
  red; intros. elim n0; red; intros.
  eapply perm_free_1; eauto. destruct H; auto. right; omega.
Qed.

Theorem loadbytes_free_2:
  forall b ofs n bytes,
  loadbytes m2 b ofs n = Some bytes -> loadbytes m1 b ofs n = Some bytes.
Proof.
  intros. unfold loadbytes in *.
  destruct (range_perm_dec m2 b ofs (ofs + n) Cur Readable); inv H.
  rewrite pred_dec_true. rewrite free_result; auto.
  red; intros. apply perm_free_3; auto.
Qed.

End FREE.

Local Hint Resolve valid_block_free_1 valid_block_free_2
             perm_free_1 perm_free_2 perm_free_3
             valid_access_free_1 valid_access_free_inv_1: mem.

(** ** Properties related to [drop_perm] *)

Theorem range_perm_drop_1:
  forall m b lo hi p m', drop_perm m b lo hi p = Some m' -> range_perm m b lo hi Cur Freeable.
Proof.
  unfold drop_perm; intros.
  destruct (range_perm_dec m b lo hi Cur Freeable). auto. discriminate.
Qed.

Theorem range_perm_drop_2:
  forall m b lo hi p,
  range_perm m b lo hi Cur Freeable -> {m' | drop_perm m b lo hi p = Some m' }.
Proof.
  unfold drop_perm; intros.
  destruct (range_perm_dec m b lo hi Cur Freeable). econstructor. eauto. contradiction.
Defined.

Section DROP.

Variable m: mem.
Variable b: block.
Variable lo hi: Z.
Variable p: permission.
Variable m': mem.
Hypothesis DROP: drop_perm m b lo hi p = Some m'.

Theorem nextblock_drop:
  nextblock m' = nextblock m.
Proof.
  unfold drop_perm in DROP. destruct (range_perm_dec m b lo hi Cur Freeable); inv DROP; auto.
Qed.

Theorem drop_perm_valid_block_1:
  forall b', valid_block m b' -> valid_block m' b'.
Proof.
  unfold valid_block; rewrite nextblock_drop; auto.
Qed.

Theorem drop_perm_valid_block_2:
  forall b', valid_block m' b' -> valid_block m b'.
Proof.
  unfold valid_block; rewrite nextblock_drop; auto.
Qed.

Theorem perm_drop_1:
  forall ofs k, lo <= ofs < hi -> perm m' b ofs k p.
Proof.
  intros.
  unfold drop_perm in DROP. destruct (range_perm_dec m b lo hi Cur Freeable); inv DROP.
  unfold perm. simpl. rewrite PMap.gss. unfold proj_sumbool.
  rewrite zle_true. rewrite zlt_true. simpl. constructor.
  omega. omega.
Qed.

Theorem perm_drop_2:
  forall ofs k p', lo <= ofs < hi -> perm m' b ofs k p' -> perm_order p p'.
Proof.
  intros.
  unfold drop_perm in DROP. destruct (range_perm_dec m b lo hi Cur Freeable); inv DROP.
  revert H0. unfold perm; simpl. rewrite PMap.gss. unfold proj_sumbool.
  rewrite zle_true. rewrite zlt_true. simpl. auto.
  omega. omega.
Qed.

Theorem perm_drop_3:
  forall b' ofs k p', b' <> b \/ ofs < lo \/ hi <= ofs -> perm m b' ofs k p' -> perm m' b' ofs k p'.
Proof.
  intros.
  unfold drop_perm in DROP. destruct (range_perm_dec m b lo hi Cur Freeable); inv DROP.
  unfold perm; simpl. rewrite PMap.gsspec. destruct (peq b' b). subst b'.
  unfold proj_sumbool. destruct (zle lo ofs). destruct (zlt ofs hi).
  byContradiction. intuition omega.
  auto. auto. auto.
Qed.

Theorem perm_drop_4:
  forall b' ofs k p', perm m' b' ofs k p' -> perm m b' ofs k p'.
Proof.
  intros.
  unfold drop_perm in DROP. destruct (range_perm_dec m b lo hi Cur Freeable); inv DROP.
  revert H. unfold perm; simpl. rewrite PMap.gsspec. destruct (peq b' b).
  subst b'. unfold proj_sumbool. destruct (zle lo ofs). destruct (zlt ofs hi).
  simpl. intros. apply perm_implies with p. apply perm_implies with Freeable. apply perm_cur.
  apply r. tauto. auto with mem. auto.
  auto. auto. auto.
Qed.

Lemma valid_access_drop_1:
  forall chunk b' ofs p',
  b' <> b \/ ofs + size_chunk chunk <= lo \/ hi <= ofs \/ perm_order p p' ->
  valid_access m chunk b' ofs p' -> valid_access m' chunk b' ofs p'.
Proof.
  intros. destruct H0. split; auto.
  red; intros.
  destruct (eq_block b' b). subst b'.
  destruct (zlt ofs0 lo). eapply perm_drop_3; eauto.
  destruct (zle hi ofs0). eapply perm_drop_3; eauto.
  apply perm_implies with p. eapply perm_drop_1; eauto. omega.
  generalize (size_chunk_pos chunk); intros. intuition.
  eapply perm_drop_3; eauto.
Qed.

Lemma valid_access_drop_2:
  forall chunk b' ofs p',
  valid_access m' chunk b' ofs p' -> valid_access m chunk b' ofs p'.
Proof.
  intros. destruct H; split; auto.
  red; intros. eapply perm_drop_4; eauto.
Qed.

Theorem load_drop:
  forall chunk b' ofs,
  b' <> b \/ ofs + size_chunk chunk <= lo \/ hi <= ofs \/ perm_order p Readable ->
  load chunk m' b' ofs = load chunk m b' ofs.
Proof.
  intros.
  unfold load.
  destruct (valid_access_dec m chunk b' ofs Readable).
  rewrite pred_dec_true.
  unfold drop_perm in DROP. destruct (range_perm_dec m b lo hi Cur Freeable); inv DROP. simpl. auto.
  eapply valid_access_drop_1; eauto.
  rewrite pred_dec_false. auto.
  red; intros; elim n. eapply valid_access_drop_2; eauto.
Qed.

Theorem loadbytes_drop:
  forall b' ofs n,
  b' <> b \/ ofs + n <= lo \/ hi <= ofs \/ perm_order p Readable ->
  loadbytes m' b' ofs n = loadbytes m b' ofs n.
Proof.
  intros.
  unfold loadbytes.
  destruct (range_perm_dec m b' ofs (ofs + n) Cur Readable).
  rewrite pred_dec_true.
  unfold drop_perm in DROP. destruct (range_perm_dec m b lo hi Cur Freeable); inv DROP. simpl. auto.
  red; intros.
  destruct (eq_block b' b). subst b'.
  destruct (zlt ofs0 lo). eapply perm_drop_3; eauto.
  destruct (zle hi ofs0). eapply perm_drop_3; eauto.
  apply perm_implies with p. eapply perm_drop_1; eauto. omega. intuition.
  eapply perm_drop_3; eauto.
  rewrite pred_dec_false; eauto.
  red; intros; elim n0; red; intros.
  eapply perm_drop_4; eauto.
Qed.

End DROP.

(** * Generic injections *)

(** A memory state [m1] generically injects into another memory state [m2] via the
  memory injection [f] if the following conditions hold:
- each access in [m2] that corresponds to a valid access in [m1]
  is itself valid;
- the memory value associated in [m1] to an accessible address
  must inject into [m2]'s memory value at the corersponding address.
*)

Record mem_inj (f: meminj) (m1 m2: mem) : Prop :=
  mk_mem_inj {
    mi_perm:
      forall b1 b2 delta ofs k p,
      f b1 = Some(b2, delta) ->
      perm m1 b1 ofs k p ->
      perm m2 b2 (ofs + delta) k p;
    mi_align:
      forall b1 b2 delta chunk ofs p,
      f b1 = Some(b2, delta) ->
      range_perm m1 b1 ofs (ofs + size_chunk chunk) Max p ->
      (align_chunk chunk | delta);
    mi_memval:
      forall b1 ofs b2 delta,
      f b1 = Some(b2, delta) ->
      perm m1 b1 ofs Cur Readable ->
      memval_inject f (ZMap.get ofs m1.(mem_contents)#b1) (ZMap.get (ofs+delta) m2.(mem_contents)#b2)
  }.

(** Preservation of permissions *)

Lemma perm_inj:
  forall f m1 m2 b1 ofs k p b2 delta,
  mem_inj f m1 m2 ->
  perm m1 b1 ofs k p ->
  f b1 = Some(b2, delta) ->
  perm m2 b2 (ofs + delta) k p.
Proof.
  intros. eapply mi_perm; eauto.
Qed.

Lemma range_perm_inj:
  forall f m1 m2 b1 lo hi k p b2 delta,
  mem_inj f m1 m2 ->
  range_perm m1 b1 lo hi k p ->
  f b1 = Some(b2, delta) ->
  range_perm m2 b2 (lo + delta) (hi + delta) k p.
Proof.
  intros; red; intros.
  replace ofs with ((ofs - delta) + delta) by omega.
  eapply perm_inj; eauto. apply H0. omega.
Qed.

Lemma valid_access_inj:
  forall f m1 m2 b1 b2 delta chunk ofs p,
  mem_inj f m1 m2 ->
  f b1 = Some(b2, delta) ->
  valid_access m1 chunk b1 ofs p ->
  valid_access m2 chunk b2 (ofs + delta) p.
Proof.
  intros. destruct H1 as [A B]. constructor.
  replace (ofs + delta + size_chunk chunk)
     with ((ofs + size_chunk chunk) + delta) by omega.
  eapply range_perm_inj; eauto.
  apply Z.divide_add_r; auto. eapply mi_align; eauto with mem.
Qed.

(** Preservation of loads. *)

Lemma getN_inj:
  forall f m1 m2 b1 b2 delta,
  mem_inj f m1 m2 ->
  f b1 = Some(b2, delta) ->
  forall n ofs,
  range_perm m1 b1 ofs (ofs + Z_of_nat n) Cur Readable ->
  list_forall2 (memval_inject f)
               (getN n ofs (m1.(mem_contents)#b1))
               (getN n (ofs + delta) (m2.(mem_contents)#b2)).
Proof.
  induction n; intros; simpl.
  constructor.
  rewrite inj_S in H1.
  constructor.
  eapply mi_memval; eauto.
  apply H1. omega.
  replace (ofs + delta + 1) with ((ofs + 1) + delta) by omega.
  apply IHn. red; intros; apply H1; omega.
Qed.

Lemma load_inj:
  forall f m1 m2 chunk b1 ofs b2 delta v1,
  mem_inj f m1 m2 ->
  load chunk m1 b1 ofs = Some v1 ->
  f b1 = Some (b2, delta) ->
  exists v2, load chunk m2 b2 (ofs + delta) = Some v2 /\ Val.inject f v1 v2.
Proof.
  intros.
  exists (decode_val chunk (getN (size_chunk_nat chunk) (ofs + delta) (m2.(mem_contents)#b2))).
  split. unfold load. apply pred_dec_true.
  eapply valid_access_inj; eauto with mem.
  exploit load_result; eauto. intro. rewrite H2.
  apply decode_val_inject. apply getN_inj; auto.
  rewrite <- size_chunk_conv. exploit load_valid_access; eauto. intros [A B]. auto.
Qed.

Lemma loadbytes_inj:
  forall f m1 m2 len b1 ofs b2 delta bytes1,
  mem_inj f m1 m2 ->
  loadbytes m1 b1 ofs len = Some bytes1 ->
  f b1 = Some (b2, delta) ->
  exists bytes2, loadbytes m2 b2 (ofs + delta) len = Some bytes2
              /\ list_forall2 (memval_inject f) bytes1 bytes2.
Proof.
  intros. unfold loadbytes in *.
  destruct (range_perm_dec m1 b1 ofs (ofs + len) Cur Readable); inv H0.
  exists (getN (nat_of_Z len) (ofs + delta) (m2.(mem_contents)#b2)).
  split. apply pred_dec_true.
  replace (ofs + delta + len) with ((ofs + len) + delta) by omega.
  eapply range_perm_inj; eauto with mem.
  apply getN_inj; auto.
  destruct (zle 0 len). rewrite nat_of_Z_eq; auto. omega.
  rewrite nat_of_Z_neg. simpl. red; intros; omegaContradiction. omega.
Qed.

(** Preservation of stores. *)

Lemma setN_inj:
  forall (access: Z -> Prop) delta f vl1 vl2,
  list_forall2 (memval_inject f) vl1 vl2 ->
  forall p c1 c2,
  (forall q, access q -> memval_inject f (ZMap.get q c1) (ZMap.get (q + delta) c2)) ->
  (forall q, access q -> memval_inject f (ZMap.get q (setN vl1 p c1))
                                         (ZMap.get (q + delta) (setN vl2 (p + delta) c2))).
Proof.
  induction 1; intros; simpl.
  auto.
  replace (p + delta + 1) with ((p + 1) + delta) by omega.
  apply IHlist_forall2; auto.
  intros. rewrite ZMap.gsspec at 1. destruct (ZIndexed.eq q0 p). subst q0.
  rewrite ZMap.gss. auto.
  rewrite ZMap.gso. auto. unfold ZIndexed.t in *. omega.
Qed.

Definition meminj_no_overlap (f: meminj) (m: mem) : Prop :=
  forall b1 b1' delta1 b2 b2' delta2 ofs1 ofs2,
  b1 <> b2 ->
  f b1 = Some (b1', delta1) ->
  f b2 = Some (b2', delta2) ->
  perm m b1 ofs1 Max Nonempty ->
  perm m b2 ofs2 Max Nonempty ->
  b1' <> b2' \/ ofs1 + delta1 <> ofs2 + delta2.

Lemma store_mapped_inj:
  forall f chunk m1 b1 ofs v1 n1 m2 b2 delta v2,
  mem_inj f m1 m2 ->
  store chunk m1 b1 ofs v1 = Some n1 ->
  meminj_no_overlap f m1 ->
  f b1 = Some (b2, delta) ->
  Val.inject f v1 v2 ->
  exists n2,
    store chunk m2 b2 (ofs + delta) v2 = Some n2
    /\ mem_inj f n1 n2.
Proof.
  intros.
  assert (valid_access m2 chunk b2 (ofs + delta) Writable).
    eapply valid_access_inj; eauto with mem.
  destruct (valid_access_store _ _ _ _ v2 H4) as [n2 STORE].
  exists n2; split. auto.
  constructor.
(* perm *)
  intros. eapply perm_store_1; [eexact STORE|].
  eapply mi_perm; eauto.
  eapply perm_store_2; eauto.
(* align *)
  intros. eapply mi_align with (ofs := ofs0) (p := p); eauto.
  red; intros; eauto with mem.
(* mem_contents *)
  intros.
  rewrite (store_mem_contents _ _ _ _ _ _ H0).
  rewrite (store_mem_contents _ _ _ _ _ _ STORE).
  rewrite ! PMap.gsspec.
  destruct (peq b0 b1). subst b0.
  (* block = b1, block = b2 *)
  assert (b3 = b2) by congruence. subst b3.
  assert (delta0 = delta) by congruence. subst delta0.
  rewrite peq_true.
  apply setN_inj with (access := fun ofs => perm m1 b1 ofs Cur Readable).
  apply encode_val_inject; auto. intros. eapply mi_memval; eauto. eauto with mem.
  destruct (peq b3 b2). subst b3.
  (* block <> b1, block = b2 *)
  rewrite setN_other. eapply mi_memval; eauto. eauto with mem.
  rewrite encode_val_length. rewrite <- size_chunk_conv. intros.
  assert (b2 <> b2 \/ ofs0 + delta0 <> (r - delta) + delta).
    eapply H1; eauto. eauto 6 with mem.
    exploit store_valid_access_3. eexact H0. intros [A B].
    eapply perm_implies. apply perm_cur_max. apply A. omega. auto with mem.
  destruct H8. congruence. omega.
  (* block <> b1, block <> b2 *)
  eapply mi_memval; eauto. eauto with mem.
Qed.

Lemma store_unmapped_inj:
  forall f chunk m1 b1 ofs v1 n1 m2,
  mem_inj f m1 m2 ->
  store chunk m1 b1 ofs v1 = Some n1 ->
  f b1 = None ->
  mem_inj f n1 m2.
Proof.
  intros. constructor.
(* perm *)
  intros. eapply mi_perm; eauto with mem.
(* align *)
  intros. eapply mi_align with (ofs := ofs0) (p := p); eauto.
  red; intros; eauto with mem.
(* mem_contents *)
  intros.
  rewrite (store_mem_contents _ _ _ _ _ _ H0).
  rewrite PMap.gso. eapply mi_memval; eauto with mem.
  congruence.
Qed.

Lemma store_outside_inj:
  forall f m1 m2 chunk b ofs v m2',
  mem_inj f m1 m2 ->
  (forall b' delta ofs',
    f b' = Some(b, delta) ->
    perm m1 b' ofs' Cur Readable ->
    ofs <= ofs' + delta < ofs + size_chunk chunk -> False) ->
  store chunk m2 b ofs v = Some m2' ->
  mem_inj f m1 m2'.
Proof.
  intros. inv H. constructor.
(* perm *)
  eauto with mem.
(* access *)
  intros; eapply mi_align0; eauto.
(* mem_contents *)
  intros.
  rewrite (store_mem_contents _ _ _ _ _ _ H1).
  rewrite PMap.gsspec. destruct (peq b2 b). subst b2.
  rewrite setN_outside. auto.
  rewrite encode_val_length. rewrite <- size_chunk_conv.
  destruct (zlt (ofs0 + delta) ofs); auto.
  destruct (zle (ofs + size_chunk chunk) (ofs0 + delta)). omega.
  byContradiction. eapply H0; eauto. omega.
  eauto with mem.
Qed.

Lemma storebytes_mapped_inj:
  forall f m1 b1 ofs bytes1 n1 m2 b2 delta bytes2,
  mem_inj f m1 m2 ->
  storebytes m1 b1 ofs bytes1 = Some n1 ->
  meminj_no_overlap f m1 ->
  f b1 = Some (b2, delta) ->
  list_forall2 (memval_inject f) bytes1 bytes2 ->
  exists n2,
    storebytes m2 b2 (ofs + delta) bytes2 = Some n2
    /\ mem_inj f n1 n2.
Proof.
  intros. inversion H.
  assert (range_perm m2 b2 (ofs + delta) (ofs + delta + Z_of_nat (length bytes2)) Cur Writable).
    replace (ofs + delta + Z_of_nat (length bytes2))
       with ((ofs + Z_of_nat (length bytes1)) + delta).
    eapply range_perm_inj; eauto with mem.
    eapply storebytes_range_perm; eauto.
    rewrite (list_forall2_length H3). omega.
  destruct (range_perm_storebytes _ _ _ _ H4) as [n2 STORE].
  exists n2; split. eauto.
  constructor.
(* perm *)
  intros.
  eapply perm_storebytes_1; [apply STORE |].
  eapply mi_perm0; eauto.
  eapply perm_storebytes_2; eauto.
(* align *)
  intros. eapply mi_align with (ofs := ofs0) (p := p); eauto.
  red; intros. eapply perm_storebytes_2; eauto.
(* mem_contents *)
  intros.
  assert (perm m1 b0 ofs0 Cur Readable). eapply perm_storebytes_2; eauto.
  rewrite (storebytes_mem_contents _ _ _ _ _ H0).
  rewrite (storebytes_mem_contents _ _ _ _ _ STORE).
  rewrite ! PMap.gsspec. destruct (peq b0 b1). subst b0.
  (* block = b1, block = b2 *)
  assert (b3 = b2) by congruence. subst b3.
  assert (delta0 = delta) by congruence. subst delta0.
  rewrite peq_true.
  apply setN_inj with (access := fun ofs => perm m1 b1 ofs Cur Readable); auto.
  destruct (peq b3 b2). subst b3.
  (* block <> b1, block = b2 *)
  rewrite setN_other. auto.
  intros.
  assert (b2 <> b2 \/ ofs0 + delta0 <> (r - delta) + delta).
    eapply H1; eauto 6 with mem.
    exploit storebytes_range_perm. eexact H0.
    instantiate (1 := r - delta).
    rewrite (list_forall2_length H3). omega.
    eauto 6 with mem.
  destruct H9. congruence. omega.
  (* block <> b1, block <> b2 *)
  eauto.
Qed.

Lemma storebytes_unmapped_inj:
  forall f m1 b1 ofs bytes1 n1 m2,
  mem_inj f m1 m2 ->
  storebytes m1 b1 ofs bytes1 = Some n1 ->
  f b1 = None ->
  mem_inj f n1 m2.
Proof.
  intros. inversion H.
  constructor.
(* perm *)
  intros. eapply mi_perm0; eauto. eapply perm_storebytes_2; eauto.
(* align *)
  intros. eapply mi_align with (ofs := ofs0) (p := p); eauto.
  red; intros. eapply perm_storebytes_2; eauto.
(* mem_contents *)
  intros.
  rewrite (storebytes_mem_contents _ _ _ _ _ H0).
  rewrite PMap.gso. eapply mi_memval0; eauto. eapply perm_storebytes_2; eauto.
  congruence.
Qed.

Lemma storebytes_outside_inj:
  forall f m1 m2 b ofs bytes2 m2',
  mem_inj f m1 m2 ->
  (forall b' delta ofs',
    f b' = Some(b, delta) ->
    perm m1 b' ofs' Cur Readable ->
    ofs <= ofs' + delta < ofs + Z_of_nat (length bytes2) -> False) ->
  storebytes m2 b ofs bytes2 = Some m2' ->
  mem_inj f m1 m2'.
Proof.
  intros. inversion H. constructor.
(* perm *)
  intros. eapply perm_storebytes_1; eauto with mem.
(* align *)
  eauto.
(* mem_contents *)
  intros.
  rewrite (storebytes_mem_contents _ _ _ _ _ H1).
  rewrite PMap.gsspec. destruct (peq b2 b). subst b2.
  rewrite setN_outside. auto.
  destruct (zlt (ofs0 + delta) ofs); auto.
  destruct (zle (ofs + Z_of_nat (length bytes2)) (ofs0 + delta)). omega.
  byContradiction. eapply H0; eauto. omega.
  eauto with mem.
Qed.

Lemma storebytes_empty_inj:
  forall f m1 b1 ofs1 m1' m2 b2 ofs2 m2',
  mem_inj f m1 m2 ->
  storebytes m1 b1 ofs1 nil = Some m1' ->
  storebytes m2 b2 ofs2 nil = Some m2' ->
  mem_inj f m1' m2'.
Proof.
  intros. destruct H. constructor.
(* perm *)
  intros.
  eapply perm_storebytes_1; eauto.
  eapply mi_perm0; eauto.
  eapply perm_storebytes_2; eauto.
(* align *)
  intros. eapply mi_align0 with (ofs := ofs) (p := p); eauto.
  red; intros. eapply perm_storebytes_2; eauto.
(* mem_contents *)
  intros.
  assert (perm m1 b0 ofs Cur Readable). eapply perm_storebytes_2; eauto.
  rewrite (storebytes_mem_contents _ _ _ _ _ H0).
  rewrite (storebytes_mem_contents _ _ _ _ _ H1).
  simpl. rewrite ! PMap.gsspec.
  destruct (peq b0 b1); destruct (peq b3 b2); subst; eapply mi_memval0; eauto.
Qed.

(** Preservation of allocations *)

Lemma alloc_right_inj:
  forall f m1 m2 lo hi b2 m2',
  mem_inj f m1 m2 ->
  alloc m2 lo hi = (m2', b2) ->
  mem_inj f m1 m2'.
Proof.
  intros. injection H0. intros NEXT MEM.
  inversion H. constructor.
(* perm *)
  intros. eapply perm_alloc_1; eauto.
(* align *)
  eauto.
(* mem_contents *)
  intros.
  assert (perm m2 b0 (ofs + delta) Cur Readable).
    eapply mi_perm0; eauto.
  assert (valid_block m2 b0) by eauto with mem.
  rewrite <- MEM; simpl. rewrite PMap.gso. eauto with mem.
  rewrite NEXT. eauto with mem.
Qed.

Lemma alloc_left_unmapped_inj:
  forall f m1 m2 lo hi m1' b1,
  mem_inj f m1 m2 ->
  alloc m1 lo hi = (m1', b1) ->
  f b1 = None ->
  mem_inj f m1' m2.
Proof.
  intros. inversion H. constructor.
(* perm *)
  intros. exploit perm_alloc_inv; eauto. intros.
  destruct (eq_block b0 b1). congruence. eauto.
(* align *)
  intros. eapply mi_align0 with (ofs := ofs) (p := p); eauto.
  red; intros. exploit perm_alloc_inv; eauto.
  destruct (eq_block b0 b1); auto. congruence.
(* mem_contents *)
  injection H0; intros NEXT MEM. intros.
  rewrite <- MEM; simpl. rewrite NEXT.
  exploit perm_alloc_inv; eauto. intros.
  rewrite PMap.gsspec. unfold eq_block in H4. destruct (peq b0 b1).
  rewrite ZMap.gi. constructor. eauto.
Qed.

Definition inj_offset_aligned (delta: Z) (size: Z) : Prop :=
  forall chunk, size_chunk chunk <= size -> (align_chunk chunk | delta).

Lemma alloc_left_mapped_inj:
  forall f m1 m2 lo hi m1' b1 b2 delta,
  mem_inj f m1 m2 ->
  alloc m1 lo hi = (m1', b1) ->
  valid_block m2 b2 ->
  inj_offset_aligned delta (hi-lo) ->
  (forall ofs k p, lo <= ofs < hi -> perm m2 b2 (ofs + delta) k p) ->
  f b1 = Some(b2, delta) ->
  mem_inj f m1' m2.
Proof.
  intros. inversion H. constructor.
(* perm *)
  intros.
  exploit perm_alloc_inv; eauto. intros. destruct (eq_block b0 b1). subst b0.
  rewrite H4 in H5; inv H5. eauto. eauto.
(* align *)
  intros. destruct (eq_block b0 b1).
  subst b0. assert (delta0 = delta) by congruence. subst delta0.
  assert (lo <= ofs < hi).
  { eapply perm_alloc_3; eauto. apply H6. generalize (size_chunk_pos chunk); omega. }
  assert (lo <= ofs + size_chunk chunk - 1 < hi).
  { eapply perm_alloc_3; eauto. apply H6. generalize (size_chunk_pos chunk); omega. }
  apply H2. omega.
  eapply mi_align0 with (ofs := ofs) (p := p); eauto.
  red; intros. eapply perm_alloc_4; eauto.
(* mem_contents *)
  injection H0; intros NEXT MEM.
  intros. rewrite <- MEM; simpl. rewrite NEXT.
  exploit perm_alloc_inv; eauto. intros.
  rewrite PMap.gsspec. unfold eq_block in H7.
  destruct (peq b0 b1). rewrite ZMap.gi. constructor. eauto.
Qed.

Lemma free_left_inj:
  forall f m1 m2 b lo hi m1',
  mem_inj f m1 m2 ->
  free m1 b lo hi = Some m1' ->
  mem_inj f m1' m2.
Proof.
  intros. exploit free_result; eauto. intro FREE. inversion H. constructor.
(* perm *)
  intros. eauto with mem.
(* align *)
  intros. eapply mi_align0 with (ofs := ofs) (p := p); eauto.
  red; intros; eapply perm_free_3; eauto.
(* mem_contents *)
  intros. rewrite FREE; simpl. eauto with mem.
Qed.

Lemma free_right_inj:
  forall f m1 m2 b lo hi m2',
  mem_inj f m1 m2 ->
  free m2 b lo hi = Some m2' ->
  (forall b' delta ofs k p,
    f b' = Some(b, delta) ->
    perm m1 b' ofs k p -> lo <= ofs + delta < hi -> False) ->
  mem_inj f m1 m2'.
Proof.
  intros. exploit free_result; eauto. intro FREE. inversion H.
  assert (PERM:
    forall b1 b2 delta ofs k p,
    f b1 = Some (b2, delta) ->
    perm m1 b1 ofs k p -> perm m2' b2 (ofs + delta) k p).
  intros.
  intros. eapply perm_free_1; eauto.
  destruct (eq_block b2 b); auto. subst b. right.
  assert (~ (lo <= ofs + delta < hi)). red; intros; eapply H1; eauto.
  omega.
  constructor.
(* perm *)
  auto.
(* align *)
  eapply mi_align0; eauto.
(* mem_contents *)
  intros. rewrite FREE; simpl. eauto.
Qed.

(** Preservation of [drop_perm] operations. *)

Lemma drop_unmapped_inj:
  forall f m1 m2 b lo hi p m1',
  mem_inj f m1 m2 ->
  drop_perm m1 b lo hi p = Some m1' ->
  f b = None ->
  mem_inj f m1' m2.
Proof.
  intros. inv H. constructor.
(* perm *)
  intros. eapply mi_perm0; eauto. eapply perm_drop_4; eauto.
(* align *)
  intros. eapply mi_align0 with (ofs := ofs) (p := p0); eauto.
  red; intros; eapply perm_drop_4; eauto.
(* contents *)
  intros.
  replace (ZMap.get ofs m1'.(mem_contents)#b1) with (ZMap.get ofs m1.(mem_contents)#b1).
  apply mi_memval0; auto. eapply perm_drop_4; eauto.
  unfold drop_perm in H0; destruct (range_perm_dec m1 b lo hi Cur Freeable); inv H0; auto.
Qed.

Lemma drop_mapped_inj:
  forall f m1 m2 b1 b2 delta lo hi p m1',
  mem_inj f m1 m2 ->
  drop_perm m1 b1 lo hi p = Some m1' ->
  meminj_no_overlap f m1 ->
  f b1 = Some(b2, delta) ->
  exists m2',
      drop_perm m2 b2 (lo + delta) (hi + delta) p = Some m2'
   /\ mem_inj f m1' m2'.
Proof.
  intros.
  assert ({ m2' | drop_perm m2 b2 (lo + delta) (hi + delta) p = Some m2' }).
  apply range_perm_drop_2. red; intros.
  replace ofs with ((ofs - delta) + delta) by omega.
  eapply perm_inj; eauto. eapply range_perm_drop_1; eauto. omega.
  destruct X as [m2' DROP]. exists m2'; split; auto.
  inv H.
  constructor.
(* perm *)
  intros.
  assert (perm m2 b3 (ofs + delta0) k p0).
    eapply mi_perm0; eauto. eapply perm_drop_4; eauto.
  destruct (eq_block b1 b0).
  (* b1 = b0 *)
  subst b0. rewrite H2 in H; inv H.
  destruct (zlt (ofs + delta0) (lo + delta0)). eapply perm_drop_3; eauto.
  destruct (zle (hi + delta0) (ofs + delta0)). eapply perm_drop_3; eauto.
  assert (perm_order p p0).
    eapply perm_drop_2.  eexact H0. instantiate (1 := ofs). omega. eauto.
  apply perm_implies with p; auto.
  eapply perm_drop_1. eauto. omega.
  (* b1 <> b0 *)
  eapply perm_drop_3; eauto.
  destruct (eq_block b3 b2); auto.
  destruct (zlt (ofs + delta0) (lo + delta)); auto.
  destruct (zle (hi + delta) (ofs + delta0)); auto.
  exploit H1; eauto.
  instantiate (1 := ofs + delta0 - delta).
  apply perm_cur_max. apply perm_implies with Freeable.
  eapply range_perm_drop_1; eauto. omega. auto with mem.
  eapply perm_drop_4; eauto. eapply perm_max. apply perm_implies with p0. eauto.
  eauto with mem.
  intuition.
(* align *)
  intros. eapply mi_align0 with (ofs := ofs) (p := p0); eauto.
  red; intros; eapply perm_drop_4; eauto.
(* memval *)
  intros.
  replace (m1'.(mem_contents)#b0) with (m1.(mem_contents)#b0).
  replace (m2'.(mem_contents)#b3) with (m2.(mem_contents)#b3).
  apply mi_memval0; auto. eapply perm_drop_4; eauto.
  unfold drop_perm in DROP; destruct (range_perm_dec m2 b2 (lo + delta) (hi + delta) Cur Freeable); inv DROP; auto.
  unfold drop_perm in H0; destruct (range_perm_dec m1 b1 lo hi Cur Freeable); inv H0; auto.
Qed.

Lemma drop_outside_inj: forall f m1 m2 b lo hi p m2',
  mem_inj f m1 m2 ->
  drop_perm m2 b lo hi p = Some m2' ->
  (forall b' delta ofs' k p,
    f b' = Some(b, delta) ->
    perm m1 b' ofs' k p ->
    lo <= ofs' + delta < hi -> False) ->
  mem_inj f m1 m2'.
Proof.
  intros. inv H. constructor.
  (* perm *)
  intros. eapply perm_drop_3; eauto.
  destruct (eq_block b2 b); auto. subst b2. right.
  destruct (zlt (ofs + delta) lo); auto.
  destruct (zle hi (ofs + delta)); auto.
  byContradiction. exploit H1; eauto. omega.
  (* align *)
  eapply mi_align0; eauto.
  (* contents *)
  intros.
  replace (m2'.(mem_contents)#b2) with (m2.(mem_contents)#b2).
  apply mi_memval0; auto.
  unfold drop_perm in H0; destruct (range_perm_dec m2 b lo hi Cur Freeable); inv H0; auto.
Qed.

(** * Memory extensions *)

(**  A store [m2] extends a store [m1] if [m2] can be obtained from [m1]
  by increasing the sizes of the memory blocks of [m1] (decreasing
  the low bounds, increasing the high bounds), and replacing some of
  the [Vundef] values stored in [m1] by more defined values stored
  in [m2] at the same locations. *)

Record extends' (m1 m2: mem) : Prop :=
  mk_extends {
    mext_next: nextblock m1 = nextblock m2;
    mext_inj:  mem_inj inject_id m1 m2
  }.

Definition extends := extends'.

Theorem extends_refl:
  forall m, extends m m.
Proof.
  intros. constructor. auto. constructor.
  intros. unfold inject_id in H; inv H. replace (ofs + 0) with ofs by omega. auto.
  intros. unfold inject_id in H; inv H. apply Z.divide_0_r.
  intros. unfold inject_id in H; inv H. replace (ofs + 0) with ofs by omega.
  apply memval_lessdef_refl.
Qed.

Theorem load_extends:
  forall chunk m1 m2 b ofs v1,
  extends m1 m2 ->
  load chunk m1 b ofs = Some v1 ->
  exists v2, load chunk m2 b ofs = Some v2 /\ Val.lessdef v1 v2.
Proof.
  intros. inv H. exploit load_inj; eauto. unfold inject_id; reflexivity.
  intros [v2 [A B]]. exists v2; split.
  replace (ofs + 0) with ofs in A by omega. auto.
  rewrite val_inject_id in B. auto.
Qed.

Theorem loadv_extends:
  forall chunk m1 m2 addr1 addr2 v1,
  extends m1 m2 ->
  loadv chunk m1 addr1 = Some v1 ->
  Val.lessdef addr1 addr2 ->
  exists v2, loadv chunk m2 addr2 = Some v2 /\ Val.lessdef v1 v2.
Proof.
  unfold loadv; intros. inv H1.
  destruct addr2; try congruence. eapply load_extends; eauto.
  congruence.
Qed.

Theorem loadbytes_extends:
  forall m1 m2 b ofs len bytes1,
  extends m1 m2 ->
  loadbytes m1 b ofs len = Some bytes1 ->
  exists bytes2, loadbytes m2 b ofs len = Some bytes2
              /\ list_forall2 memval_lessdef bytes1 bytes2.
Proof.
  intros. inv H.
  replace ofs with (ofs + 0) by omega. eapply loadbytes_inj; eauto.
Qed.

Theorem store_within_extends:
  forall chunk m1 m2 b ofs v1 m1' v2,
  extends m1 m2 ->
  store chunk m1 b ofs v1 = Some m1' ->
  Val.lessdef v1 v2 ->
  exists m2',
     store chunk m2 b ofs v2 = Some m2'
  /\ extends m1' m2'.
Proof.
  intros. inversion H.
  exploit store_mapped_inj; eauto.
    unfold inject_id; red; intros. inv H3; inv H4. auto.
    unfold inject_id; reflexivity.
    rewrite val_inject_id. eauto.
  intros [m2' [A B]].
  exists m2'; split.
  replace (ofs + 0) with ofs in A by omega. auto.
  split; auto.
  rewrite (nextblock_store _ _ _ _ _ _ H0).
  rewrite (nextblock_store _ _ _ _ _ _ A).
  auto.
Qed.

Theorem store_outside_extends:
  forall chunk m1 m2 b ofs v m2',
  extends m1 m2 ->
  store chunk m2 b ofs v = Some m2' ->
  (forall ofs', perm m1 b ofs' Cur Readable -> ofs <= ofs' < ofs + size_chunk chunk -> False) ->
  extends m1 m2'.
Proof.
  intros. inversion H. constructor.
  rewrite (nextblock_store _ _ _ _ _ _ H0). auto.
  eapply store_outside_inj; eauto.
  unfold inject_id; intros. inv H2. eapply H1; eauto. omega.
Qed.

Theorem storev_extends:
  forall chunk m1 m2 addr1 v1 m1' addr2 v2,
  extends m1 m2 ->
  storev chunk m1 addr1 v1 = Some m1' ->
  Val.lessdef addr1 addr2 ->
  Val.lessdef v1 v2 ->
  exists m2',
     storev chunk m2 addr2 v2 = Some m2'
  /\ extends m1' m2'.
Proof.
  unfold storev; intros. inv H1.
  destruct addr2; try congruence. eapply store_within_extends; eauto.
  congruence.
Qed.

Theorem storebytes_within_extends:
  forall m1 m2 b ofs bytes1 m1' bytes2,
  extends m1 m2 ->
  storebytes m1 b ofs bytes1 = Some m1' ->
  list_forall2 memval_lessdef bytes1 bytes2 ->
  exists m2',
     storebytes m2 b ofs bytes2 = Some m2'
  /\ extends m1' m2'.
Proof.
  intros. inversion H.
  exploit storebytes_mapped_inj; eauto.
    unfold inject_id; red; intros. inv H3; inv H4. auto.
    unfold inject_id; reflexivity.
  intros [m2' [A B]].
  exists m2'; split.
  replace (ofs + 0) with ofs in A by omega. auto.
  split; auto.
  rewrite (nextblock_storebytes _ _ _ _ _ H0).
  rewrite (nextblock_storebytes _ _ _ _ _ A).
  auto.
Qed.

Theorem storebytes_outside_extends:
  forall m1 m2 b ofs bytes2 m2',
  extends m1 m2 ->
  storebytes m2 b ofs bytes2 = Some m2' ->
  (forall ofs', perm m1 b ofs' Cur Readable -> ofs <= ofs' < ofs + Z_of_nat (length bytes2) -> False) ->
  extends m1 m2'.
Proof.
  intros. inversion H. constructor.
  rewrite (nextblock_storebytes _ _ _ _ _ H0). auto.
  eapply storebytes_outside_inj; eauto.
  unfold inject_id; intros. inv H2. eapply H1; eauto. omega.
Qed.

Theorem alloc_extends:
  forall m1 m2 lo1 hi1 b m1' lo2 hi2,
  extends m1 m2 ->
  alloc m1 lo1 hi1 = (m1', b) ->
  lo2 <= lo1 -> hi1 <= hi2 ->
  exists m2',
     alloc m2 lo2 hi2 = (m2', b)
  /\ extends m1' m2'.
Proof.
  intros. inv H.
  case_eq (alloc m2 lo2 hi2); intros m2' b' ALLOC.
  assert (b' = b).
    rewrite (alloc_result _ _ _ _ _ H0).
    rewrite (alloc_result _ _ _ _ _ ALLOC).
    auto.
  subst b'.
  exists m2'; split; auto.
  constructor.
  rewrite (nextblock_alloc _ _ _ _ _ H0).
  rewrite (nextblock_alloc _ _ _ _ _ ALLOC).
  congruence.
  eapply alloc_left_mapped_inj with (m1 := m1) (m2 := m2') (b2 := b) (delta := 0); eauto.
  eapply alloc_right_inj; eauto.
  eauto with mem.
  red. intros. apply Zdivide_0.
  intros.
  eapply perm_implies with Freeable; auto with mem.
  eapply perm_alloc_2; eauto.
  omega.
Qed.

Theorem free_left_extends:
  forall m1 m2 b lo hi m1',
  extends m1 m2 ->
  free m1 b lo hi = Some m1' ->
  extends m1' m2.
Proof.
  intros. inv H. constructor.
  rewrite (nextblock_free _ _ _ _ _ H0). auto.
  eapply free_left_inj; eauto.
Qed.

Theorem free_right_extends:
  forall m1 m2 b lo hi m2',
  extends m1 m2 ->
  free m2 b lo hi = Some m2' ->
  (forall ofs k p, perm m1 b ofs k p -> lo <= ofs < hi -> False) ->
  extends m1 m2'.
Proof.
  intros. inv H. constructor.
  rewrite (nextblock_free _ _ _ _ _ H0). auto.
  eapply free_right_inj; eauto.
  unfold inject_id; intros. inv H. eapply H1; eauto. omega.
Qed.

Theorem free_parallel_extends:
  forall m1 m2 b lo hi m1',
  extends m1 m2 ->
  free m1 b lo hi = Some m1' ->
  exists m2',
     free m2 b lo hi = Some m2'
  /\ extends m1' m2'.
Proof.
  intros. inversion H.
  assert ({ m2': mem | free m2 b lo hi = Some m2' }).
    apply range_perm_free. red; intros.
    replace ofs with (ofs + 0) by omega.
    eapply perm_inj with (b1 := b); eauto.
    eapply free_range_perm; eauto.
  destruct X as [m2' FREE]. exists m2'; split; auto.
  inv H. constructor.
  rewrite (nextblock_free _ _ _ _ _ H0).
  rewrite (nextblock_free _ _ _ _ _ FREE). auto.
  eapply free_right_inj with (m1 := m1'); eauto.
  eapply free_left_inj; eauto.
  unfold inject_id; intros. inv H.
  eapply perm_free_2. eexact H0. instantiate (1 := ofs); omega. eauto.
Qed.

Theorem valid_block_extends:
  forall m1 m2 b,
  extends m1 m2 ->
  (valid_block m1 b <-> valid_block m2 b).
Proof.
  intros. inv H. unfold valid_block. rewrite mext_next0. tauto.
Qed.

Theorem perm_extends:
  forall m1 m2 b ofs k p,
  extends m1 m2 -> perm m1 b ofs k p -> perm m2 b ofs k p.
Proof.
  intros. inv H. replace ofs with (ofs + 0) by omega.
  eapply perm_inj; eauto.
Qed.

Theorem valid_access_extends:
  forall m1 m2 chunk b ofs p,
  extends m1 m2 -> valid_access m1 chunk b ofs p -> valid_access m2 chunk b ofs p.
Proof.
  intros. inv H. replace ofs with (ofs + 0) by omega.
  eapply valid_access_inj; eauto. auto.
Qed.

Theorem valid_pointer_extends:
  forall m1 m2 b ofs,
  extends m1 m2 -> valid_pointer m1 b ofs = true -> valid_pointer m2 b ofs = true.
Proof.
  intros.
  rewrite valid_pointer_valid_access in *.
  eapply valid_access_extends; eauto.
Qed.

Theorem weak_valid_pointer_extends:
  forall m1 m2 b ofs,
  extends m1 m2 ->
  weak_valid_pointer m1 b ofs = true -> weak_valid_pointer m2 b ofs = true.
Proof.
  intros until 1. unfold weak_valid_pointer. rewrite !orb_true_iff.
  intros []; eauto using valid_pointer_extends.
Qed.

(** * Memory injections *)

(** A memory state [m1] injects into another memory state [m2] via the
  memory injection [f] if the following conditions hold:
- each access in [m2] that corresponds to a valid access in [m1]
  is itself valid;
- the memory value associated in [m1] to an accessible address
  must inject into [m2]'s memory value at the corersponding address;
- unallocated blocks in [m1] must be mapped to [None] by [f];
- if [f b = Some(b', delta)], [b'] must be valid in [m2];
- distinct blocks in [m1] are mapped to non-overlapping sub-blocks in [m2];
- the sizes of [m2]'s blocks are representable with unsigned machine integers;
- pointers that could be represented using unsigned machine integers remain
  representable after the injection.
*)

Record inject' (f: meminj) (m1 m2: mem) : Prop :=
  mk_inject {
    mi_inj:
      mem_inj f m1 m2;
    mi_freeblocks:
      forall b, ~(valid_block m1 b) -> f b = None;
    mi_mappedblocks:
      forall b b' delta, f b = Some(b', delta) -> valid_block m2 b';
    mi_no_overlap:
      meminj_no_overlap f m1;
    mi_representable:
      forall b b' delta ofs,
      f b = Some(b', delta) ->
      perm m1 b (Int.unsigned ofs) Max Nonempty \/ perm m1 b (Int.unsigned ofs - 1) Max Nonempty ->
      delta >= 0 /\ 0 <= Int.unsigned ofs + delta <= Int.max_unsigned
  }.
Definition inject := inject'.

Local Hint Resolve mi_mappedblocks: mem.

(** Preservation of access validity and pointer validity *)

Theorem valid_block_inject_1:
  forall f m1 m2 b1 b2 delta,
  f b1 = Some(b2, delta) ->
  inject f m1 m2 ->
  valid_block m1 b1.
Proof.
  intros. inv H. destruct (plt b1 (nextblock m1)). auto.
  assert (f b1 = None). eapply mi_freeblocks; eauto. congruence.
Qed.

Theorem valid_block_inject_2:
  forall f m1 m2 b1 b2 delta,
  f b1 = Some(b2, delta) ->
  inject f m1 m2 ->
  valid_block m2 b2.
Proof.
  intros. eapply mi_mappedblocks; eauto.
Qed.

Local Hint Resolve valid_block_inject_1 valid_block_inject_2: mem.

Theorem perm_inject:
  forall f m1 m2 b1 b2 delta ofs k p,
  f b1 = Some(b2, delta) ->
  inject f m1 m2 ->
  perm m1 b1 ofs k p -> perm m2 b2 (ofs + delta) k p.
Proof.
  intros. inv H0. eapply perm_inj; eauto.
Qed.

Theorem range_perm_inject:
  forall f m1 m2 b1 b2 delta lo hi k p,
  f b1 = Some(b2, delta) ->
  inject f m1 m2 ->
  range_perm m1 b1 lo hi k p -> range_perm m2 b2 (lo + delta) (hi + delta) k p.
Proof.
  intros. inv H0. eapply range_perm_inj; eauto.
Qed.

Theorem valid_access_inject:
  forall f m1 m2 chunk b1 ofs b2 delta p,
  f b1 = Some(b2, delta) ->
  inject f m1 m2 ->
  valid_access m1 chunk b1 ofs p ->
  valid_access m2 chunk b2 (ofs + delta) p.
Proof.
  intros. eapply valid_access_inj; eauto. apply mi_inj; auto.
Qed.

Theorem valid_pointer_inject:
  forall f m1 m2 b1 ofs b2 delta,
  f b1 = Some(b2, delta) ->
  inject f m1 m2 ->
  valid_pointer m1 b1 ofs = true ->
  valid_pointer m2 b2 (ofs + delta) = true.
Proof.
  intros.
  rewrite valid_pointer_valid_access in H1.
  rewrite valid_pointer_valid_access.
  eapply valid_access_inject; eauto.
Qed.

Theorem weak_valid_pointer_inject:
  forall f m1 m2 b1 ofs b2 delta,
  f b1 = Some(b2, delta) ->
  inject f m1 m2 ->
  weak_valid_pointer m1 b1 ofs = true ->
  weak_valid_pointer m2 b2 (ofs + delta) = true.
Proof.
  intros until 2. unfold weak_valid_pointer. rewrite !orb_true_iff.
  replace (ofs + delta - 1) with ((ofs - 1) + delta) by omega.
  intros []; eauto using valid_pointer_inject.
Qed.

(** The following lemmas establish the absence of machine integer overflow
  during address computations. *)

Lemma address_inject:
  forall f m1 m2 b1 ofs1 b2 delta p,
  inject f m1 m2 ->
  perm m1 b1 (Int.unsigned ofs1) Cur p ->
  f b1 = Some (b2, delta) ->
  Int.unsigned (Int.add ofs1 (Int.repr delta)) = Int.unsigned ofs1 + delta.
Proof.
  intros.
  assert (perm m1 b1 (Int.unsigned ofs1) Max Nonempty) by eauto with mem.
  exploit mi_representable; eauto. intros [A B].
  assert (0 <= delta <= Int.max_unsigned).
    generalize (Int.unsigned_range ofs1). omega.
  unfold Int.add. repeat rewrite Int.unsigned_repr; omega.
Qed.

Lemma address_inject':
  forall f m1 m2 chunk b1 ofs1 b2 delta,
  inject f m1 m2 ->
  valid_access m1 chunk b1 (Int.unsigned ofs1) Nonempty ->
  f b1 = Some (b2, delta) ->
  Int.unsigned (Int.add ofs1 (Int.repr delta)) = Int.unsigned ofs1 + delta.
Proof.
  intros. destruct H0. eapply address_inject; eauto.
  apply H0. generalize (size_chunk_pos chunk). omega.
Qed.

Theorem weak_valid_pointer_inject_no_overflow:
  forall f m1 m2 b ofs b' delta,
  inject f m1 m2 ->
  weak_valid_pointer m1 b (Int.unsigned ofs) = true ->
  f b = Some(b', delta) ->
  0 <= Int.unsigned ofs + Int.unsigned (Int.repr delta) <= Int.max_unsigned.
Proof.
  intros. rewrite weak_valid_pointer_spec in H0.
  rewrite ! valid_pointer_nonempty_perm in H0.
  exploit mi_representable; eauto. destruct H0; eauto with mem.
  intros [A B].
  pose proof (Int.unsigned_range ofs).
  rewrite Int.unsigned_repr; omega.
Qed.

Theorem valid_pointer_inject_no_overflow:
  forall f m1 m2 b ofs b' delta,
  inject f m1 m2 ->
  valid_pointer m1 b (Int.unsigned ofs) = true ->
  f b = Some(b', delta) ->
  0 <= Int.unsigned ofs + Int.unsigned (Int.repr delta) <= Int.max_unsigned.
Proof.
  eauto using weak_valid_pointer_inject_no_overflow, valid_pointer_implies.
Qed.

Theorem valid_pointer_inject_val:
  forall f m1 m2 b ofs b' ofs',
  inject f m1 m2 ->
  valid_pointer m1 b (Int.unsigned ofs) = true ->
  Val.inject f (Vptr b ofs) (Vptr b' ofs') ->
  valid_pointer m2 b' (Int.unsigned ofs') = true.
Proof.
  intros. inv H1.
  erewrite address_inject'; eauto.
  eapply valid_pointer_inject; eauto.
  rewrite valid_pointer_valid_access in H0. eauto.
Qed.

Theorem weak_valid_pointer_inject_val:
  forall f m1 m2 b ofs b' ofs',
  inject f m1 m2 ->
  weak_valid_pointer m1 b (Int.unsigned ofs) = true ->
  Val.inject f (Vptr b ofs) (Vptr b' ofs') ->
  weak_valid_pointer m2 b' (Int.unsigned ofs') = true.
Proof.
  intros. inv H1.
  exploit weak_valid_pointer_inject; eauto. intros W.
  rewrite weak_valid_pointer_spec in H0.
  rewrite ! valid_pointer_nonempty_perm in H0.
  exploit mi_representable; eauto. destruct H0; eauto with mem.
  intros [A B].
  pose proof (Int.unsigned_range ofs).
  unfold Int.add. repeat rewrite Int.unsigned_repr; auto; omega.
Qed.

Theorem inject_no_overlap:
  forall f m1 m2 b1 b2 b1' b2' delta1 delta2 ofs1 ofs2,
  inject f m1 m2 ->
  b1 <> b2 ->
  f b1 = Some (b1', delta1) ->
  f b2 = Some (b2', delta2) ->
  perm m1 b1 ofs1 Max Nonempty ->
  perm m1 b2 ofs2 Max Nonempty ->
  b1' <> b2' \/ ofs1 + delta1 <> ofs2 + delta2.
Proof.
  intros. inv H. eapply mi_no_overlap0; eauto.
Qed.

Theorem different_pointers_inject:
  forall f m m' b1 ofs1 b2 ofs2 b1' delta1 b2' delta2,
  inject f m m' ->
  b1 <> b2 ->
  valid_pointer m b1 (Int.unsigned ofs1) = true ->
  valid_pointer m b2 (Int.unsigned ofs2) = true ->
  f b1 = Some (b1', delta1) ->
  f b2 = Some (b2', delta2) ->
  b1' <> b2' \/
  Int.unsigned (Int.add ofs1 (Int.repr delta1)) <>
  Int.unsigned (Int.add ofs2 (Int.repr delta2)).
Proof.
  intros.
  rewrite valid_pointer_valid_access in H1.
  rewrite valid_pointer_valid_access in H2.
  rewrite (address_inject' _ _ _ _ _ _ _ _ H H1 H3).
  rewrite (address_inject' _ _ _ _ _ _ _ _ H H2 H4).
  inv H1. simpl in H5. inv H2. simpl in H1.
  eapply mi_no_overlap; eauto.
  apply perm_cur_max. apply (H5 (Int.unsigned ofs1)). omega.
  apply perm_cur_max. apply (H1 (Int.unsigned ofs2)). omega.
Qed.

Require Intv.

Theorem disjoint_or_equal_inject:
  forall f m m' b1 b1' delta1 b2 b2' delta2 ofs1 ofs2 sz,
  inject f m m' ->
  f b1 = Some(b1', delta1) ->
  f b2 = Some(b2', delta2) ->
  range_perm m b1 ofs1 (ofs1 + sz) Max Nonempty ->
  range_perm m b2 ofs2 (ofs2 + sz) Max Nonempty ->
  sz > 0 ->
  b1 <> b2 \/ ofs1 = ofs2 \/ ofs1 + sz <= ofs2 \/ ofs2 + sz <= ofs1 ->
  b1' <> b2' \/ ofs1 + delta1 = ofs2 + delta2
             \/ ofs1 + delta1 + sz <= ofs2 + delta2
             \/ ofs2 + delta2 + sz <= ofs1 + delta1.
Proof.
  intros.
  destruct (eq_block b1 b2).
  assert (b1' = b2') by congruence. assert (delta1 = delta2) by congruence. subst.
  destruct H5. congruence. right. destruct H5. left; congruence. right. omega.
  destruct (eq_block b1' b2'); auto. subst. right. right.
  set (i1 := (ofs1 + delta1, ofs1 + delta1 + sz)).
  set (i2 := (ofs2 + delta2, ofs2 + delta2 + sz)).
  change (snd i1 <= fst i2 \/ snd i2 <= fst i1).
  apply Intv.range_disjoint'; simpl; try omega.
  unfold Intv.disjoint, Intv.In; simpl; intros. red; intros.
  exploit mi_no_overlap; eauto.
  instantiate (1 := x - delta1). apply H2. omega.
  instantiate (1 := x - delta2). apply H3. omega.
  intuition.
Qed.

Theorem aligned_area_inject:
  forall f m m' b ofs al sz b' delta,
  inject f m m' ->
  al = 1 \/ al = 2 \/ al = 4 \/ al = 8 -> sz > 0 ->
  (al | sz) ->
  range_perm m b ofs (ofs + sz) Cur Nonempty ->
  (al | ofs) ->
  f b = Some(b', delta) ->
  (al | ofs + delta).
Proof.
  intros.
  assert (P: al > 0) by omega.
  assert (Q: Zabs al <= Zabs sz). apply Zdivide_bounds; auto. omega.
  rewrite Zabs_eq in Q; try omega. rewrite Zabs_eq in Q; try omega.
  assert (R: exists chunk, al = align_chunk chunk /\ al = size_chunk chunk).
    destruct H0. subst; exists Mint8unsigned; auto.
    destruct H0. subst; exists Mint16unsigned; auto.
    destruct H0. subst; exists Mint32; auto.
    subst; exists Mint64; auto.
  destruct R as [chunk [A B]].
  assert (valid_access m chunk b ofs Nonempty).
    split. red; intros; apply H3. omega. congruence.
  exploit valid_access_inject; eauto. intros [C D].
  congruence.
Qed.

(** Preservation of loads *)

Theorem load_inject:
  forall f m1 m2 chunk b1 ofs b2 delta v1,
  inject f m1 m2 ->
  load chunk m1 b1 ofs = Some v1 ->
  f b1 = Some (b2, delta) ->
  exists v2, load chunk m2 b2 (ofs + delta) = Some v2 /\ Val.inject f v1 v2.
Proof.
  intros. inv H. eapply load_inj; eauto.
Qed.

Theorem loadv_inject:
  forall f m1 m2 chunk a1 a2 v1,
  inject f m1 m2 ->
  loadv chunk m1 a1 = Some v1 ->
  Val.inject f a1 a2 ->
  exists v2, loadv chunk m2 a2 = Some v2 /\ Val.inject f v1 v2.
Proof.
  intros. inv H1; simpl in H0; try discriminate.
  exploit load_inject; eauto. intros [v2 [LOAD INJ]].
  exists v2; split; auto. unfold loadv.
  replace (Int.unsigned (Int.add ofs1 (Int.repr delta)))
     with (Int.unsigned ofs1 + delta).
  auto. symmetry. eapply address_inject'; eauto with mem.
Qed.

Theorem loadbytes_inject:
  forall f m1 m2 b1 ofs len b2 delta bytes1,
  inject f m1 m2 ->
  loadbytes m1 b1 ofs len = Some bytes1 ->
  f b1 = Some (b2, delta) ->
  exists bytes2, loadbytes m2 b2 (ofs + delta) len = Some bytes2
              /\ list_forall2 (memval_inject f) bytes1 bytes2.
Proof.
  intros. inv H. eapply loadbytes_inj; eauto.
Qed.

(** Preservation of stores *)

Theorem store_mapped_inject:
  forall f chunk m1 b1 ofs v1 n1 m2 b2 delta v2,
  inject f m1 m2 ->
  store chunk m1 b1 ofs v1 = Some n1 ->
  f b1 = Some (b2, delta) ->
  Val.inject f v1 v2 ->
  exists n2,
    store chunk m2 b2 (ofs + delta) v2 = Some n2
    /\ inject f n1 n2.
Proof.
  intros. inversion H.
  exploit store_mapped_inj; eauto. intros [n2 [STORE MI]].
  exists n2; split. eauto. constructor.
(* inj *)
  auto.
(* freeblocks *)
  eauto with mem.
(* mappedblocks *)
  eauto with mem.
(* no overlap *)
  red; intros. eauto with mem.
(* representable *)
  intros. eapply mi_representable; try eassumption.
  destruct H4; eauto with mem.
Qed.

Theorem store_unmapped_inject:
  forall f chunk m1 b1 ofs v1 n1 m2,
  inject f m1 m2 ->
  store chunk m1 b1 ofs v1 = Some n1 ->
  f b1 = None ->
  inject f n1 m2.
Proof.
  intros. inversion H.
  constructor.
(* inj *)
  eapply store_unmapped_inj; eauto.
(* freeblocks *)
  eauto with mem.
(* mappedblocks *)
  eauto with mem.
(* no overlap *)
  red; intros. eauto with mem.
(* representable *)
  intros. eapply mi_representable; try eassumption.
  destruct H3; eauto with mem.
Qed.

Theorem store_outside_inject:
  forall f m1 m2 chunk b ofs v m2',
  inject f m1 m2 ->
  (forall b' delta ofs',
    f b' = Some(b, delta) ->
    perm m1 b' ofs' Cur Readable ->
    ofs <= ofs' + delta < ofs + size_chunk chunk -> False) ->
  store chunk m2 b ofs v = Some m2' ->
  inject f m1 m2'.
Proof.
  intros. inversion H. constructor.
(* inj *)
  eapply store_outside_inj; eauto.
(* freeblocks *)
  auto.
(* mappedblocks *)
  eauto with mem.
(* no overlap *)
  auto.
(* representable *)
  eauto with mem.
Qed.

Theorem storev_mapped_inject:
  forall f chunk m1 a1 v1 n1 m2 a2 v2,
  inject f m1 m2 ->
  storev chunk m1 a1 v1 = Some n1 ->
  Val.inject f a1 a2 ->
  Val.inject f v1 v2 ->
  exists n2,
    storev chunk m2 a2 v2 = Some n2 /\ inject f n1 n2.
Proof.
  intros. inv H1; simpl in H0; try discriminate.
  unfold storev.
  replace (Int.unsigned (Int.add ofs1 (Int.repr delta)))
    with (Int.unsigned ofs1 + delta).
  eapply store_mapped_inject; eauto.
  symmetry. eapply address_inject'; eauto with mem.
Qed.

Theorem storebytes_mapped_inject:
  forall f m1 b1 ofs bytes1 n1 m2 b2 delta bytes2,
  inject f m1 m2 ->
  storebytes m1 b1 ofs bytes1 = Some n1 ->
  f b1 = Some (b2, delta) ->
  list_forall2 (memval_inject f) bytes1 bytes2 ->
  exists n2,
    storebytes m2 b2 (ofs + delta) bytes2 = Some n2
    /\ inject f n1 n2.
Proof.
  intros. inversion H.
  exploit storebytes_mapped_inj; eauto. intros [n2 [STORE MI]].
  exists n2; split. eauto. constructor.
(* inj *)
  auto.
(* freeblocks *)
  intros. apply mi_freeblocks0. red; intros; elim H3; eapply storebytes_valid_block_1; eauto.
(* mappedblocks *)
  intros. eapply storebytes_valid_block_1; eauto.
(* no overlap *)
  red; intros. eapply mi_no_overlap0; eauto; eapply perm_storebytes_2; eauto.
(* representable *)
  intros. eapply mi_representable0; eauto.
  destruct H4; eauto using perm_storebytes_2.
Qed.

Theorem storebytes_unmapped_inject:
  forall f m1 b1 ofs bytes1 n1 m2,
  inject f m1 m2 ->
  storebytes m1 b1 ofs bytes1 = Some n1 ->
  f b1 = None ->
  inject f n1 m2.
Proof.
  intros. inversion H.
  constructor.
(* inj *)
  eapply storebytes_unmapped_inj; eauto.
(* freeblocks *)
  intros. apply mi_freeblocks0. red; intros; elim H2; eapply storebytes_valid_block_1; eauto.
(* mappedblocks *)
  eauto with mem.
(* no overlap *)
  red; intros. eapply mi_no_overlap0; eauto; eapply perm_storebytes_2; eauto.
(* representable *)
  intros. eapply mi_representable0; eauto.
  destruct H3; eauto using perm_storebytes_2.
Qed.

Theorem storebytes_outside_inject:
  forall f m1 m2 b ofs bytes2 m2',
  inject f m1 m2 ->
  (forall b' delta ofs',
    f b' = Some(b, delta) ->
    perm m1 b' ofs' Cur Readable ->
    ofs <= ofs' + delta < ofs + Z_of_nat (length bytes2) -> False) ->
  storebytes m2 b ofs bytes2 = Some m2' ->
  inject f m1 m2'.
Proof.
  intros. inversion H. constructor.
(* inj *)
  eapply storebytes_outside_inj; eauto.
(* freeblocks *)
  auto.
(* mappedblocks *)
  intros. eapply storebytes_valid_block_1; eauto.
(* no overlap *)
  auto.
(* representable *)
  auto.
Qed.

Theorem storebytes_empty_inject:
  forall f m1 b1 ofs1 m1' m2 b2 ofs2 m2',
  inject f m1 m2 ->
  storebytes m1 b1 ofs1 nil = Some m1' ->
  storebytes m2 b2 ofs2 nil = Some m2' ->
  inject f m1' m2'.
Proof.
  intros. inversion H. constructor; intros.
(* inj *)
  eapply storebytes_empty_inj; eauto.
(* freeblocks *)
  intros. apply mi_freeblocks0. red; intros; elim H2; eapply storebytes_valid_block_1; eauto.
(* mappedblocks *)
  intros. eapply storebytes_valid_block_1; eauto.
(* no overlap *)
  red; intros. eapply mi_no_overlap0; eauto; eapply perm_storebytes_2; eauto.
(* representable *)
  intros. eapply mi_representable0; eauto.
  destruct H3; eauto using perm_storebytes_2.
Qed.

(* Preservation of allocations *)

Theorem alloc_right_inject:
  forall f m1 m2 lo hi b2 m2',
  inject f m1 m2 ->
  alloc m2 lo hi = (m2', b2) ->
  inject f m1 m2'.
Proof.
  intros. injection H0. intros NEXT MEM.
  inversion H. constructor.
(* inj *)
  eapply alloc_right_inj; eauto.
(* freeblocks *)
  auto.
(* mappedblocks *)
  eauto with mem.
(* no overlap *)
  auto.
(* representable *)
  auto.
Qed.

Theorem alloc_left_unmapped_inject:
  forall f m1 m2 lo hi m1' b1,
  inject f m1 m2 ->
  alloc m1 lo hi = (m1', b1) ->
  exists f',
     inject f' m1' m2
  /\ inject_incr f f'
  /\ f' b1 = None
  /\ (forall b, b <> b1 -> f' b = f b).
Proof.
  intros. inversion H.
  set (f' := fun b => if eq_block b b1 then None else f b).
  assert (inject_incr f f').
    red; unfold f'; intros. destruct (eq_block b b1). subst b.
    assert (f b1 = None). eauto with mem. congruence.
    auto.
  assert (mem_inj f' m1 m2).
    inversion mi_inj0; constructor; eauto with mem.
    unfold f'; intros. destruct (eq_block b0 b1). congruence. eauto.
    unfold f'; intros. destruct (eq_block b0 b1). congruence. eauto.
    unfold f'; intros. destruct (eq_block b0 b1). congruence.
    apply memval_inject_incr with f; auto.
  exists f'; split. constructor.
(* inj *)
  eapply alloc_left_unmapped_inj; eauto. unfold f'; apply dec_eq_true.
(* freeblocks *)
  intros. unfold f'. destruct (eq_block b b1). auto.
  apply mi_freeblocks0. red; intro; elim H3. eauto with mem.
(* mappedblocks *)
  unfold f'; intros. destruct (eq_block b b1). congruence. eauto.
(* no overlap *)
  unfold f'; red; intros.
  destruct (eq_block b0 b1); destruct (eq_block b2 b1); try congruence.
  eapply mi_no_overlap0. eexact H3. eauto. eauto.
  exploit perm_alloc_inv. eauto. eexact H6. rewrite dec_eq_false; auto.
  exploit perm_alloc_inv. eauto. eexact H7. rewrite dec_eq_false; auto.
(* representable *)
  unfold f'; intros.
  destruct (eq_block b b1); try discriminate.
  eapply mi_representable0; try eassumption.
  destruct H4; eauto using perm_alloc_4.
(* incr *)
  split. auto.
(* image *)
  split. unfold f'; apply dec_eq_true.
(* incr *)
  intros; unfold f'; apply dec_eq_false; auto.
Qed.

Theorem alloc_left_mapped_inject:
  forall f m1 m2 lo hi m1' b1 b2 delta,
  inject f m1 m2 ->
  alloc m1 lo hi = (m1', b1) ->
  valid_block m2 b2 ->
  0 <= delta <= Int.max_unsigned ->
  (forall ofs k p, perm m2 b2 ofs k p -> delta = 0 \/ 0 <= ofs < Int.max_unsigned) ->
  (forall ofs k p, lo <= ofs < hi -> perm m2 b2 (ofs + delta) k p) ->
  inj_offset_aligned delta (hi-lo) ->
  (forall b delta' ofs k p,
   f b = Some (b2, delta') ->
   perm m1 b ofs k p ->
   lo + delta <= ofs + delta' < hi + delta -> False) ->
  exists f',
     inject f' m1' m2
  /\ inject_incr f f'
  /\ f' b1 = Some(b2, delta)
  /\ (forall b, b <> b1 -> f' b = f b).
Proof.
  intros. inversion H.
  set (f' := fun b => if eq_block b b1 then Some(b2, delta) else f b).
  assert (inject_incr f f').
    red; unfold f'; intros. destruct (eq_block b b1). subst b.
    assert (f b1 = None). eauto with mem. congruence.
    auto.
  assert (mem_inj f' m1 m2).
    inversion mi_inj0; constructor; eauto with mem.
    unfold f'; intros. destruct (eq_block b0 b1).
      inversion H8. subst b0 b3 delta0.
      elim (fresh_block_alloc _ _ _ _ _ H0). eauto with mem.
      eauto.
    unfold f'; intros. destruct (eq_block b0 b1).
      inversion H8. subst b0 b3 delta0.
      elim (fresh_block_alloc _ _ _ _ _ H0).
      eapply perm_valid_block with (ofs := ofs). apply H9. generalize (size_chunk_pos chunk); omega.
      eauto.
    unfold f'; intros. destruct (eq_block b0 b1).
      inversion H8. subst b0 b3 delta0.
      elim (fresh_block_alloc _ _ _ _ _ H0). eauto with mem.
      apply memval_inject_incr with f; auto.
  exists f'. split. constructor.
(* inj *)
  eapply alloc_left_mapped_inj; eauto. unfold f'; apply dec_eq_true.
(* freeblocks *)
  unfold f'; intros. destruct (eq_block b b1). subst b.
  elim H9. eauto with mem.
  eauto with mem.
(* mappedblocks *)
  unfold f'; intros. destruct (eq_block b b1). congruence. eauto.
(* overlap *)
  unfold f'; red; intros.
  exploit perm_alloc_inv. eauto. eexact H12. intros P1.
  exploit perm_alloc_inv. eauto. eexact H13. intros P2.
  destruct (eq_block b0 b1); destruct (eq_block b3 b1).
  congruence.
  inversion H10; subst b0 b1' delta1.
    destruct (eq_block b2 b2'); auto. subst b2'. right; red; intros.
    eapply H6; eauto. omega.
  inversion H11; subst b3 b2' delta2.
    destruct (eq_block b1' b2); auto. subst b1'. right; red; intros.
    eapply H6; eauto. omega.
  eauto.
(* representable *)
  unfold f'; intros.
  destruct (eq_block b b1).
   subst. injection H9; intros; subst b' delta0. destruct H10.
    exploit perm_alloc_inv; eauto; rewrite dec_eq_true; intro.
    exploit H3. apply H4 with (k := Max) (p := Nonempty); eauto.
    generalize (Int.unsigned_range_2 ofs). omega.
   exploit perm_alloc_inv; eauto; rewrite dec_eq_true; intro.
   exploit H3. apply H4 with (k := Max) (p := Nonempty); eauto.
   generalize (Int.unsigned_range_2 ofs). omega.
  eapply mi_representable0; try eassumption.
  destruct H10; eauto using perm_alloc_4.
(* incr *)
  split. auto.
(* image of b1 *)
  split. unfold f'; apply dec_eq_true.
(* image of others *)
  intros. unfold f'; apply dec_eq_false; auto.
Qed.

Theorem alloc_parallel_inject:
  forall f m1 m2 lo1 hi1 m1' b1 lo2 hi2,
  inject f m1 m2 ->
  alloc m1 lo1 hi1 = (m1', b1) ->
  lo2 <= lo1 -> hi1 <= hi2 ->
  exists f', exists m2', exists b2,
  alloc m2 lo2 hi2 = (m2', b2)
  /\ inject f' m1' m2'
  /\ inject_incr f f'
  /\ f' b1 = Some(b2, 0)
  /\ (forall b, b <> b1 -> f' b = f b).
Proof.
  intros.
  case_eq (alloc m2 lo2 hi2). intros m2' b2 ALLOC.
  exploit alloc_left_mapped_inject.
  eapply alloc_right_inject; eauto.
  eauto.
  instantiate (1 := b2). eauto with mem.
  instantiate (1 := 0). unfold Int.max_unsigned. generalize Int.modulus_pos; omega.
  auto.
  intros. apply perm_implies with Freeable; auto with mem.
  eapply perm_alloc_2; eauto. omega.
  red; intros. apply Zdivide_0.
  intros. apply (valid_not_valid_diff m2 b2 b2); eauto with mem.
  intros [f' [A [B [C D]]]].
  exists f'; exists m2'; exists b2; auto.
Qed.

(** Preservation of [free] operations *)

Lemma free_left_inject:
  forall f m1 m2 b lo hi m1',
  inject f m1 m2 ->
  free m1 b lo hi = Some m1' ->
  inject f m1' m2.
Proof.
  intros. inversion H. constructor.
(* inj *)
  eapply free_left_inj; eauto.
(* freeblocks *)
  eauto with mem.
(* mappedblocks *)
  auto.
(* no overlap *)
  red; intros. eauto with mem.
(* representable *)
  intros. eapply mi_representable0; try eassumption.
  destruct H2; eauto with mem.
Qed.

Lemma free_list_left_inject:
  forall f m2 l m1 m1',
  inject f m1 m2 ->
  free_list m1 l = Some m1' ->
  inject f m1' m2.
Proof.
  induction l; simpl; intros.
  inv H0. auto.
  destruct a as [[b lo] hi].
  destruct (free m1 b lo hi) as [m11|] eqn:E; try discriminate.
  apply IHl with m11; auto. eapply free_left_inject; eauto.
Qed.

Lemma free_right_inject:
  forall f m1 m2 b lo hi m2',
  inject f m1 m2 ->
  free m2 b lo hi = Some m2' ->
  (forall b1 delta ofs k p,
    f b1 = Some(b, delta) -> perm m1 b1 ofs k p ->
    lo <= ofs + delta < hi -> False) ->
  inject f m1 m2'.
Proof.
  intros. inversion H. constructor.
(* inj *)
  eapply free_right_inj; eauto.
(* freeblocks *)
  auto.
(* mappedblocks *)
  eauto with mem.
(* no overlap *)
  auto.
(* representable *)
  auto.
Qed.

Lemma perm_free_list:
  forall l m m' b ofs k p,
  free_list m l = Some m' ->
  perm m' b ofs k p ->
  perm m b ofs k p /\
  (forall lo hi, In (b, lo, hi) l -> lo <= ofs < hi -> False).
Proof.
  induction l; simpl; intros.
  inv H. auto.
  destruct a as [[b1 lo1] hi1].
  destruct (free m b1 lo1 hi1) as [m1|] eqn:E; try discriminate.
  exploit IHl; eauto. intros [A B].
  split. eauto with mem.
  intros. destruct H1. inv H1.
  elim (perm_free_2 _ _ _ _ _ E ofs k p). auto. auto.
  eauto.
Qed.

Theorem free_inject:
  forall f m1 l m1' m2 b lo hi m2',
  inject f m1 m2 ->
  free_list m1 l = Some m1' ->
  free m2 b lo hi = Some m2' ->
  (forall b1 delta ofs k p,
    f b1 = Some(b, delta) ->
    perm m1 b1 ofs k p -> lo <= ofs + delta < hi ->
    exists lo1, exists hi1, In (b1, lo1, hi1) l /\ lo1 <= ofs < hi1) ->
  inject f m1' m2'.
Proof.
  intros.
  eapply free_right_inject; eauto.
  eapply free_list_left_inject; eauto.
  intros. exploit perm_free_list; eauto. intros [A B].
  exploit H2; eauto. intros [lo1 [hi1 [C D]]]. eauto.
Qed.

Theorem free_parallel_inject:
  forall f m1 m2 b lo hi m1' b' delta,
  inject f m1 m2 ->
  free m1 b lo hi = Some m1' ->
  f b = Some(b', delta) ->
  exists m2',
     free m2 b' (lo + delta) (hi + delta) = Some m2'
  /\ inject f m1' m2'.
Proof.
  intros.
  destruct (range_perm_free m2 b' (lo + delta) (hi + delta)) as [m2' FREE].
  eapply range_perm_inject; eauto. eapply free_range_perm; eauto.
  exists m2'; split; auto.
  eapply free_inject with (m1 := m1) (l := (b,lo,hi)::nil); eauto.
  simpl; rewrite H0; auto.
  intros. destruct (eq_block b1 b).
  subst b1. rewrite H1 in H2; inv H2.
  exists lo, hi; split; auto with coqlib. omega.
  exploit mi_no_overlap. eexact H. eexact n. eauto. eauto.
  eapply perm_max. eapply perm_implies. eauto. auto with mem.
  instantiate (1 := ofs + delta0 - delta).
  apply perm_cur_max. apply perm_implies with Freeable; auto with mem.
  eapply free_range_perm; eauto. omega.
  intros [A|A]. congruence. omega.
Qed.

Lemma drop_outside_inject: forall f m1 m2 b lo hi p m2',
  inject f m1 m2 ->
  drop_perm m2 b lo hi p = Some m2' ->
  (forall b' delta ofs k p,
    f b' = Some(b, delta) ->
    perm m1 b' ofs k p -> lo <= ofs + delta < hi -> False) ->
  inject f m1 m2'.
Proof.
  intros. destruct H. constructor; eauto.
  eapply drop_outside_inj; eauto.
  intros. unfold valid_block in *. erewrite nextblock_drop; eauto.
Qed.

(** Composing two memory injections. *)

Lemma mem_inj_compose:
  forall f f' m1 m2 m3,
  mem_inj f m1 m2 -> mem_inj f' m2 m3 -> mem_inj (compose_meminj f f') m1 m3.
Proof.
  intros. unfold compose_meminj. inv H; inv H0; constructor; intros.
  (* perm *)
  destruct (f b1) as [[b' delta'] |] eqn:?; try discriminate.
  destruct (f' b') as [[b'' delta''] |] eqn:?; inv H.
  replace (ofs + (delta' + delta'')) with ((ofs + delta') + delta'') by omega.
  eauto.
  (* align *)
  destruct (f b1) as [[b' delta'] |] eqn:?; try discriminate.
  destruct (f' b') as [[b'' delta''] |] eqn:?; inv H.
  apply Z.divide_add_r.
  eapply mi_align0; eauto.
  eapply mi_align1 with (ofs := ofs + delta') (p := p); eauto.
  red; intros. replace ofs0 with ((ofs0 - delta') + delta') by omega.
  eapply mi_perm0; eauto. apply H0. omega.
  (* memval *)
  destruct (f b1) as [[b' delta'] |] eqn:?; try discriminate.
  destruct (f' b') as [[b'' delta''] |] eqn:?; inv H.
  replace (ofs + (delta' + delta'')) with ((ofs + delta') + delta'') by omega.
  eapply memval_inject_compose; eauto.
Qed.

Theorem inject_compose:
  forall f f' m1 m2 m3,
  inject f m1 m2 -> inject f' m2 m3 ->
  inject (compose_meminj f f') m1 m3.
Proof.
  unfold compose_meminj; intros.
  inv H; inv H0. constructor.
(* inj *)
  eapply mem_inj_compose; eauto.
(* unmapped *)
  intros. erewrite mi_freeblocks0; eauto.
(* mapped *)
  intros.
  destruct (f b) as [[b1 delta1] |] eqn:?; try discriminate.
  destruct (f' b1) as [[b2 delta2] |] eqn:?; inv H.
  eauto.
(* no overlap *)
  red; intros.
  destruct (f b1) as [[b1x delta1x] |] eqn:?; try discriminate.
  destruct (f' b1x) as [[b1y delta1y] |] eqn:?; inv H0.
  destruct (f b2) as [[b2x delta2x] |] eqn:?; try discriminate.
  destruct (f' b2x) as [[b2y delta2y] |] eqn:?; inv H1.
  exploit mi_no_overlap0; eauto. intros A.
  destruct (eq_block b1x b2x).
  subst b1x. destruct A. congruence.
  assert (delta1y = delta2y) by congruence. right; omega.
  exploit mi_no_overlap1. eauto. eauto. eauto.
    eapply perm_inj. eauto. eexact H2. eauto.
    eapply perm_inj. eauto. eexact H3. eauto.
  intuition omega.
(* representable *)
  intros.
  destruct (f b) as [[b1 delta1] |] eqn:?; try discriminate.
  destruct (f' b1) as [[b2 delta2] |] eqn:?; inv H.
  exploit mi_representable0; eauto. intros [A B].
  set (ofs' := Int.repr (Int.unsigned ofs + delta1)).
  assert (Int.unsigned ofs' = Int.unsigned ofs + delta1).
    unfold ofs'; apply Int.unsigned_repr. auto.
  exploit mi_representable1. eauto. instantiate (1 := ofs').
  rewrite H.
  replace (Int.unsigned ofs + delta1 - 1) with
    ((Int.unsigned ofs - 1) + delta1) by omega.
  destruct H0; eauto using perm_inj.
  rewrite H. omega.
Qed.

Lemma val_lessdef_inject_compose:
  forall f v1 v2 v3,
  Val.lessdef v1 v2 -> Val.inject f v2 v3 -> Val.inject f v1 v3.
Proof.
  intros. inv H. auto. auto.
Qed.

Lemma val_inject_lessdef_compose:
  forall f v1 v2 v3,
  Val.inject f v1 v2 -> Val.lessdef v2 v3 -> Val.inject f v1 v3.
Proof.
  intros. inv H0. auto. inv H. auto.
Qed.

Lemma extends_inject_compose:
  forall f m1 m2 m3,
  extends m1 m2 -> inject f m2 m3 -> inject f m1 m3.
Proof.
  intros. inversion H; inv H0. constructor; intros.
(* inj *)
  replace f with (compose_meminj inject_id f). eapply mem_inj_compose; eauto.
  apply extensionality; intros. unfold compose_meminj, inject_id.
  destruct (f x) as [[y delta] | ]; auto.
(* unmapped *)
  eapply mi_freeblocks0. erewrite <- valid_block_extends; eauto.
(* mapped *)
  eauto.
(* no overlap *)
  red; intros. eapply mi_no_overlap0; eauto; eapply perm_extends; eauto.
(* representable *)
  eapply mi_representable0; eauto.
  destruct H1; eauto using perm_extends.
Qed.

Lemma inject_extends_compose:
  forall f m1 m2 m3,
  inject f m1 m2 -> extends m2 m3 -> inject f m1 m3.
Proof.
  intros. inv H; inversion H0. constructor; intros.
(* inj *)
  replace f with (compose_meminj f inject_id). eapply mem_inj_compose; eauto.
  apply extensionality; intros. unfold compose_meminj, inject_id.
  destruct (f x) as [[y delta] | ]; auto. decEq. decEq. omega.
(* unmapped *)
  eauto.
(* mapped *)
  erewrite <- valid_block_extends; eauto.
(* no overlap *)
  red; intros. eapply mi_no_overlap0; eauto.
(* representable *)
  eapply mi_representable0; eauto.
Qed.

Lemma extends_extends_compose:
  forall m1 m2 m3,
  extends m1 m2 -> extends m2 m3 -> extends m1 m3.
Proof.
  intros. inv H; inv H0; constructor; intros.
  (* nextblock *)
  congruence.
  (* meminj *)
  replace inject_id with (compose_meminj inject_id inject_id).
  eapply mem_inj_compose; eauto.
  apply extensionality; intros. unfold compose_meminj, inject_id. auto.
Qed.

(** Injecting a memory into itself. *)

Definition flat_inj (thr: block) : meminj :=
  fun (b: block) => if plt b thr then Some(b, 0) else None.

Definition inject_neutral (thr: block) (m: mem) :=
  mem_inj (flat_inj thr) m m.

Remark flat_inj_no_overlap:
  forall thr m, meminj_no_overlap (flat_inj thr) m.
Proof.
  unfold flat_inj; intros; red; intros.
  destruct (plt b1 thr); inversion H0; subst.
  destruct (plt b2 thr); inversion H1; subst.
  auto.
Qed.

Theorem neutral_inject:
  forall m, inject_neutral (nextblock m) m -> inject (flat_inj (nextblock m)) m m.
Proof.
  intros. constructor.
(* meminj *)
  auto.
(* freeblocks *)
  unfold flat_inj, valid_block; intros.
  apply pred_dec_false. auto.
(* mappedblocks *)
  unfold flat_inj, valid_block; intros.
  destruct (plt b (nextblock m)); inversion H0; subst. auto.
(* no overlap *)
  apply flat_inj_no_overlap.
(* range *)
  unfold flat_inj; intros.
  destruct (plt b (nextblock m)); inv H0. generalize (Int.unsigned_range_2 ofs); omega.
Qed.

Theorem empty_inject_neutral:
  forall thr, inject_neutral thr empty.
Proof.
  intros; red; constructor.
(* perm *)
  unfold flat_inj; intros. destruct (plt b1 thr); inv H.
  replace (ofs + 0) with ofs by omega; auto.
(* align *)
  unfold flat_inj; intros. destruct (plt b1 thr); inv H. apply Z.divide_0_r.
(* mem_contents *)
  intros; simpl. rewrite ! PMap.gi. rewrite ! ZMap.gi. constructor.
Qed.

Theorem alloc_inject_neutral:
  forall thr m lo hi b m',
  alloc m lo hi = (m', b) ->
  inject_neutral thr m ->
  Plt (nextblock m) thr ->
  inject_neutral thr m'.
Proof.
  intros; red.
  eapply alloc_left_mapped_inj with (m1 := m) (b2 := b) (delta := 0).
  eapply alloc_right_inj; eauto. eauto. eauto with mem.
  red. intros. apply Zdivide_0.
  intros.
  apply perm_implies with Freeable; auto with mem.
  eapply perm_alloc_2; eauto. omega.
  unfold flat_inj. apply pred_dec_true.
  rewrite (alloc_result _ _ _ _ _ H). auto.
Qed.

Theorem store_inject_neutral:
  forall chunk m b ofs v m' thr,
  store chunk m b ofs v = Some m' ->
  inject_neutral thr m ->
  Plt b thr ->
  Val.inject (flat_inj thr) v v ->
  inject_neutral thr m'.
Proof.
  intros; red.
  exploit store_mapped_inj. eauto. eauto. apply flat_inj_no_overlap.
  unfold flat_inj. apply pred_dec_true; auto. eauto.
  replace (ofs + 0) with ofs by omega.
  intros [m'' [A B]]. congruence.
Qed.

Theorem drop_inject_neutral:
  forall m b lo hi p m' thr,
  drop_perm m b lo hi p = Some m' ->
  inject_neutral thr m ->
  Plt b thr ->
  inject_neutral thr m'.
Proof.
  unfold inject_neutral; intros.
  exploit drop_mapped_inj; eauto. apply flat_inj_no_overlap.
  unfold flat_inj. apply pred_dec_true; eauto.
  repeat rewrite Zplus_0_r. intros [m'' [A B]]. congruence.
Qed.

(** * Invariance properties between two memory states *)

Section UNCHANGED_ON.

Variable P: block -> Z -> Prop.

Record unchanged_on (m_before m_after: mem) : Prop := mk_unchanged_on {
  unchanged_on_perm:
    forall b ofs k p,
    P b ofs -> valid_block m_before b ->
    (perm m_before b ofs k p <-> perm m_after b ofs k p);
  unchanged_on_contents:
    forall b ofs,
    P b ofs -> perm m_before b ofs Cur Readable ->
    ZMap.get ofs (PMap.get b m_after.(mem_contents)) =
    ZMap.get ofs (PMap.get b m_before.(mem_contents))
}.

Lemma unchanged_on_refl:
  forall m, unchanged_on m m.
Proof.
  intros; constructor; tauto.
Qed.

Lemma perm_unchanged_on:
  forall m m' b ofs k p,
  unchanged_on m m' -> P b ofs -> valid_block m b ->
  perm m b ofs k p -> perm m' b ofs k p.
Proof.
  intros. destruct H. apply unchanged_on_perm0; auto.
Qed.

Lemma perm_unchanged_on_2:
  forall m m' b ofs k p,
  unchanged_on m m' -> P b ofs -> valid_block m b ->
  perm m' b ofs k p -> perm m b ofs k p.
Proof.
  intros. destruct H. apply unchanged_on_perm0; auto.
Qed.

Lemma loadbytes_unchanged_on_1:
  forall m m' b ofs n,
  unchanged_on m m' ->
  valid_block m b ->
  (forall i, ofs <= i < ofs + n -> P b i) ->
  loadbytes m' b ofs n = loadbytes m b ofs n.
Proof.
  intros.
  destruct (zle n 0).
+ erewrite ! loadbytes_empty by assumption. auto.
+ unfold loadbytes. destruct H.
  destruct (range_perm_dec m b ofs (ofs + n) Cur Readable).
  rewrite pred_dec_true. f_equal.
  apply getN_exten. intros. rewrite nat_of_Z_eq in H by omega.
  apply unchanged_on_contents0; auto.
  red; intros. apply unchanged_on_perm0; auto.
  rewrite pred_dec_false. auto.
  red; intros; elim n0; red; intros. apply <- unchanged_on_perm0; auto.
Qed.

Lemma loadbytes_unchanged_on:
  forall m m' b ofs n bytes,
  unchanged_on m m' ->
  (forall i, ofs <= i < ofs + n -> P b i) ->
  loadbytes m b ofs n = Some bytes ->
  loadbytes m' b ofs n = Some bytes.
Proof.
  intros.
  destruct (zle n 0).
+ erewrite loadbytes_empty in * by assumption. auto.
+ rewrite <- H1. apply loadbytes_unchanged_on_1; auto.
  exploit loadbytes_range_perm; eauto. instantiate (1 := ofs). omega.
  intros. eauto with mem.
Qed.

Lemma load_unchanged_on_1:
  forall m m' chunk b ofs,
  unchanged_on m m' ->
  valid_block m b ->
  (forall i, ofs <= i < ofs + size_chunk chunk -> P b i) ->
  load chunk m' b ofs = load chunk m b ofs.
Proof.
  intros. unfold load. destruct (valid_access_dec m chunk b ofs Readable).
  destruct v. rewrite pred_dec_true. f_equal. f_equal. apply getN_exten. intros.
  rewrite <- size_chunk_conv in H4. eapply unchanged_on_contents; eauto.
  split; auto. red; intros. eapply perm_unchanged_on; eauto.
  rewrite pred_dec_false. auto.
  red; intros [A B]; elim n; split; auto. red; intros; eapply perm_unchanged_on_2; eauto.
Qed.

Lemma load_unchanged_on:
  forall m m' chunk b ofs v,
  unchanged_on m m' ->
  (forall i, ofs <= i < ofs + size_chunk chunk -> P b i) ->
  load chunk m b ofs = Some v ->
  load chunk m' b ofs = Some v.
Proof.
  intros. rewrite <- H1. eapply load_unchanged_on_1; eauto with mem.
Qed.

Lemma store_unchanged_on:
  forall chunk m b ofs v m',
  store chunk m b ofs v = Some m' ->
  (forall i, ofs <= i < ofs + size_chunk chunk -> ~ P b i) ->
  unchanged_on m m'.
Proof.
  intros; constructor; intros.
- split; intros; eauto with mem.
- erewrite store_mem_contents; eauto. rewrite PMap.gsspec.
  destruct (peq b0 b); auto. subst b0. apply setN_outside.
  rewrite encode_val_length. rewrite <- size_chunk_conv.
  destruct (zlt ofs0 ofs); auto.
  destruct (zlt ofs0 (ofs + size_chunk chunk)); auto.
  elim (H0 ofs0). omega. auto.
Qed.

Lemma storebytes_unchanged_on:
  forall m b ofs bytes m',
  storebytes m b ofs bytes = Some m' ->
  (forall i, ofs <= i < ofs + Z_of_nat (length bytes) -> ~ P b i) ->
  unchanged_on m m'.
Proof.
  intros; constructor; intros.
- split; intros. eapply perm_storebytes_1; eauto. eapply perm_storebytes_2; eauto.
- erewrite storebytes_mem_contents; eauto. rewrite PMap.gsspec.
  destruct (peq b0 b); auto. subst b0. apply setN_outside.
  destruct (zlt ofs0 ofs); auto.
  destruct (zlt ofs0 (ofs + Z_of_nat (length bytes))); auto.
  elim (H0 ofs0). omega. auto.
Qed.

Lemma alloc_unchanged_on:
  forall m lo hi m' b,
  alloc m lo hi = (m', b) ->
  unchanged_on m m'.
Proof.
  intros; constructor; intros.
- split; intros.
  eapply perm_alloc_1; eauto.
  eapply perm_alloc_4; eauto.
  eapply valid_not_valid_diff; eauto with mem.
- injection H; intros A B. rewrite <- B; simpl.
  rewrite PMap.gso; auto. rewrite A.  eapply valid_not_valid_diff; eauto with mem.
Qed.

Lemma free_unchanged_on:
  forall m b lo hi m',
  free m b lo hi = Some m' ->
  (forall i, lo <= i < hi -> ~ P b i) ->
  unchanged_on m m'.
Proof.
  intros; constructor; intros.
- split; intros.
  eapply perm_free_1; eauto.
  destruct (eq_block b0 b); auto. destruct (zlt ofs lo); auto. destruct (zle hi ofs); auto.
  subst b0. elim (H0 ofs). omega. auto.
  eapply perm_free_3; eauto.
- unfold free in H. destruct (range_perm_dec m b lo hi Cur Freeable); inv H.
  simpl. auto.
Qed.

End UNCHANGED_ON.

End Mem.

Notation mem := Mem.mem.

Global Opaque Mem.alloc Mem.free Mem.store Mem.load Mem.storebytes Mem.loadbytes.

Hint Resolve
  Mem.valid_not_valid_diff
  Mem.perm_implies
  Mem.perm_cur
  Mem.perm_max
  Mem.perm_valid_block
  Mem.range_perm_implies
  Mem.range_perm_cur
  Mem.range_perm_max
  Mem.valid_access_implies
  Mem.valid_access_valid_block
  Mem.valid_access_perm
  Mem.valid_access_load
  Mem.load_valid_access
  Mem.loadbytes_range_perm
  Mem.valid_access_store
  Mem.perm_store_1
  Mem.perm_store_2
  Mem.nextblock_store
  Mem.store_valid_block_1
  Mem.store_valid_block_2
  Mem.store_valid_access_1
  Mem.store_valid_access_2
  Mem.store_valid_access_3
  Mem.storebytes_range_perm
  Mem.perm_storebytes_1
  Mem.perm_storebytes_2
  Mem.storebytes_valid_access_1
  Mem.storebytes_valid_access_2
  Mem.nextblock_storebytes
  Mem.storebytes_valid_block_1
  Mem.storebytes_valid_block_2
  Mem.nextblock_alloc
  Mem.alloc_result
  Mem.valid_block_alloc
  Mem.fresh_block_alloc
  Mem.valid_new_block
  Mem.perm_alloc_1
  Mem.perm_alloc_2
  Mem.perm_alloc_3
  Mem.perm_alloc_4
  Mem.perm_alloc_inv
  Mem.valid_access_alloc_other
  Mem.valid_access_alloc_same
  Mem.valid_access_alloc_inv
  Mem.range_perm_free
  Mem.free_range_perm
  Mem.nextblock_free
  Mem.valid_block_free_1
  Mem.valid_block_free_2
  Mem.perm_free_1
  Mem.perm_free_2
  Mem.perm_free_3
  Mem.valid_access_free_1
  Mem.valid_access_free_2
  Mem.valid_access_free_inv_1
  Mem.valid_access_free_inv_2
  Mem.unchanged_on_refl
: mem.<|MERGE_RESOLUTION|>--- conflicted
+++ resolved
@@ -1500,23 +1500,13 @@
 Theorem loadbytes_storebytes_same:
   loadbytes m2 b ofs (Z_of_nat (length bytes)) = Some bytes.
 Proof.
-<<<<<<< HEAD
   intros. assert (STORE2:=STORE). unfold storebytes in STORE2. unfold loadbytes. 
   destruct (range_perm_dec m1 b ofs (ofs + Z_of_nat (length bytes)) Cur Writable);
   try discriminate.
-  rewrite pred_dec_true. 
-  decEq. inv STORE2; simpl. rewrite PMap.gss. rewrite nat_of_Z_of_nat. 
-  apply getN_setN_same. 
-  red; eauto with mem. 
-=======
-  intros. unfold storebytes in STORE. unfold loadbytes.
-  destruct (range_perm_dec m1 b ofs (ofs + Z_of_nat (length bytes)) Cur Writable);
-  try discriminate.
   rewrite pred_dec_true.
-  decEq. inv STORE; simpl. rewrite PMap.gss. rewrite nat_of_Z_of_nat.
+  decEq. inv STORE2; simpl. rewrite PMap.gss. rewrite nat_of_Z_of_nat.
   apply getN_setN_same.
   red; eauto with mem.
->>>>>>> 5111bce0
 Qed.
 
 Theorem loadbytes_storebytes_disjoint:
