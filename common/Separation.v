(* *********************************************************************)
(*                                                                     *)
(*              The Compcert verified compiler                         *)
(*                                                                     *)
(*          Xavier Leroy, INRIA Paris                                  *)
(*                                                                     *)
(*  Copyright Institut National de Recherche en Informatique et en     *)
(*  Automatique.  All rights reserved.  This file is distributed       *)
(*  under the terms of the GNU General Public License as published by  *)
(*  the Free Software Foundation, either version 2 of the License, or  *)
(*  (at your option) any later version.  This file is also distributed *)
(*  under the terms of the INRIA Non-Commercial License Agreement.     *)
(*                                                                     *)
(* *********************************************************************)

(** Assertions on memory states, in the style of separation logic *)

(** This library defines a number of useful logical assertions about
  CompCert memory states, such as "block [b] at offset [ofs] contains
  value [v]".  Assertions can be grouped using a separating conjunction
  operator in the style of separation logic.

  Currently, this library is used only in module [Stackingproof]
  to reason about the shapes of stack frames generated during the
  [Stacking] pass.

  This is not a full-fledged separation logic because there is no
  program logic (Hoare triples) to speak of.  Also, there is no general
  frame rule; instead, a weak form of the frame rule is provided
  by the lemmas that help us reason about the logical assertions. *)

Require Import Setoid Program.Basics.
Require Import compcert.lib.Coqlib compcert.lib.Decidableplus.
Require Import compcert.common.AST compcert.lib.Integers compcert.common.Values compcert.common.Memory compcert.common.Events compcert.common.Globalenvs.

(** * Assertions about memory *)

(** An assertion is composed of:
- a predicate over memory states (of type [mem -> Prop])
- a set of (block, offset) memory locations that represents the memory footprint of the assertion
- a proof that the predicate is invariant by changes of memory outside of the footprint
- a proof that the footprint contains only valid memory blocks.

This presentation (where the footprint is part of the assertion) makes
it possible to define separating conjunction without explicitly
defining a separation algebra over CompCert memory states (i.e. the
notion of splitting a memory state into two disjoint halves).  *)

Record massert : Type := {
  m_pred : mem -> Prop;
  m_footprint: block -> Z -> Prop;
  m_invar: forall m m', m_pred m -> Mem.unchanged_on m_footprint m m' -> m_pred m';
  m_valid: forall m b ofs, m_pred m -> m_footprint b ofs -> Mem.valid_block m b
}.

Notation "m |= p" := (m_pred p m) (at level 74, no associativity) : sep_scope.

(** Implication and logical equivalence between memory predicates *)

Definition massert_imp (P Q: massert) : Prop :=
  (forall m, m_pred P m -> m_pred Q m) /\ (forall b ofs, m_footprint Q b ofs -> m_footprint P b ofs).
Definition massert_eqv (P Q: massert) : Prop :=
  massert_imp P Q /\ massert_imp Q P.

Remark massert_imp_refl: forall p, massert_imp p p.
Proof.
  unfold massert_imp; auto.
Qed.

Remark massert_imp_trans: forall p q r, massert_imp p q -> massert_imp q r -> massert_imp p r.
Proof.
  unfold massert_imp; intros; firstorder auto.
Qed.

Remark massert_eqv_refl: forall p, massert_eqv p p.
Proof.
  unfold massert_eqv, massert_imp; intros. tauto.
Qed.

Remark massert_eqv_sym: forall p q, massert_eqv p q -> massert_eqv q p.
Proof.
  unfold massert_eqv, massert_imp; intros. tauto.
Qed.

Remark massert_eqv_trans: forall p q r, massert_eqv p q -> massert_eqv q r -> massert_eqv p r.
Proof.
  unfold massert_eqv, massert_imp; intros. firstorder auto.
Qed.

(** Record [massert_eqv] and [massert_imp] as relations so that they can be used by rewriting tactics. *)
Add Relation massert massert_imp
  reflexivity proved by massert_imp_refl
  transitivity proved by massert_imp_trans
as massert_imp_prel.

Add Relation massert massert_eqv
  reflexivity proved by massert_eqv_refl
  symmetry proved by massert_eqv_sym
  transitivity proved by massert_eqv_trans
as massert_eqv_prel.

Add Morphism m_pred
  with signature massert_imp ==> eq ==> impl
  as m_pred_morph_1.
Proof.
  intros P Q [A B]. auto.
Qed.

Add Morphism m_pred
  with signature massert_eqv ==> eq ==> iff
  as m_pred_morph_2.
Proof.
  intros P Q [[A B] [C D]]. split; auto.
Qed.

Hint Resolve massert_imp_refl massert_eqv_refl.

(** * Separating conjunction *)

Definition disjoint_footprint (P Q: massert) : Prop :=
  forall b ofs, m_footprint P b ofs -> m_footprint Q b ofs -> False.

Program Definition sepconj (P Q: massert) : massert := {|
  m_pred := fun m => m_pred P m /\ m_pred Q m /\ disjoint_footprint P Q;
  m_footprint := fun b ofs => m_footprint P b ofs \/ m_footprint Q b ofs
|}.
Next Obligation.
  repeat split; auto.
  apply (m_invar P) with m; auto. eapply Mem.unchanged_on_implies; eauto. simpl; auto.
  apply (m_invar Q) with m; auto. eapply Mem.unchanged_on_implies; eauto. simpl; auto.
Qed.
Next Obligation.
  destruct H0; [eapply (m_valid P) | eapply (m_valid Q)]; eauto.
Qed.

Add Morphism sepconj
  with signature massert_imp ==> massert_imp ==> massert_imp
  as sepconj_morph_1.
Proof.
  intros P1 P2 [A B] Q1 Q2 [C D].
  red; simpl; split; intros.
- intuition auto. red; intros. apply (H2 b ofs); auto.
- intuition auto.
Qed.

Add Morphism sepconj
  with signature massert_eqv ==> massert_eqv ==> massert_eqv
  as sepconj_morph_2.
Proof.
  intros. destruct H, H0. split; apply sepconj_morph_1; auto.
Qed.

Infix "**" := sepconj (at level 60, right associativity) : sep_scope.

Local Open Scope sep_scope.

Lemma sep_imp:
  forall P P' Q Q' m,
  m |= P ** Q -> massert_imp P P' -> massert_imp Q Q' -> m |= P' ** Q'.
Proof.
  intros. rewrite <- H0, <- H1; auto.
Qed.

Lemma sep_comm_1:
  forall P Q,  massert_imp (P ** Q) (Q ** P).
Proof.
  unfold massert_imp; simpl; split; intros.
- intuition auto. red; intros; eapply H2; eauto.
- intuition auto.
Qed.

Lemma sep_comm:
  forall P Q, massert_eqv (P ** Q) (Q ** P).
Proof.
  intros; split; apply sep_comm_1.
Qed.

Lemma sep_assoc_1:
  forall P Q R, massert_imp ((P ** Q) ** R) (P ** (Q ** R)).
Proof.
  intros. unfold massert_imp, sepconj, disjoint_footprint; simpl; firstorder auto.
Qed.

Lemma sep_assoc_2:
  forall P Q R, massert_imp (P ** (Q ** R)) ((P ** Q) ** R).
Proof.
  intros. unfold massert_imp, sepconj, disjoint_footprint; simpl; firstorder auto.
Qed.

Lemma sep_assoc:
  forall P Q R, massert_eqv ((P ** Q) ** R) (P ** (Q ** R)).
Proof.
  intros; split. apply sep_assoc_1. apply sep_assoc_2.
Qed.

Lemma sep_swap:
  forall P Q R, massert_eqv (P ** Q ** R) (Q ** P ** R).
Proof.
  intros. rewrite <- sep_assoc. rewrite (sep_comm P). rewrite sep_assoc. reflexivity.
Qed.

Definition sep_swap12 := sep_swap.

Lemma sep_swap23:
  forall P Q R S, massert_eqv (P ** Q ** R ** S) (P ** R ** Q ** S).
Proof.
  intros. rewrite (sep_swap Q). reflexivity.
Qed.

Lemma sep_swap34:
  forall P Q R S T, massert_eqv (P ** Q ** R ** S ** T) (P ** Q ** S ** R ** T).
Proof.
  intros. rewrite (sep_swap R). reflexivity.
Qed.

Lemma sep_swap45:
  forall P Q R S T U, massert_eqv (P ** Q ** R ** S ** T ** U) (P ** Q ** R ** T ** S ** U).
Proof.
  intros. rewrite (sep_swap S). reflexivity.
Qed.

Definition sep_swap2 := sep_swap.

Lemma sep_swap3:
  forall P Q R S, massert_eqv (P ** Q ** R ** S) (R ** Q ** P ** S).
Proof.
  intros. rewrite sep_swap. rewrite (sep_swap P). rewrite sep_swap. reflexivity.
Qed.

Lemma sep_swap4:
  forall P Q R S T, massert_eqv (P ** Q ** R ** S ** T) (S ** Q ** R ** P ** T).
Proof.
  intros. rewrite sep_swap. rewrite (sep_swap3 P). rewrite sep_swap. reflexivity.
Qed.

Lemma sep_swap5:
  forall P Q R S T U, massert_eqv (P ** Q ** R ** S ** T ** U) (T ** Q ** R ** S ** P ** U).
Proof.
  intros. rewrite sep_swap. rewrite (sep_swap4 P). rewrite sep_swap. reflexivity.
Qed.

Lemma sep_drop:
  forall P Q m, m |= P ** Q -> m |= Q.
Proof.
  simpl; intros. tauto.
Qed.

Lemma sep_drop2:
  forall P Q R m, m |= P ** Q ** R -> m |= P ** R.
Proof.
  intros. rewrite sep_swap in H. eapply sep_drop; eauto.
Qed.

Lemma sep_proj1:
  forall Q P m, m |= P ** Q -> m |= P.
Proof.
  intros. destruct H; auto.
Qed.

Lemma sep_proj2:
  forall P Q m, m |= P ** Q -> m |= Q.
Proof sep_drop.

Definition sep_pick1 := sep_proj1.

Lemma sep_pick2:
  forall P Q R m, m |= P ** Q ** R -> m |= Q.
Proof.
  intros. eapply sep_proj1; eapply sep_proj2; eauto.
Qed.

Lemma sep_pick3:
  forall P Q R S m, m |= P ** Q ** R ** S -> m |= R.
Proof.
  intros. eapply sep_pick2; eapply sep_proj2; eauto.
Qed.

Lemma sep_pick4:
  forall P Q R S T m, m |= P ** Q ** R ** S ** T -> m |= S.
Proof.
  intros. eapply sep_pick3; eapply sep_proj2; eauto.
Qed.

Lemma sep_pick5:
  forall P Q R S T U m, m |= P ** Q ** R ** S ** T ** U -> m |= T.
Proof.
  intros. eapply sep_pick4; eapply sep_proj2; eauto.
Qed.

Lemma sep_preserved:
  forall m m' P Q,
  m |= P ** Q ->
  (m |= P -> m' |= P) ->
  (m |= Q -> m' |= Q) ->
  m' |= P ** Q.
Proof.
  simpl; intros. intuition auto.
Qed.

(** * Basic memory assertions. *)

(** Pure logical assertion *)

Program Definition pure (P: Prop) : massert := {|
  m_pred := fun m => P;
  m_footprint := fun b ofs => False
|}.
Next Obligation.
  tauto.
Qed.

Lemma sep_pure:
  forall P Q m, m |= pure P ** Q <-> P /\ m |= Q.
Proof.
  simpl; intros. intuition auto. red; simpl; tauto.
Qed.

(** A range of bytes, with full permissions and unspecified contents. *)

Program Definition range (b: block) (lo hi: Z) : massert := {|
  m_pred := fun m =>
       0 <= lo /\ hi <= Ptrofs.modulus
    /\ (forall i k p, lo <= i < hi -> Mem.perm m b i k p);
  m_footprint := fun b' ofs' => b' = b /\ lo <= ofs' < hi
|}.
Next Obligation.
  split; auto. split; auto. intros. eapply Mem.perm_unchanged_on; eauto. simpl; auto.
Qed.
Next Obligation.
  apply Mem.perm_valid_block with ofs Cur Freeable; auto.
Qed.

Lemma alloc_rule:
  forall m lo hi b m' P,
  Mem.alloc m lo hi = (m', b) ->
  0 <= lo -> hi <= Ptrofs.modulus ->
  m |= P ->
  m' |= range b lo hi ** P.
Proof.
  intros; simpl. split; [|split].
- split; auto. split; auto. intros.
  apply Mem.perm_implies with Freeable; auto with mem.
  eapply Mem.perm_alloc_2; eauto.
- apply (m_invar P) with m; auto. eapply Mem.alloc_unchanged_on; eauto.
- red; simpl. intros. destruct H3; subst b0.
  eelim Mem.fresh_block_alloc; eauto. eapply (m_valid P); eauto.
Qed.

Lemma range_split:
  forall b lo hi P mid m,
  lo <= mid <= hi ->
  m |= range b lo hi ** P ->
  m |= range b lo mid ** range b mid hi ** P.
Proof.
  intros. rewrite <- sep_assoc. eapply sep_imp; eauto.
  split; simpl; intros.
- intuition auto.
+ omega.
+ apply H5; omega.
+ omega.
+ apply H5; omega.
+ red; simpl; intros; omega.
- intuition omega.
Qed.

Lemma range_drop_left:
  forall b lo hi P mid m,
  lo <= mid <= hi ->
  m |= range b lo hi ** P ->
  m |= range b mid hi ** P.
Proof.
  intros. apply sep_drop with (range b lo mid). apply range_split; auto.
Qed.

Lemma range_drop_right:
  forall b lo hi P mid m,
  lo <= mid <= hi ->
  m |= range b lo hi ** P ->
  m |= range b lo mid ** P.
Proof.
  intros. apply sep_drop2 with (range b mid hi). apply range_split; auto.
Qed.

Lemma range_split_2:
  forall b lo hi P mid al m,
  lo <= align mid al <= hi ->
  al > 0 ->
  m |= range b lo hi ** P ->
  m |= range b lo mid ** range b (align mid al) hi ** P.
Proof.
  intros. rewrite <- sep_assoc. eapply sep_imp; eauto.
  assert (mid <= align mid al) by (apply align_le; auto).
  split; simpl; intros.
- intuition auto.
+ omega.
+ apply H7; omega.
+ omega.
+ apply H7; omega.
+ red; simpl; intros; omega.
- intuition omega.
Qed.

Lemma range_preserved:
  forall m m' b lo hi,
  m |= range b lo hi ->
  (forall i k p, lo <= i < hi -> Mem.perm m b i k p -> Mem.perm m' b i k p) ->
  m' |= range b lo hi.
Proof.
  intros. destruct H as (A & B & C). simpl; intuition auto.
Qed.

(** A memory area that contains a value sastifying a given predicate *)

Program Definition contains (chunk: memory_chunk) (b: block) (ofs: Z) (spec: val -> Prop) : massert := {|
  m_pred := fun m =>
       0 <= ofs <= Ptrofs.max_unsigned
    /\ Mem.valid_access m chunk b ofs Freeable
    /\ exists v, Mem.load chunk m b ofs = Some v /\ spec v;
  m_footprint := fun b' ofs' => b' = b /\ ofs <= ofs' < ofs + size_chunk chunk
|}.
Next Obligation.
  rename H2 into v. split;[|split].
- auto.
- destruct H1; split; auto. red; intros; eapply Mem.perm_unchanged_on; eauto. simpl; auto.
- exists v. split; auto. eapply Mem.load_unchanged_on; eauto. simpl; auto.
Qed.
Next Obligation.
  eauto with mem.
Qed.

Lemma contains_no_overflow:
  forall spec m chunk b ofs,
  m |= contains chunk b ofs spec ->
  0 <= ofs <= Ptrofs.max_unsigned.
Proof.
  intros. simpl in H. tauto.
Qed.

Lemma load_rule:
  forall spec m chunk b ofs,
  m |= contains chunk b ofs spec ->
  exists v, Mem.load chunk m b ofs = Some v /\ spec v.
Proof.
  intros. destruct H as (D & E & v & F & G).
  exists v; auto.
Qed.

Lemma loadv_rule:
  forall spec m chunk b ofs,
  m |= contains chunk b ofs spec ->
  exists v, Mem.loadv chunk m (Vptr b (Ptrofs.repr ofs)) = Some v /\ spec v.
Proof.
  intros. exploit load_rule; eauto. intros (v & A & B). exists v; split; auto.
  simpl. rewrite Ptrofs.unsigned_repr; auto. eapply contains_no_overflow; eauto.
Qed.

Lemma store_rule:
  forall chunk m b ofs v (spec1 spec: val -> Prop) P,
  m |= contains chunk b ofs spec1 ** P ->
  spec (Val.load_result chunk v) ->
  exists m',
  Mem.store chunk m b ofs v = Some m' /\ m' |= contains chunk b ofs spec ** P.
Proof.
  intros. destruct H as (A & B & C). destruct A as (D & E & v0 & F & G).
  assert (H: Mem.valid_access m chunk b ofs Writable) by eauto with mem.
  destruct (Mem.valid_access_store _ _ _ _ v H) as [m' STORE].
  exists m'; split; auto. simpl. intuition auto.
- eapply Mem.store_valid_access_1; eauto.
- exists (Val.load_result chunk v); split; auto. eapply Mem.load_store_same; eauto.
- apply (m_invar P) with m; auto.
  eapply Mem.store_unchanged_on; eauto.
  intros; red; intros. apply (C b i); simpl; auto.
Qed.

Lemma storev_rule:
  forall chunk m b ofs v (spec1 spec: val -> Prop) P,
  m |= contains chunk b ofs spec1 ** P ->
  spec (Val.load_result chunk v) ->
  exists m',
  Mem.storev chunk m (Vptr b (Ptrofs.repr ofs)) v = Some m' /\ m' |= contains chunk b ofs spec ** P.
Proof.
  intros. exploit store_rule; eauto. intros (m' & A & B). exists m'; split; auto.
  simpl. rewrite Ptrofs.unsigned_repr; auto. eapply contains_no_overflow. eapply sep_pick1; eauto.
Qed.

Lemma range_contains:
  forall chunk b ofs P m,
  m |= range b ofs (ofs + size_chunk chunk) ** P ->
  (align_chunk chunk | ofs) ->
  m |= contains chunk b ofs (fun v => True) ** P.
Proof.
  intros. destruct H as (A & B & C). destruct A as (D & E & F).
  split; [|split].
- assert (Mem.valid_access m chunk b ofs Freeable).
  { split; auto. red; auto. }
  split. generalize (size_chunk_pos chunk). unfold Ptrofs.max_unsigned. omega.
  split. auto.
+ destruct (Mem.valid_access_load m chunk b ofs) as [v LOAD].
  eauto with mem.
  exists v; auto.
- auto.
- auto.
Qed.

Lemma contains_imp:
  forall (spec1 spec2: val -> Prop) chunk b ofs,
  (forall v, spec1 v -> spec2 v) ->
  massert_imp (contains chunk b ofs spec1) (contains chunk b ofs spec2).
Proof.
  intros; split; simpl; intros.
- intuition auto. destruct H4 as (v & A & B). exists v; auto.
- auto.
Qed.

(** A memory area that contains a given value *)

Definition hasvalue (chunk: memory_chunk) (b: block) (ofs: Z) (v: val) : massert :=
  contains chunk b ofs (fun v' => v' = v).

Lemma store_rule':
  forall chunk m b ofs v (spec1: val -> Prop) P,
  m |= contains chunk b ofs spec1 ** P ->
  exists m',
  Mem.store chunk m b ofs v = Some m' /\ m' |= hasvalue chunk b ofs (Val.load_result chunk v) ** P.
Proof.
  intros. eapply store_rule; eauto.
Qed.

Lemma storev_rule':
  forall chunk m b ofs v (spec1: val -> Prop) P,
  m |= contains chunk b ofs spec1 ** P ->
  exists m',
  Mem.storev chunk m (Vptr b (Ptrofs.repr ofs)) v = Some m' /\ m' |= hasvalue chunk b ofs (Val.load_result chunk v) ** P.
Proof.
  intros. eapply storev_rule; eauto.
Qed.

(** Non-separating conjunction *)

Program Definition mconj (P Q: massert) : massert := {|
  m_pred := fun m => m_pred P m /\ m_pred Q m;
  m_footprint := fun b ofs => m_footprint P b ofs \/ m_footprint Q b ofs
|}.
Next Obligation.
  split.
  apply (m_invar P) with m; auto. eapply Mem.unchanged_on_implies; eauto. simpl; auto.
  apply (m_invar Q) with m; auto. eapply Mem.unchanged_on_implies; eauto. simpl; auto.
Qed.
Next Obligation.
  destruct H0; [eapply (m_valid P) | eapply (m_valid Q)]; eauto.
Qed.

Lemma mconj_intro:
  forall P Q R m,
  m |= P ** R -> m |= Q ** R -> m |= mconj P Q ** R.
Proof.
  intros. destruct H as (A & B & C). destruct H0 as (D & E & F).
  split; [|split].
- simpl; auto.
- auto.
- red; simpl; intros. destruct H; [eelim C | eelim F]; eauto.
Qed.

Lemma mconj_proj1:
  forall P Q R m, m |= mconj P Q ** R -> m |= P ** R.
Proof.
  intros. destruct H as (A & B & C); simpl in A.
  simpl. intuition auto.
  red; intros; eapply C; eauto; simpl; auto.
Qed.

Lemma mconj_proj2:
  forall P Q R m, m |= mconj P Q ** R -> m |= Q ** R.
Proof.
  intros. destruct H as (A & B & C); simpl in A.
  simpl. intuition auto.
  red; intros; eapply C; eauto; simpl; auto.
Qed.

Lemma frame_mconj:
  forall P P' Q R m m',
  m |= mconj P Q ** R ->
  m' |= P' ** R ->
  m' |= Q ->
  m' |= mconj P' Q ** R.
Proof.
  intros. destruct H as (A & B & C); simpl in A.
  destruct H0 as (D & E & F).
  simpl. intuition auto.
  red; simpl; intros. destruct H2. eapply F; eauto. eapply C; simpl; eauto.
Qed.

Add Morphism mconj
  with signature massert_imp ==> massert_imp ==> massert_imp
  as mconj_morph_1.
Proof.
  intros P1 P2 [A B] Q1 Q2 [C D].
  red; simpl; intuition auto.
Qed.

Add Morphism mconj
  with signature massert_eqv ==> massert_eqv ==> massert_eqv
  as mconj_morph_2.
Proof.
  intros. destruct H, H0. split; apply mconj_morph_1; auto.
Qed.

(** The image of a memory injection *)

Program Definition minjection (j: meminj) (m0: mem) : massert := {|
  m_pred := fun m => Mem.inject j m0 m;
  m_footprint := fun b ofs => exists b0 delta, j b0 = Some(b, delta) /\ Mem.perm m0 b0 (ofs - delta) Max Nonempty
|}.
Next Obligation.
  set (img := fun b' ofs => exists b delta, j b = Some(b', delta) /\ Mem.perm m0 b (ofs - delta) Max Nonempty) in *.
  assert (IMG: forall b1 b2 delta ofs k p,
           j b1 = Some (b2, delta) -> Mem.perm m0 b1 ofs k p -> img b2 (ofs + delta)).
  { intros. red. exists b1, delta; split; auto.
    replace (ofs + delta - delta) with ofs by omega.
    eauto with mem. }
  destruct H. constructor.
- destruct mi_inj. constructor; intros.
+ eapply Mem.perm_unchanged_on; eauto.
+ eauto.
+ rewrite (Mem.unchanged_on_contents _ _ _ H0); eauto.
- assumption.
- intros. eapply Mem.valid_block_unchanged_on; eauto.
- assumption.
- assumption.
- intros. destruct (Mem.perm_dec m0 b1 ofs Max Nonempty); auto.
  eapply mi_perm_inv; eauto.
  eapply Mem.perm_unchanged_on_2; eauto.
Qed.
Next Obligation.
  eapply Mem.valid_block_inject_2; eauto.
Qed.

Lemma loadv_parallel_rule:
  forall j m1 m2 chunk addr1 v1 addr2,
  m2 |= minjection j m1 ->
  Mem.loadv chunk m1 addr1 = Some v1 ->
  Val.inject j addr1 addr2 ->
  exists v2, Mem.loadv chunk m2 addr2 = Some v2 /\ Val.inject j v1 v2.
Proof.
  intros. simpl in H. eapply Mem.loadv_inject; eauto.
Qed.

Lemma storev_parallel_rule:
  forall j m1 m2 P chunk addr1 v1 m1' addr2 v2,
  m2 |= minjection j m1 ** P ->
  Mem.storev chunk m1 addr1 v1 = Some m1' ->
  Val.inject j addr1 addr2 ->
  Val.inject j v1 v2 ->
  exists m2', Mem.storev chunk m2 addr2 v2 = Some m2' /\ m2' |= minjection j m1' ** P.
Proof.
  intros. destruct H as (A & B & C). simpl in A.
  exploit Mem.storev_mapped_inject; eauto. intros (m2' & STORE & INJ).
  inv H1; simpl in STORE; try discriminate.
  assert (VALID: Mem.valid_access m1 chunk b1 (Ptrofs.unsigned ofs1) Writable)
    by eauto with mem.
  assert (EQ: Ptrofs.unsigned (Ptrofs.add ofs1 (Ptrofs.repr delta)) = Ptrofs.unsigned ofs1 + delta).
  { eapply Mem.address_inject'; eauto with mem. }
  exists m2'; split; auto.
  split; [|split].
- exact INJ.
- apply (m_invar P) with m2; auto.
  eapply Mem.store_unchanged_on; eauto.
  intros; red; intros. eelim C; eauto. simpl.
  exists b1, delta; split; auto. destruct VALID as [V1 V2].
  apply Mem.perm_cur_max. apply Mem.perm_implies with Writable; auto with mem.
  apply V1. omega.
- red; simpl; intros. destruct H1 as (b0 & delta0 & U & V).
  eelim C; eauto. simpl. exists b0, delta0; eauto with mem.
Qed.

Lemma alloc_parallel_rule:
  forall m1 sz1 m1' b1 m2 sz2 m2' b2 P j lo hi delta,
  m2 |= minjection j m1 ** P ->
  Mem.alloc m1 0 sz1 = (m1', b1) ->
  Mem.alloc m2 0 sz2 = (m2', b2) ->
  (8 | delta) ->
  lo = delta ->
  hi = delta + Z.max 0 sz1 ->
  0 <= sz2 <= Ptrofs.max_unsigned ->
  0 <= delta -> hi <= sz2 ->
  exists j',
     m2' |= range b2 0 lo ** range b2 hi sz2 ** minjection j' m1' ** P
  /\ inject_incr j j'
  /\ j' b1 = Some(b2, delta)
  /\ (forall b, b <> b1 -> j' b = j b).
Proof.
  intros until delta; intros SEP ALLOC1 ALLOC2 ALIGN LO HI RANGE1 RANGE2 RANGE3.
  assert (RANGE4: lo <= hi) by xomega.
  assert (FRESH1: ~Mem.valid_block m1 b1) by (eapply Mem.fresh_block_alloc; eauto).
  assert (FRESH2: ~Mem.valid_block m2 b2) by (eapply Mem.fresh_block_alloc; eauto).
  destruct SEP as (INJ & SP & DISJ). simpl in INJ.
  exploit Mem.alloc_left_mapped_inject.
- eapply Mem.alloc_right_inject; eauto.
- eexact ALLOC1.
- instantiate (1 := b2). eauto with mem.
- instantiate (1 := delta). xomega.
- intros. assert (0 <= ofs < sz2) by (eapply Mem.perm_alloc_3; eauto). omega.
- intros. apply Mem.perm_implies with Freeable; auto with mem.
  eapply Mem.perm_alloc_2; eauto. xomega.
- red; intros. apply Zdivides_trans with 8; auto.
  exists (8 / align_chunk chunk). destruct chunk; reflexivity.
- intros. elim FRESH2. eapply Mem.valid_block_inject_2; eauto.
- intros (j' & INJ' & J1 & J2 & J3).
  exists j'; split; auto.
  rewrite <- ! sep_assoc.
  split; [|split].
+ simpl. intuition auto; try (unfold Ptrofs.max_unsigned in *; omega).
* apply Mem.perm_implies with Freeable; auto with mem.
  eapply Mem.perm_alloc_2; eauto. omega.
* apply Mem.perm_implies with Freeable; auto with mem.
  eapply Mem.perm_alloc_2; eauto. omega.
* red; simpl; intros. destruct H1, H2. omega.
* red; simpl; intros.
  assert (b = b2) by tauto. subst b.
  assert (0 <= ofs < lo \/ hi <= ofs < sz2) by tauto. clear H1.
  destruct H2 as (b0 & delta0 & D & E).
  eapply Mem.perm_alloc_inv in E; eauto.
  destruct (eq_block b0 b1).
  subst b0. rewrite J2 in D. inversion D; clear D; subst delta0. xomega.
  rewrite J3 in D by auto. elim FRESH2. eapply Mem.valid_block_inject_2; eauto.
+ apply (m_invar P) with m2; auto. eapply Mem.alloc_unchanged_on; eauto.
+ red; simpl; intros.
  assert (VALID: Mem.valid_block m2 b) by (eapply (m_valid P); eauto).
  destruct H as [A | (b0 & delta0 & A & B)].
* assert (b = b2) by tauto. subst b. contradiction.
* eelim DISJ; eauto. simpl.
  eapply Mem.perm_alloc_inv in B; eauto.
  destruct (eq_block b0 b1).
  subst b0. rewrite J2 in A. inversion A; clear A; subst b delta0. contradiction.
  rewrite J3 in A by auto. exists b0, delta0; auto.
Qed.

Lemma free_parallel_rule:
  forall j m1 b1 sz1 m1' m2 b2 sz2 lo hi delta P,
  m2 |= range b2 0 lo ** range b2 hi sz2 ** minjection j m1 ** P ->
  Mem.free m1 b1 0 sz1 = Some m1' ->
  j b1 = Some (b2, delta) ->
  lo = delta -> hi = delta + Z.max 0 sz1 ->
  exists m2',
     Mem.free m2 b2 0 sz2 = Some m2'
  /\ m2' |= minjection j m1' ** P.
Proof.
  intros. rewrite <- ! sep_assoc in H.
  destruct H as (A & B & C).
  destruct A as (D & E & F).
  destruct D as (J & K & L).
  destruct J as (_ & _ & J). destruct K as (_ & _ & K).
  simpl in E.
  assert (PERM: Mem.range_perm m2 b2 0 sz2 Cur Freeable).
  { red; intros.
    destruct (zlt ofs lo). apply J; omega.
    destruct (zle hi ofs). apply K; omega.
    replace ofs with ((ofs - delta) + delta) by omega.
    eapply Mem.perm_inject; eauto.
    eapply Mem.free_range_perm; eauto. xomega.
  }
  destruct (Mem.range_perm_free _ _ _ _ PERM) as [m2' FREE].
  exists m2'; split; auto. split; [|split].
- simpl. eapply Mem.free_right_inject; eauto. eapply Mem.free_left_inject; eauto.
  intros. apply (F b2 (ofs + delta0)).
+ simpl.
  destruct (zlt (ofs + delta0) lo). intuition auto.
  destruct (zle hi (ofs + delta0)). intuition auto.
  destruct (eq_block b0 b1).
* subst b0. rewrite H1 in H; inversion H; clear H; subst delta0.
  eelim (Mem.perm_free_2 m1); eauto. xomega.
* exploit Mem.mi_no_overlap; eauto.
  apply Mem.perm_max with k. apply Mem.perm_implies with p; auto with mem.
  eapply Mem.perm_free_3; eauto.
  apply Mem.perm_cur_max. apply Mem.perm_implies with Freeable; auto with mem.
  eapply (Mem.free_range_perm m1); eauto.
  instantiate (1 := ofs + delta0 - delta). xomega.
  intros [X|X]. congruence. omega.
+ simpl. exists b0, delta0; split; auto.
  replace (ofs + delta0 - delta0) with ofs by omega.
  apply Mem.perm_max with k. apply Mem.perm_implies with p; auto with mem.
  eapply Mem.perm_free_3; eauto.
- apply (m_invar P) with m2; auto.
  eapply Mem.free_unchanged_on; eauto.
  intros; red; intros. eelim C; eauto. simpl.
  destruct (zlt i lo). intuition auto.
  destruct (zle hi i). intuition auto.
  right; exists b1, delta; split; auto.
  apply Mem.perm_cur_max. apply Mem.perm_implies with Freeable; auto with mem.
  eapply Mem.free_range_perm; eauto. xomega.
- red; simpl; intros. eelim C; eauto.
  simpl. right. destruct H as (b0 & delta0 & U & V).
  exists b0, delta0; split; auto.
  eapply Mem.perm_free_3; eauto.
Qed.

(** Preservation of a global environment by a memory injection *)

Inductive globalenv_preserved {F V: Type} (ge: Genv.t F V) (j: meminj) (bound: block) : Prop :=
  | globalenv_preserved_intro
      (DOMAIN: forall b, Plt b bound -> j b = Some(b, 0))
      (IMAGE: forall b1 b2 delta, j b1 = Some(b2, delta) -> Plt b2 bound -> b1 = b2)
      (SYMBOLS: forall id b, Genv.find_symbol ge id = Some b -> Plt b bound)
      (FUNCTIONS: forall b fd, Genv.find_funct_ptr ge b = Some fd -> Plt b bound)
      (VARINFOS: forall b gv, Genv.find_var_info ge b = Some gv -> Plt b bound).

Program Definition globalenv_inject {F V: Type} (ge: Genv.t F V) (j: meminj) : massert := {|
  m_pred := fun m => exists bound, Ple bound (Mem.nextblock m) /\ globalenv_preserved ge j bound;
  m_footprint := fun b ofs => False
|}.
Next Obligation.
  rename H into bound. exists bound; split; auto. eapply Ple_trans; eauto. eapply Mem.unchanged_on_nextblock; eauto.
Qed.
Next Obligation.
  tauto.
Qed.

Lemma globalenv_inject_preserves_globals:
  forall (F V: Type) (ge: Genv.t F V) j m,
  m |= globalenv_inject ge j ->
  meminj_preserves_globals ge j.
Proof.
  intros. destruct H as (bound & A & B). destruct B.
  split; [|split]; intros.
- eauto.
- eauto.
- symmetry; eauto.
Qed.

Lemma globalenv_inject_incr:
  forall j m0 (F V: Type) (ge: Genv.t F V) m j' P,
  inject_incr j j' ->
  inject_separated j j' m0 m ->
  m |= globalenv_inject ge j ** P ->
  m |= globalenv_inject ge j' ** P.
Proof.
  intros. destruct H1 as (A & B & C). destruct A as (bound & D & E).
  split; [|split]; auto.
  exists bound; split; auto.
  inv E; constructor; intros.
- eauto.
- destruct (j b1) as [[b0 delta0]|] eqn:JB1.
+ erewrite H in H1 by eauto. inv H1. eauto.
+ exploit H0; eauto. intros (X & Y). elim Y. apply Pos.lt_le_trans with bound; auto.
- eauto.
- eauto.
- eauto.
Qed.

Lemma external_call_parallel_rule:
  forall (F V: Type) ef (ge: Genv.t F V) vargs1 m1 t vres1 m1' m2 j P vargs2,
    external_call ef ge vargs1 m1 t vres1 m1' ->
    injection_full j m1 ->
  m2 |= minjection j m1 ** globalenv_inject ge j ** P ->
  Val.inject_list j vargs1 vargs2 ->
  exists j' vres2 m2' t',
     external_call ef ge vargs2 m2 t' vres2 m2'
  /\ Val.inject j' vres1 vres2
  /\ m2' |= minjection j' m1' ** globalenv_inject ge j' ** P
  /\ inject_incr j j'
  /\ inject_separated j j' m1 m2
  /\ inject_trace j' t t' /\
    injection_full j m1 .
Proof.
<<<<<<< HEAD
  intros until vargs2; intros CALL SEP ARGS.
  destruct SEP as (A & B & C). simpl in A.
=======
  intros until vargs2; intros CALL INJFULL SEP ARGS.
  destruct SEP as (A & B & C). simpl in A. 
>>>>>>> 161659ed
  exploit external_call_mem_inject; eauto.
  eapply globalenv_inject_preserves_globals. eapply sep_pick1; eauto.
  intros (j' & vres2 & m2' & t' & CALL' & RES & INJ' &
          UNCH1 & UNCH2 & INCR & ISEP & INJT & INJFULL').
  assert (MAXPERMS: forall b ofs p,
            Mem.valid_block m1 b -> Mem.perm m1' b ofs Max p -> Mem.perm m1 b ofs Max p).
  { intros. eapply external_call_max_perm; eauto. }
  exists j', vres2, m2', t'; intuition auto.
  split; [|split].
- exact INJ'.
- apply m_invar with (m0 := m2).
+ apply globalenv_inject_incr with j m1; auto.
+ eapply Mem.unchanged_on_implies; eauto.
  intros; red; intros; red; intros.
  eelim C; eauto. simpl. exists b0, delta; auto.
- red; intros. destruct H as (b0 & delta & J' & E).
  destruct (j b0) as [[b' delta'] | ] eqn:J.
+ erewrite INCR in J' by eauto. inv J'.
  eelim C; eauto. simpl. exists b0, delta; split; auto. apply MAXPERMS; auto.
  eapply Mem.valid_block_inject_1; eauto.
+ exploit ISEP; eauto. intros (X & Y). elim Y. eapply m_valid; eauto.
<<<<<<< HEAD
=======
Qed.  
Lemma external_call_parallel_rule_strong:
  forall (F V: Type) ef (ge: Genv.t F V) vargs1 m1 t vres1 m1' m2 j P vargs2,
    external_call ef ge vargs1 m1 t vres1 m1' ->
    injection_full j m1 ->
  m2 |= minjection j m1 ** globalenv_inject ge j ** P ->
  Val.inject_list j vargs1 vargs2 ->
  exists j' vres2 m2' t',
     external_call ef ge vargs2 m2 t' vres2 m2'
  /\ Val.inject j' vres1 vres2
  /\ m2' |= minjection j' m1' ** globalenv_inject ge j' ** P
  /\ inject_incr j j'
  /\ inject_separated j j' m1 m2
  /\ inject_trace j' t t' /\
    injection_full j' m1' .
Proof.
  intros until vargs2; intros CALL INJFULL SEP ARGS.
  destruct SEP as (A & B & C). simpl in A. 
  exploit external_call_mem_inject; eauto.
  eapply globalenv_inject_preserves_globals. eapply sep_pick1; eauto.
  intros (j' & vres2 & m2' & t' & CALL' & RES & INJ' &
          UNCH1 & UNCH2 & INCR & ISEP & INJT & INJFULL').
  assert (MAXPERMS: forall b ofs p,
            Mem.valid_block m1 b -> Mem.perm m1' b ofs Max p -> Mem.perm m1 b ofs Max p).
  { intros. eapply external_call_max_perm; eauto. }
  exists j', vres2, m2', t'; intuition auto.
  split; [|split].
- exact INJ'.
- apply m_invar with (m0 := m2).
+ apply globalenv_inject_incr with j m1; auto.
+ eapply Mem.unchanged_on_implies; eauto.
  intros; red; intros; red; intros.
  eelim C; eauto. simpl. exists b0, delta; auto.
- red; intros. destruct H as (b0 & delta & J' & E).
  destruct (j b0) as [[b' delta'] | ] eqn:J.
+ erewrite INCR in J' by eauto. inv J'. 
  eelim C; eauto. simpl. exists b0, delta; split; auto. apply MAXPERMS; auto. 
  eapply Mem.valid_block_inject_1; eauto.
+ exploit ISEP; eauto. intros (X & Y). elim Y. eapply m_valid; eauto.
>>>>>>> 161659ed
Qed.

Lemma alloc_parallel_rule_2:
  forall (F V: Type) (ge: Genv.t F V) m1 sz1 m1' b1 m2 sz2 m2' b2 P j lo hi delta,
  m2 |= minjection j m1 ** globalenv_inject ge j ** P ->
  Mem.alloc m1 0 sz1 = (m1', b1) ->
  Mem.alloc m2 0 sz2 = (m2', b2) ->
  (8 | delta) ->
  lo = delta ->
  hi = delta + Z.max 0 sz1 ->
  0 <= sz2 <= Ptrofs.max_unsigned ->
  0 <= delta -> hi <= sz2 ->
  exists j',
     m2' |= range b2 0 lo ** range b2 hi sz2 ** minjection j' m1' ** globalenv_inject ge j' ** P
  /\ inject_incr j j'
  /\ j' b1 = Some(b2, delta).
Proof.
  intros.
  set (j1 := fun b => if eq_block b b1 then Some(b2, delta) else j b).
  assert (X: inject_incr j j1).
  { unfold j1; red; intros. destruct (eq_block b b1); auto.
    subst b. eelim Mem.fresh_block_alloc. eexact H0.
    eapply Mem.valid_block_inject_1. eauto. apply sep_proj1 in H. eexact H. }
  assert (Y: inject_separated j j1 m1 m2).
  { unfold j1; red; intros. destruct (eq_block b0 b1).
  - inversion H9; clear H9; subst b3 delta0 b0. split; eapply Mem.fresh_block_alloc; eauto.
  - congruence. }
  rewrite sep_swap in H. eapply globalenv_inject_incr with (j' := j1) in H; eauto. rewrite sep_swap in H.
  clear X Y.
  exploit alloc_parallel_rule; eauto.
  intros (j' & A & B & C & D).
  exists j'; split; auto.
  rewrite sep_swap4 in A. rewrite sep_swap4. apply globalenv_inject_incr with j1 m1; auto.
- red; unfold j1; intros. destruct (eq_block b b1). congruence. rewrite D; auto.
- red; unfold j1; intros. destruct (eq_block b0 b1). congruence. rewrite D in H9 by auto. congruence.
Qed.<|MERGE_RESOLUTION|>--- conflicted
+++ resolved
@@ -30,8 +30,8 @@
   by the lemmas that help us reason about the logical assertions. *)
 
 Require Import Setoid Program.Basics.
-Require Import compcert.lib.Coqlib compcert.lib.Decidableplus.
-Require Import compcert.common.AST compcert.lib.Integers compcert.common.Values compcert.common.Memory compcert.common.Events compcert.common.Globalenvs.
+Require Import Coqlib Decidableplus.
+Require Import AST Integers Values Memory Events Globalenvs.
 
 (** * Assertions about memory *)
 
@@ -862,13 +862,9 @@
   /\ inject_trace j' t t' /\
     injection_full j m1 .
 Proof.
-<<<<<<< HEAD
-  intros until vargs2; intros CALL SEP ARGS.
-  destruct SEP as (A & B & C). simpl in A.
-=======
+
   intros until vargs2; intros CALL INJFULL SEP ARGS.
   destruct SEP as (A & B & C). simpl in A. 
->>>>>>> 161659ed
   exploit external_call_mem_inject; eauto.
   eapply globalenv_inject_preserves_globals. eapply sep_pick1; eauto.
   intros (j' & vres2 & m2' & t' & CALL' & RES & INJ' &
@@ -890,8 +886,6 @@
   eelim C; eauto. simpl. exists b0, delta; split; auto. apply MAXPERMS; auto.
   eapply Mem.valid_block_inject_1; eauto.
 + exploit ISEP; eauto. intros (X & Y). elim Y. eapply m_valid; eauto.
-<<<<<<< HEAD
-=======
 Qed.  
 Lemma external_call_parallel_rule_strong:
   forall (F V: Type) ef (ge: Genv.t F V) vargs1 m1 t vres1 m1' m2 j P vargs2,
@@ -931,7 +925,6 @@
   eelim C; eauto. simpl. exists b0, delta; split; auto. apply MAXPERMS; auto. 
   eapply Mem.valid_block_inject_1; eauto.
 + exploit ISEP; eauto. intros (X & Y). elim Y. eapply m_valid; eauto.
->>>>>>> 161659ed
 Qed.
 
 Lemma alloc_parallel_rule_2:
