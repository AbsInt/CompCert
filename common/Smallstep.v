(* *********************************************************************)
(*                                                                     *)
(*              The Compcert verified compiler                         *)
(*                                                                     *)
(*          Xavier Leroy, INRIA Paris-Rocquencourt                     *)
(*                                                                     *)
(*  Copyright Institut National de Recherche en Informatique et en     *)
(*  Automatique.  All rights reserved.  This file is distributed       *)
(*  under the terms of the GNU General Public License as published by  *)
(*  the Free Software Foundation, either version 2 of the License, or  *)
(*  (at your option) any later version.  This file is also distributed *)
(*  under the terms of the INRIA Non-Commercial License Agreement.     *)
(*                                                                     *)
(* *********************************************************************)

(** Tools for small-step operational semantics *)

(** This module defines generic operations and theorems over
  the one-step transition relations that are used to specify
  operational semantics in small-step style. *)

Require Import Relations.
Require Import Wellfounded.
Require Import Coqlib.
Require Import Events.
Require Import Globalenvs.
Require Import Integers.
(*NEW*) Require Import AST.
(*NEW*) Require Import Values.
(*NEW*) Require Import Memory. (* To specify injections*)

Set Implicit Arguments.

(** * Closures of transitions relations *)

Section CLOSURES.

Variable genv: Type.
Variable state: Type.

(** A one-step transition relation has the following signature.
  It is parameterized by a global environment, which does not
  change during the transition.  It relates the initial state
  of the transition with its final state.  The [trace] parameter
  captures the observable events possibly generated during the
  transition. *)

Variable step: state -> trace -> state -> Prop.

(** No transitions: stuck state *)

Definition nostep (s: state) : Prop :=
  forall t s', ~(step s t s').

(** Zero, one or several transitions.  Also known as Kleene closure,
    or reflexive transitive closure. *)

Inductive star : state -> trace -> state -> Prop :=
  | star_refl: forall s,
      star s E0 s
  | star_step: forall s1 t1 s2 t2 s3 t,
      step s1 t1 s2 -> star s2 t2 s3 -> t = t1 ** t2 ->
      star s1 t s3.

Lemma star_one:
  forall s1 t s2, step s1 t s2 -> star s1 t s2.
Proof.
  intros. eapply star_step; eauto. apply star_refl. traceEq.
Qed.

Lemma star_two:
  forall s1 t1 s2 t2 s3 t,
  step s1 t1 s2 -> step s2 t2 s3 -> t = t1 ** t2 ->
  star s1 t s3.
Proof.
  intros. eapply star_step; eauto. apply star_one; auto.
Qed.

Lemma star_three:
  forall s1 t1 s2 t2 s3 t3 s4 t,
  step s1 t1 s2 -> step s2 t2 s3 -> step s3 t3 s4 -> t = t1 ** t2 ** t3 ->
  star s1 t s4.
Proof.
  intros. eapply star_step; eauto. eapply star_two; eauto.
Qed.

Lemma star_four:
  forall s1 t1 s2 t2 s3 t3 s4 t4 s5 t,
  step s1 t1 s2 -> step s2 t2 s3 ->
  step s3 t3 s4 -> step s4 t4 s5 -> t = t1 ** t2 ** t3 ** t4 ->
  star s1 t s5.
Proof.
  intros. eapply star_step; eauto. eapply star_three; eauto.
Qed.

Lemma star_trans:
  forall s1 t1 s2, star s1 t1 s2 ->
  forall t2 s3 t, star s2 t2 s3 -> t = t1 ** t2 -> star s1 t s3.
Proof.
  induction 1; intros.
  rewrite H0. simpl. auto.
  eapply star_step; eauto. traceEq.
Qed.

Lemma star_left:
  forall s1 t1 s2 t2 s3 t,
  step s1 t1 s2 -> star s2 t2 s3 -> t = t1 ** t2 ->
  star s1 t s3.
Proof star_step.

Lemma star_right:
  forall s1 t1 s2 t2 s3 t,
  star s1 t1 s2 -> step s2 t2 s3 -> t = t1 ** t2 ->
  star s1 t s3.
Proof.
  intros. eapply star_trans. eauto. apply star_one. eauto. auto.
Qed.

Lemma star_E0_ind:
  forall (P: state -> state -> Prop),
  (forall s, P s s) ->
  (forall s1 s2 s3, step s1 E0 s2 -> P s2 s3 -> P s1 s3) ->
  forall s1 s2, star s1 E0 s2 -> P s1 s2.
Proof.
  intros P BASE REC.
  assert (forall s1 t s2, star s1 t s2 -> t = E0 -> P s1 s2).
    induction 1; intros; subst.
    auto.
    destruct (Eapp_E0_inv _ _ H2). subst. eauto.
  eauto.
Qed.

(** One or several transitions.  Also known as the transitive closure. *)

Inductive plus : state -> trace -> state -> Prop :=
  | plus_left: forall s1 t1 s2 t2 s3 t,
      step s1 t1 s2 -> star s2 t2 s3 -> t = t1 ** t2 ->
      plus s1 t s3.

Lemma plus_one:
  forall s1 t s2,
  step s1 t s2 -> plus s1 t s2.
Proof.
  intros. econstructor; eauto. apply star_refl. traceEq.
Qed.

Lemma plus_two:
  forall s1 t1 s2 t2 s3 t,
  step s1 t1 s2 -> step s2 t2 s3 -> t = t1 ** t2 ->
  plus s1 t s3.
Proof.
  intros. eapply plus_left; eauto. apply star_one; auto.
Qed.

Lemma plus_three:
  forall s1 t1 s2 t2 s3 t3 s4 t,
  step s1 t1 s2 -> step s2 t2 s3 -> step s3 t3 s4 -> t = t1 ** t2 ** t3 ->
  plus s1 t s4.
Proof.
  intros. eapply plus_left; eauto. eapply star_two; eauto.
Qed.

Lemma plus_four:
  forall s1 t1 s2 t2 s3 t3 s4 t4 s5 t,
  step s1 t1 s2 -> step s2 t2 s3 ->
  step s3 t3 s4 -> step s4 t4 s5 -> t = t1 ** t2 ** t3 ** t4 ->
  plus s1 t s5.
Proof.
  intros. eapply plus_left; eauto. eapply star_three; eauto.
Qed.

Lemma plus_star:
  forall s1 t s2, plus s1 t s2 -> star s1 t s2.
Proof.
  intros. inversion H; subst.
  eapply star_step; eauto.
Qed.

Lemma plus_right:
  forall s1 t1 s2 t2 s3 t,
  star s1 t1 s2 -> step s2 t2 s3 -> t = t1 ** t2 ->
  plus s1 t s3.
Proof.
  intros. inversion H; subst. simpl. apply plus_one. auto.
  rewrite Eapp_assoc. eapply plus_left; eauto.
  eapply star_right; eauto.
Qed.

Lemma plus_left':
  forall s1 t1 s2 t2 s3 t,
  step s1 t1 s2 -> plus s2 t2 s3 -> t = t1 ** t2 ->
  plus s1 t s3.
Proof.
  intros. eapply plus_left; eauto. apply plus_star; auto.
Qed.

Lemma plus_right':
  forall s1 t1 s2 t2 s3 t,
  plus s1 t1 s2 -> step s2 t2 s3 -> t = t1 ** t2 ->
  plus s1 t s3.
Proof.
  intros. eapply plus_right; eauto. apply plus_star; auto.
Qed.

Lemma plus_star_trans:
  forall s1 t1 s2 t2 s3 t,
  plus s1 t1 s2 -> star s2 t2 s3 -> t = t1 ** t2 -> plus s1 t s3.
Proof.
  intros. inversion H; subst.
  econstructor; eauto. eapply star_trans; eauto.
  traceEq.
Qed.

Lemma star_plus_trans:
  forall s1 t1 s2 t2 s3 t,
  star s1 t1 s2 -> plus s2 t2 s3 -> t = t1 ** t2 -> plus s1 t s3.
Proof.
  intros. inversion H; subst.
  simpl; auto.
  rewrite Eapp_assoc.
  econstructor. eauto. eapply star_trans. eauto.
  apply plus_star. eauto. eauto. auto.
Qed.

Lemma plus_trans:
  forall s1 t1 s2 t2 s3 t,
  plus s1 t1 s2 -> plus s2 t2 s3 -> t = t1 ** t2 -> plus s1 t s3.
Proof.
  intros. eapply plus_star_trans. eauto. apply plus_star. eauto. auto.
Qed.

Lemma plus_inv:
  forall s1 t s2,
  plus s1 t s2 ->
  step s1 t s2 \/ exists s', exists t1, exists t2, step s1 t1 s' /\ plus s' t2 s2 /\ t = t1 ** t2.
Proof.
  intros. inversion H; subst. inversion H1; subst.
  left. rewrite E0_right. auto.
  right. exists s3; exists t1; exists (t0 ** t3); split. auto.
  split. econstructor; eauto. auto.
Qed.

Lemma star_inv:
  forall s1 t s2,
  star s1 t s2 ->
  (s2 = s1 /\ t = E0) \/ plus s1 t s2.
Proof.
  intros. inv H. left; auto. right; econstructor; eauto.
Qed.

Lemma plus_ind2:
  forall (P: state -> trace -> state -> Prop),
  (forall s1 t s2, step s1 t s2 -> P s1 t s2) ->
  (forall s1 t1 s2 t2 s3 t,
   step s1 t1 s2 -> plus s2 t2 s3 -> P s2 t2 s3 -> t = t1 ** t2 ->
   P s1 t s3) ->
  forall s1 t s2, plus s1 t s2 -> P s1 t s2.
Proof.
  intros P BASE IND.
  assert (forall s1 t s2, star s1 t s2 ->
         forall s0 t0, step s0 t0 s1 ->
         P s0 (t0 ** t) s2).
  induction 1; intros.
  rewrite E0_right. apply BASE; auto.
  eapply IND. eauto. econstructor; eauto. subst t. eapply IHstar; eauto. auto.

  intros. inv H0. eauto.
Qed.

Lemma plus_E0_ind:
  forall (P: state -> state -> Prop),
  (forall s1 s2 s3, step s1 E0 s2 -> star s2 E0 s3 -> P s1 s3) ->
  forall s1 s2, plus s1 E0 s2 -> P s1 s2.
Proof.
  intros. inv H0. exploit Eapp_E0_inv; eauto. intros [A B]; subst. eauto.
Qed.

(** Counted sequences of transitions *)

Inductive starN : nat -> state -> trace -> state -> Prop :=
  | starN_refl: forall s,
      starN O s E0 s
  | starN_step: forall n s t t1 s' t2 s'',
      step s t1 s' -> starN n s' t2 s'' -> t = t1 ** t2 ->
      starN (S n) s t s''.

Remark starN_star:
  forall n s t s', starN n s t s' -> star s t s'.
Proof.
  induction 1; econstructor; eauto.
Qed.

Remark star_starN:
  forall s t s', star s t s' -> exists n, starN n s t s'.
Proof.
  induction 1.
  exists O; constructor.
  destruct IHstar as [n P]. exists (S n); econstructor; eauto.
Qed.

(** Infinitely many transitions *)

CoInductive forever : state -> traceinf -> Prop :=
  | forever_intro: forall s1 t s2 T,
      step s1 t s2 -> forever s2 T ->
      forever s1 (t *** T).

Lemma star_forever:
  forall s1 t s2, star s1 t s2 ->
  forall T, forever s2 T ->
  forever s1 (t *** T).
Proof.
  induction 1; intros. simpl. auto.
  subst t. rewrite Eappinf_assoc.
  econstructor; eauto.
Qed.

(** An alternate, equivalent definition of [forever] that is useful
    for coinductive reasoning. *)

Variable A: Type.
Variable order: A -> A -> Prop.

CoInductive forever_N : A -> state -> traceinf -> Prop :=
  | forever_N_star: forall s1 t s2 a1 a2 T1 T2,
      star s1 t s2 ->
      order a2 a1 ->
      forever_N a2 s2 T2 ->
      T1 = t *** T2 ->
      forever_N a1 s1 T1
  | forever_N_plus: forall s1 t s2 a1 a2 T1 T2,
      plus s1 t s2 ->
      forever_N a2 s2 T2 ->
      T1 = t *** T2 ->
      forever_N a1 s1 T1.

Hypothesis order_wf: well_founded order.

Lemma forever_N_inv:
  forall a s T,
  forever_N a s T ->
  exists t, exists s', exists a', exists T',
  step s t s' /\ forever_N a' s' T' /\ T = t *** T'.
Proof.
  intros a0. pattern a0. apply (well_founded_ind order_wf).
  intros. inv H0.
  (* star case *)
  inv H1.
  (* no transition *)
  change (E0 *** T2) with T2. apply H with a2. auto. auto.
  (* at least one transition *)
  exists t1; exists s0; exists x; exists (t2 *** T2).
  split. auto. split. eapply forever_N_star; eauto.
  apply Eappinf_assoc.
  (* plus case *)
  inv H1.
  exists t1; exists s0; exists a2; exists (t2 *** T2).
  split. auto.
  split. inv H3. auto.
  eapply forever_N_plus. econstructor; eauto. eauto. auto.
  apply Eappinf_assoc.
Qed.

Lemma forever_N_forever:
  forall a s T, forever_N a s T -> forever s T.
Proof.
  cofix COINDHYP; intros.
  destruct (forever_N_inv H) as [t [s' [a' [T' [P [Q R]]]]]].
  rewrite R. apply forever_intro with s'. auto.
  apply COINDHYP with a'; auto.
Qed.

(** Yet another alternative definition of [forever]. *)

CoInductive forever_plus : state -> traceinf -> Prop :=
  | forever_plus_intro: forall s1 t s2 T1 T2,
      plus s1 t s2 ->
      forever_plus s2 T2 ->
      T1 = t *** T2 ->
      forever_plus s1 T1.

Lemma forever_plus_inv:
  forall s T,
  forever_plus s T ->
  exists s', exists t, exists T',
  step s t s' /\ forever_plus s' T' /\ T = t *** T'.
Proof.
  intros. inv H. inv H0. exists s0; exists t1; exists (t2 *** T2).
  split. auto.
  split. exploit star_inv; eauto. intros [[P Q] | R].
    subst. simpl. auto. econstructor; eauto.
  traceEq.
Qed.

Lemma forever_plus_forever:
  forall s T, forever_plus s T -> forever s T.
Proof.
  cofix COINDHYP; intros.
  destruct (forever_plus_inv H) as [s' [t [T' [P [Q R]]]]].
  subst. econstructor; eauto.
Qed.

(** Infinitely many silent transitions *)

CoInductive forever_silent : state -> Prop :=
  | forever_silent_intro: forall s1 s2,
      step s1 E0 s2 -> forever_silent s2 ->
      forever_silent s1.

(** An alternate definition. *)

CoInductive forever_silent_N : A -> state -> Prop :=
  | forever_silent_N_star: forall s1 s2 a1 a2,
      star s1 E0 s2 ->
      order a2 a1 ->
      forever_silent_N a2 s2 ->
      forever_silent_N a1 s1
  | forever_silent_N_plus: forall s1 s2 a1 a2,
      plus s1 E0 s2 ->
      forever_silent_N a2 s2 ->
      forever_silent_N a1 s1.

Lemma forever_silent_N_inv:
  forall a s,
  forever_silent_N a s ->
  exists s', exists a',
  step s E0 s' /\ forever_silent_N a' s'.
Proof.
  intros a0. pattern a0. apply (well_founded_ind order_wf).
  intros. inv H0.
  (* star case *)
  inv H1.
  (* no transition *)
  apply H with a2. auto. auto.
  (* at least one transition *)
  exploit Eapp_E0_inv; eauto. intros [P Q]. subst.
  exists s0; exists x.
  split. auto. eapply forever_silent_N_star; eauto.
  (* plus case *)
  inv H1. exploit Eapp_E0_inv; eauto. intros [P Q]. subst.
  exists s0; exists a2.
  split. auto. inv H3. auto.
  eapply forever_silent_N_plus. econstructor; eauto. eauto.
Qed.

Lemma forever_silent_N_forever:
  forall a s, forever_silent_N a s -> forever_silent s.
Proof.
  cofix COINDHYP; intros.
  destruct (forever_silent_N_inv H) as [s' [a' [P Q]]].
  apply forever_silent_intro with s'. auto.
  apply COINDHYP with a'; auto.
Qed.

(** Infinitely many non-silent transitions *)

CoInductive forever_reactive : state -> traceinf -> Prop :=
  | forever_reactive_intro: forall s1 s2 t T,
      star s1 t s2 -> t <> E0 -> forever_reactive s2 T ->
      forever_reactive s1 (t *** T).

Lemma star_forever_reactive:
  forall s1 t s2 T,
  star s1 t s2 -> forever_reactive s2 T ->
  forever_reactive s1 (t *** T).
Proof.
  intros. inv H0. rewrite <- Eappinf_assoc. econstructor.
  eapply star_trans; eauto.
  red; intro. exploit Eapp_E0_inv; eauto. intros [P Q]. contradiction.
  auto.
Qed.

End CLOSURES.

(** * Transition semantics *)

(** The general form of a transition semantics. *)

Record part_semantics : Type :=
  {
  state: Type;
  genvtype: Type;
  get_mem: state -> Memory.mem;
  set_mem: state -> Memory.mem -> state;
  step : state -> trace -> state -> Prop;
  entry_point: Memory.mem -> state -> val -> list val -> Prop;
  at_external : state ->  option (external_function * list val);
  after_external : option val -> state -> Memory.mem -> option state;
  final_state: state -> int -> Prop;
  globalenv: genvtype;
  symbolenv: Senv.t
  (*TODO: External call states must exectue the function in one step*)
  (* Need to see what the hybrid machine needs. *)             
  (*external_step_lemma:
    forall g s1 ef args t s2,
      at_external g s1 = Some (ef, args) ->
      step sem g s1 t s2 ->   
      exists vr,
        external_call ef (symbolenv sem) args (get_mem s1) t (Val.maketotal vr) (get_mem s2) /\
        after_external g vr (set_mem s1 (get_mem s2)) = Some s2  *)           
}.
Arguments get_mem {_} _.
Arguments set_mem {_} _ _.

(* Full semantics are for closed, complete programs. *)
(* It contains a main function and an inital_mem     *)
Record semantics : Type := {
  part_sem:> part_semantics;
  main_block: block;
  init_mem: option Memory.mem
                          }.

(*We can recover initial_states from entry_point *)
Inductive initial_state (sem:semantics): state sem -> Prop :=
| initial_state_derived_intro': forall st0 m0,
  init_mem sem = Some m0 ->
  entry_point sem m0 st0 (Vptr (main_block sem) (Ptrofs.of_ints Int.zero)) nil ->
  initial_state sem st0.

(** The form used in earlier CompCert versions, for backward compatibility. *)
Definition Semantics {state funtype vartype: Type}
                     (get_mem: state -> Memory.mem)
                     (set_mem: state -> Memory.mem -> state)
                     (step: state -> trace -> state -> Prop)
                     (entry_point: Memory.mem -> state -> val -> list val  -> Prop)
                     (at_external : state -> option (external_function * list val))
                     (after_external : option val -> state -> Memory.mem -> option state)
                     (final_state: state -> int -> Prop)
                     (globalenv: Genv.t funtype vartype)
                     (main_block: block)
                     (init_mem: option Memory.mem):=
  Build_semantics
  {| state := state;
     genvtype := Genv.t funtype vartype;
     get_mem:= get_mem;
     set_mem:= set_mem;
     step := step;
     entry_point := entry_point;
     at_external := at_external;
     after_external := after_external;
     final_state := final_state;
     globalenv := globalenv;
     symbolenv := Genv.to_senv globalenv |}
  main_block init_mem.

Definition Semantics_gen (state genvtype: Type)
                     (get_mem: state -> Memory.mem)
                     (set_mem: state -> Memory.mem -> state)
                     (step: state -> trace -> state -> Prop)
                     (entry_point: Memory.mem -> state -> val -> list val  -> Prop)
                     (at_external : state ->  option (external_function * list val))
                     (after_external : option val -> state -> Memory.mem -> option state)
                     (final_state: state -> int -> Prop)
                     (globalenv: genvtype)
                     (main_block: block)
                     (init_mem: option Memory.mem)
                     (symbolenv: Senv.t):=
  Build_semantics
  {| state := state;
     genvtype := genvtype;
     get_mem:= get_mem;
     set_mem:= set_mem;
     step := step;
     entry_point := entry_point;
     at_external := at_external;
     after_external := after_external;
     final_state := final_state;
     globalenv := globalenv;
     symbolenv := symbolenv |}
  main_block init_mem.

(** Handy notations. *)

Notation " 'Step' L " := (step L) (at level 1) : smallstep_scope.
Notation " 'Star' L " := (star (step L)) (at level 1) : smallstep_scope.
Notation " 'Plus' L " := (plus (step L)) (at level 1) : smallstep_scope.
Notation " 'Forever_silent' L " := (forever_silent (step L)) (at level 1) : smallstep_scope.
Notation " 'Forever_reactive' L " := (forever_reactive (step L)) (at level 1) : smallstep_scope.
Notation " 'Nostep' L " := (nostep (step L)) (at level 1) : smallstep_scope.

Open Scope smallstep_scope.

(** * Forward simulations between two transition semantics. *)

(*Following definition mimics *_not_fresh lemmas from common/Globalenvs.v*)
(* genv_next bounds all global blocks *)
(* This should be part of GENV file?   *)
Definition globals_not_fresh {F V} (ge:Genv.t F V) m:=
  Ple (Genv.genv_next ge) (Mem.nextblock m).

 Lemma len_defs_genv_next:
      forall {F1 V1 F2 V2} (p1:AST.program F1 V1) (p2:AST.program F2 V2),
        length (AST.prog_defs p1) =length (AST.prog_defs p2) ->
        Genv.genv_next (Genv.globalenv p1) = Genv.genv_next (Genv.globalenv p2).
    Proof.
      intros. unfold Genv.globalenv.
      do 2 rewrite Genv.genv_next_add_globals.
      remember (Genv.empty_genv F1 V1 (AST.prog_public p1)) as base1.
      remember (Genv.empty_genv F2 V2 (AST.prog_public p2)) as base2.
      replace (Genv.genv_next base1) with (Genv.genv_next base2) by (subst; reflexivity).
      remember (Genv.genv_next base2) as X.
      remember (AST.prog_defs p1) as ls1.
      remember (AST.prog_defs p2) as ls2.
      generalize X ls2 H.
      clear.
      induction ls1.
      - intros; destruct ls2; inversion H; auto.
      - intros. destruct ls2; inversion H; auto.
        simpl. eapply IHls1; auto.
    Qed.
    
    Lemma globals_not_fresh_preserve:
      forall {F1 V1 F2 V2} (p1:AST.program F1 V1) (p2:AST.program F2 V2),
        length (AST.prog_defs p1) = length (AST.prog_defs p2) ->
        forall m0, globals_not_fresh (Genv.globalenv p1) m0 ->
              globals_not_fresh (Genv.globalenv p2) m0.
    Proof.
      unfold globals_not_fresh; intros until m0.
      erewrite len_defs_genv_next; eauto.
    Qed.
    
 Section ForwardSimulations.
   Context (L1 L2: semantics).
   
(** The general form of a forward simulation. *)
(** NEW: I will tolerate the duplication of entry_points/initial_states, while 
    we find a better abstraction. *)
Record fsim_properties (index: Type)
          (order: index -> index -> Prop)
          (match_states: index -> state L1 -> state L2 -> Prop) : Prop := {
    fsim_order_wf: well_founded order;
    fsim_match_entry_points:
      forall s1 f arg m0, entry_point L1 m0 s1 f arg  ->
                  exists i, exists s2, entry_point L2 m0 s2 f arg /\ match_states i s1 s2;
    fsim_match_initial_states:
      forall s1, initial_state L1 s1  -> 
            exists i, exists s2, initial_state L2 s2 /\ match_states i s1 s2;
    fsim_match_final_states:
      forall i s1 s2 r,
        match_states i s1 s2 -> final_state L1 s1 r -> final_state L2 s2 r;
    fsim_simulation:
      forall s1 t s1', Step L1 s1 t s1' ->
                  forall i s2, match_states i s1 s2 ->
                          exists i', exists s2', 
                              (Plus L2 s2 t s2' \/ (Star L2 s2 t s2' /\ order i' i))
                              /\ match_states i' s1' s2';
    fsim_public_preserved:
      forall id, Senv.public_symbol (symbolenv L2) id = Senv.public_symbol (symbolenv L1) id
                                                                }.

(*In the case where initial_memories are equal, initial_states follows from entry_points. *)
Lemma init_states_from_entry_index:
  forall (INIT_MEM:
       forall m, init_mem L1 = Some m ->
            init_mem L2 = Some m)
   (INIT_BLOCK: main_block L1 = main_block L2),
    forall index match_states
  (fsim_match_entry_points:
      forall (s1:state L1) f arg m0, entry_point L1 m0 s1 f arg  -> 
                     exists i, exists s2, entry_point L2 m0 s2 f arg /\ match_states i s1 s2),
    forall s1, initial_state L1 s1  -> 
          exists (i:index), exists s2, initial_state L2 s2 /\ match_states i s1 s2.
Proof.
  intros. inv H. rewrite INIT_BLOCK in *.
  eapply fsim_match_entry_points0 in H1. destruct H1 as (i&s2&init_core&MATCH).
  exists i, s2; split; eauto.
  econstructor; eauto.
Qed.

Lemma init_states_from_entry:
  forall (INIT_MEM:
       forall m, init_mem L1 = Some m ->
            init_mem L2 = Some m)
   (INIT_BLOCK: main_block L1 = main_block L2),
    forall match_states
  (fsim_match_entry_points:
      forall (s1:state L1) f arg m0, entry_point L1 m0 s1 f arg  -> 
                     exists s2, entry_point L2 m0 s2 f arg /\ match_states s1 s2),
    forall s1, initial_state L1 s1  -> 
          exists s2, initial_state L2 s2 /\ match_states s1 s2.
Proof.
  intros. inv H. rewrite INIT_BLOCK in *.
  eapply fsim_match_entry_points0 in H1. destruct H1 as (s2&init_core&MATCH).
  exists s2; split; eauto.
  econstructor; eauto.
Qed. 


 End ForwardSimulations.
 
Arguments fsim_properties: clear implicits.

Inductive forward_simulation (L1 L2: semantics) : Prop :=
  Forward_simulation (index: Type)
                     (order: index -> index -> Prop)
                     (match_states: index -> state L1 -> state L2 -> Prop)
                     (props: fsim_properties L1 L2 index order match_states).

Arguments Forward_simulation {L1 L2 index} order match_states props.

(** An alternate form of the simulation diagram *)

Lemma fsim_simulation':
  forall L1 L2 index order match_states, fsim_properties L1 L2 index order match_states ->
  forall i s1 t s1', Step L1 s1 t s1' ->
  forall s2, match_states i s1 s2 ->
  (exists i', exists s2', Plus L2 s2 t s2' /\ match_states i' s1' s2')
  \/ (exists i', order i' i /\ t = E0 /\ match_states i' s1' s2).
Proof.
  intros. exploit fsim_simulation; eauto.
  intros [i' [s2' [A B]]]. intuition.
  left; exists i'; exists s2'; auto.
  inv H3.
  right; exists i'; auto.
  left; exists i'; exists s2'; split; auto. econstructor; eauto.
Qed.

  
(** ** Forward simulation diagrams. *)

(** Various simulation diagrams that imply forward simulation *)

Section FORWARD_SIMU_DIAGRAMS.

Variable L1: semantics.
Variable L2: semantics.


Hypothesis public_preserved:
  forall id, Senv.public_symbol (symbolenv L2) id = Senv.public_symbol (symbolenv L1) id.

Variable match_states: state L1 -> state L2 -> Prop.

Hypothesis match_entry_points:
  forall s1 f arg m0, entry_point L1 m0 s1 f arg  -> 
  exists s2, entry_point L2 m0 s2 f arg /\ match_states s1 s2.
Hypothesis match_initial_states:
  forall s1, initial_state L1 s1  -> 
  exists s2, initial_state L2 s2 /\ match_states s1 s2.

Hypothesis match_final_states:
  forall s1 s2 r,
  match_states s1 s2 ->
  final_state L1 s1 r ->
  final_state L2 s2 r.

(** Simulation when one transition in the first program
    corresponds to zero, one or several transitions in the second program.
    However, there is no stuttering: infinitely many transitions
    in the source program must correspond to infinitely many
    transitions in the second program. *)

Section SIMULATION_STAR_WF.

(** [order] is a well-founded ordering associated with states
  of the first semantics.  Stuttering steps must correspond
  to states that decrease w.r.t. [order]. *)

Variable order: state L1 -> state L1 -> Prop.
Hypothesis order_wf: well_founded order.

Hypothesis simulation:
  forall s1 t s1', Step L1 s1 t s1' ->
  forall s2, match_states s1 s2 ->
  exists s2',
  (Plus L2 s2 t s2' \/ (Star L2 s2 t s2' /\ order s1' s1))
  /\ match_states s1' s2'.

Lemma forward_simulation_star_wf: forward_simulation L1 L2.
Proof.
  apply Forward_simulation with order (fun idx s1 s2 => idx = s1 /\ match_states s1 s2).
  constructor.
- auto.
- intros. exploit match_initial_states; eauto. intros [s2 [A B]].
    exists s1; exists s2; auto.
- intros. destruct H. eapply match_final_states; eauto.
- intros. destruct H0. subst i. exploit simulation; eauto. intros [s2' [A B]].
  exists s1'; exists s2'; intuition auto.
- auto.
Qed.

Notation match_states':=
  (fun (idx s1 : state L1) (s2 : state L2) => idx = s1 /\ match_states s1 s2).

Lemma forward_simulation_star_wf':
   fsim_properties L1 L2 _ order match_states'.
Proof.
  constructor.
- auto.
- intros. exploit match_entry_points; eauto. intros [s2 [A B]].
  exists s1; exists s2; repeat (split; auto).
- intros. exploit match_initial_states; eauto. intros [s2 [A B]].
  exists s1; exists s2; repeat (split; auto).
- intros. destruct H. eapply match_final_states; eauto.
- intros. destruct H0. subst i. exploit simulation; eauto. intros [s2' [A B]].
  exists s1'; exists s2'; intuition auto.
- auto.
Qed.

Notation match_states':=
  (fun (idx s1 : state L1) (s2 : state L2) => idx = s1 /\ match_states s1 s2).

Lemma fsim_properties_star_wf:
   fsim_properties L1 L2 _ order match_states'.
Proof.
  constructor.
- auto.
- intros. exploit match_entry_points; eauto. intros [s2 [A B]].
    exists s1; exists s2; auto.
- intros. exploit match_initial_states; eauto. intros [s2 [A B]].
    exists s1; exists s2; auto.
- intros. destruct H. eapply match_final_states; eauto.
- intros. destruct H0. subst i. exploit simulation; eauto. intros [s2' [A B]].
  exists s1'; exists s2'; intuition auto.
- auto.
Qed.

End SIMULATION_STAR_WF.

Section SIMULATION_STAR.

(** We now consider the case where we have a nonnegative integer measure
  associated with states of the first semantics.  It must decrease when we take
  a stuttering step. *)

Variable measure: state L1 -> nat.

Hypothesis simulation:
  forall s1 t s1', Step L1 s1 t s1' ->
  forall s2, match_states s1 s2 ->
  (exists s2', Plus L2 s2 t s2' /\ match_states s1' s2')
  \/ (measure s1' < measure s1 /\ t = E0 /\ match_states s1' s2)%nat.

Lemma forward_simulation_star: forward_simulation L1 L2.
Proof.
  apply forward_simulation_star_wf with (ltof _ measure).
  apply well_founded_ltof.
  intros. exploit simulation; eauto. intros [[s2' [A B]] | [A [B C]]].
  exists s2'; auto.
  exists s2; split. right; split. rewrite B. apply star_refl. auto. auto.
Qed.

<<<<<<< HEAD
Lemma fsim_properties_star:
  fsim_properties L1 L2 _ (ltof _ measure)
(fun (idx s1 : state L1) (s2 : state L2) => idx = s1 /\ match_states s1 s2).
Proof.
  apply fsim_properties_star_wf.
=======
Lemma forward_simulation_star':
  fsim_properties L1 L2 _ (ltof _ measure)
(fun (idx s1 : state L1) (s2 : state L2) => idx = s1 /\ match_states s1 s2).
Proof.
  apply forward_simulation_star_wf'.
>>>>>>> 161659ed
  apply well_founded_ltof.
  intros. exploit simulation; eauto. intros [[s2' [A B]] | [A [B C]]].
  exists s2'; auto.
  exists s2; split. right; split. rewrite B. apply star_refl. auto. auto.
Qed.

End SIMULATION_STAR.

(** Simulation when one transition in the first program corresponds
    to one or several transitions in the second program. *)

Section SIMULATION_PLUS.

Hypothesis simulation:
  forall s1 t s1', Step L1 s1 t s1' ->
  forall s2, match_states s1 s2 ->
  exists s2', Plus L2 s2 t s2' /\ match_states s1' s2'.

Lemma forward_simulation_plus: forward_simulation L1 L2.
Proof.
  apply forward_simulation_star with (measure := fun _ => O).
  intros. exploit simulation; eauto.
Qed.

<<<<<<< HEAD
Lemma fsim_properties_plus:
  fsim_properties L1 L2 _ (ltof _ ( fun _ => O))
(fun (idx s1 : state L1) (s2 : state L2) => idx = s1 /\ match_states s1 s2).
Proof.
  apply fsim_properties_star with (measure := fun _ => O).
=======
Lemma forward_simulation_plus':
  fsim_properties L1 L2 _ (ltof _ ( fun _ => O))
(fun (idx s1 : state L1) (s2 : state L2) => idx = s1 /\ match_states s1 s2).
Proof.
  apply forward_simulation_star' with (measure := fun _ => O).
>>>>>>> 161659ed
  intros. exploit simulation; eauto.
Qed.

End SIMULATION_PLUS.

(** Lock-step simulation: each transition in the first semantics
    corresponds to exactly one transition in the second semantics. *)

Section SIMULATION_STEP.

Hypothesis simulation:
  forall s1 t s1', Step L1 s1 t s1' ->
  forall s2, match_states s1 s2 ->
  exists s2', Step L2 s2 t s2' /\ match_states s1' s2'.

Lemma forward_simulation_step: forward_simulation L1 L2.
Proof.
  apply forward_simulation_plus.
  intros. exploit simulation; eauto. intros [s2' [A B]].
  exists s2'; split; auto. apply plus_one; auto.
Qed.

Lemma forward_simulation_step': fsim_properties L1 L2 _ (ltof _ ( fun _ => O))
(fun (idx s1 : state L1) (s2 : state L2) => idx = s1 /\ match_states s1 s2).
Proof.
  apply forward_simulation_plus'.
  intros. exploit simulation; eauto. intros [s2' [A B]].
  exists s2'; split; auto. apply plus_one; auto.
Qed.

End SIMULATION_STEP.

(** Simulation when one transition in the first program
    corresponds to zero or one transitions in the second program.
    However, there is no stuttering: infinitely many transitions
    in the source program must correspond to infinitely many
    transitions in the second program. *)

Section SIMULATION_OPT.

Variable measure: state L1 -> nat.

Hypothesis simulation:
  forall s1 t s1', Step L1 s1 t s1' ->
  forall s2, match_states s1 s2 ->
  (exists s2', Step L2 s2 t s2' /\ match_states s1' s2')
  \/ (measure s1' < measure s1 /\ t = E0 /\ match_states s1' s2)%nat.

Lemma forward_simulation_opt: forward_simulation L1 L2.
Proof.
  apply forward_simulation_star with measure.
  intros. exploit simulation; eauto. intros [[s2' [A B]] | [A [B C]]].
  left; exists s2'; split; auto. apply plus_one; auto.
  right; auto.
Qed.

Lemma forward_simulation_opt':
  fsim_properties L1 L2 _ (ltof _ measure)
(fun (idx s1 : state L1) (s2 : state L2) => idx = s1 /\ match_states s1 s2).
Proof.
  apply forward_simulation_star'.
  intros. exploit simulation; eauto. intros [[s2' [A B]] | [A [B C]]].
  left; exists s2'; split; auto. apply plus_one; auto.
  right; auto.
Qed.

End SIMULATION_OPT.

End FORWARD_SIMU_DIAGRAMS.

(** ** Forward simulation of transition sequences *)

Section SIMULATION_SEQUENCES.

Context L1 L2 index order match_states (S: fsim_properties L1 L2 index order match_states).

Lemma simulation_star:
  forall s1 t s1', Star L1 s1 t s1' ->
  forall i s2, match_states i s1 s2 ->
  exists i', exists s2', Star L2 s2 t s2' /\ match_states i' s1' s2'.
Proof.
  induction 1; intros.
  exists i; exists s2; split; auto. apply star_refl.
  exploit fsim_simulation; eauto. intros [i' [s2' [A B]]].
  exploit IHstar; eauto. intros [i'' [s2'' [C D]]].
  exists i''; exists s2''; split; auto. eapply star_trans; eauto.
  intuition auto. apply plus_star; auto.
Qed.

Lemma simulation_plus:
  forall s1 t s1', Plus L1 s1 t s1' ->
  forall i s2, match_states i s1 s2 ->
  (exists i', exists s2', Plus L2 s2 t s2' /\ match_states i' s1' s2')
  \/ (exists i', clos_trans _ order i' i /\ t = E0 /\ match_states i' s1' s2).
Proof.
  induction 1 using plus_ind2; intros.
(* base case *)
  exploit fsim_simulation'; eauto. intros [A | [i' A]].
  left; auto.
  right; exists i'; intuition.
(* inductive case *)
  exploit fsim_simulation'; eauto. intros [[i' [s2' [A B]]] | [i' [A [B C]]]].
  exploit simulation_star. apply plus_star; eauto. eauto.
  intros [i'' [s2'' [P Q]]].
  left; exists i''; exists s2''; split; auto. eapply plus_star_trans; eauto.
  exploit IHplus; eauto. intros [[i'' [s2'' [P Q]]] | [i'' [P [Q R]]]].
  subst. simpl. left; exists i''; exists s2''; auto.
  subst. simpl. right; exists i''; intuition auto.
  eapply t_trans; eauto. eapply t_step; eauto.
Qed.

Lemma simulation_forever_silent:
  forall i s1 s2,
  Forever_silent L1 s1 -> match_states i s1 s2 ->
  Forever_silent L2 s2.
Proof.
  assert (forall i s1 s2,
          Forever_silent L1 s1 -> match_states i s1 s2 ->
          forever_silent_N (step L2) order i s2).
    cofix COINDHYP; intros.
    inv H. destruct (fsim_simulation S _ _ _ H1 _ _ H0) as [i' [s2' [A B]]].
    destruct A as [C | [C D]].
    eapply forever_silent_N_plus; eauto.
    eapply forever_silent_N_star; eauto.
  intros. eapply forever_silent_N_forever; eauto. eapply fsim_order_wf; eauto.
Qed.

Lemma simulation_forever_reactive:
  forall i s1 s2 T,
  Forever_reactive L1 s1 T -> match_states i s1 s2 ->
  Forever_reactive L2 s2 T.
Proof.
  cofix COINDHYP; intros.
  inv H.
  edestruct simulation_star as [i' [st2' [A B]]]; eauto.
  econstructor; eauto.
Qed.

End SIMULATION_SEQUENCES.

(** ** Composing two forward simulations *)

Ltac supertransitivity:=
  repeat match goal with
  |[|- ?x = ?y] =>
   match goal with
   | [|- x = x] => reflexivity
   | [ H: x = _ |- _ ] => rewrite H in *; clear H
   | [ H: _ = x |- _ ] => rewrite H in *; clear H
   end
  end.
Lemma compose_forward_simulations:
  forall L1 L2 L3, forward_simulation L1 L2 -> forward_simulation L2 L3 -> forward_simulation L1 L3.
Proof.
  intros L1 L2 L3 S12 S23.
  destruct S12 as [index order match_states props].
  destruct S23 as [index' order' match_states' props'].

  set (ff_index := (index' * index)%type).
  set (ff_order := lex_ord (clos_trans _ order') order).
  set (ff_match_states := fun (i: ff_index) (s1: state L1) (s3: state L3) =>
                             exists s2, match_states (snd i) s1 s2 /\ match_states' (fst i) s2 s3).
  apply Forward_simulation with ff_order ff_match_states; constructor.
- (* well founded *)
  unfold ff_order. apply wf_lex_ord. apply wf_clos_trans.
  eapply fsim_order_wf; eauto. eapply fsim_order_wf; eauto.
- (* initial cores *)
  intros. exploit (fsim_match_entry_points props); eauto. intros [i [s2 [A B]]].
  exploit (fsim_match_entry_points props'); eauto. intros [i' [s3 [C D]]].
  exists (i', i); exists s3; repeat(split; auto).
  supertransitivity.
  exists s2; auto.
- (* initial states *)
  intros. exploit (fsim_match_initial_states props); eauto. intros [i [s2 [A B]]].
  exploit (fsim_match_initial_states props'); eauto. intros [i' [s3 [C D]]].
  exists (i', i); exists s3; repeat(split; auto).
  exists s2; auto.
- (* final states *)
  intros. destruct H as [s3 [A B]].
  eapply (fsim_match_final_states props'); eauto.
  eapply (fsim_match_final_states props); eauto.
- (* simulation *)
  intros. destruct H0 as [s3 [A B]]. destruct i as [i2 i1]; simpl in *.
  exploit (fsim_simulation' props); eauto. intros [[i1' [s3' [C D]]] | [i1' [C [D E]]]].
+ (* L2 makes one or several steps. *)
  exploit simulation_plus; eauto. intros [[i2' [s2' [P Q]]] | [i2' [P [Q R]]]].
* (* L3 makes one or several steps *)
  exists (i2', i1'); exists s2'; split. auto. exists s3'; auto.
* (* L3 makes no step *)
  exists (i2', i1'); exists s2; split.
  right; split. subst t; apply star_refl. red. left. auto.
  exists s3'; auto.
+ (* L2 makes no step *)
  exists (i2, i1'); exists s2; split.
  right; split. subst t; apply star_refl. red. right. auto.
  exists s3; auto.
- (* symbols *)
  intros. transitivity (Senv.public_symbol (symbolenv L2) id); eapply fsim_public_preserved; eauto.
Qed.

(** * Receptiveness and determinacy *)

Definition single_events (L: semantics) : Prop :=
  forall s t s', Step L s t s' -> (length t <= 1)%nat.

Record receptive (L: semantics) : Prop :=
  Receptive {
    sr_receptive: forall s t1 s1 t2,
      Step L s t1 s1 -> match_traces (symbolenv L) t1 t2 -> exists s2, Step L s t2 s2;
    sr_traces:
      single_events L
  }.

Record determinate (L: semantics) : Prop :=
  Determinate {
    sd_determ: forall s t1 s1 t2 s2,
      Step L s t1 s1 -> Step L s t2 s2 ->
      match_traces (symbolenv L) t1 t2 /\ (t1 = t2 -> s1 = s2);
    sd_traces:
      single_events L;
    sd_initial_determ: forall s1 s2 f arg m0,
        entry_point L m0 s1 f arg -> entry_point L m0 s2 f arg ->
        s1 = s2;
    sd_final_nostep: forall s r,
      final_state L s r -> Nostep L s;
    sd_final_determ: forall s r1 r2,
      final_state L s r1 -> final_state L s r2 -> r1 = r2
  }.

Lemma sd_initial_state_determ:
  forall L, determinate L ->
  forall s1 s2, initial_state L s1 -> initial_state L s2 ->
           s1 = s2.
Proof.
  intros. inv H0; inv H1.
  eapply sd_initial_determ; eauto.
  rewrite H2 in H0; inv H0; auto.
Qed.
  
Section DETERMINACY.

Variable L: semantics.
Hypothesis DET: determinate L.

Lemma sd_determ_1:
  forall s t1 s1 t2 s2,
  Step L s t1 s1 -> Step L s t2 s2 -> match_traces (symbolenv L) t1 t2.
Proof.
  intros. eapply sd_determ; eauto.
Qed.

Lemma sd_determ_2:
  forall s t s1 s2,
  Step L s t s1 -> Step L s t s2 -> s1 = s2.
Proof.
  intros. eapply sd_determ; eauto.
Qed.

Lemma star_determinacy:
  forall s t s', Star L s t s' ->
  forall s'', Star L s t s'' -> Star L s' E0 s'' \/ Star L s'' E0 s'.
Proof.
  induction 1; intros.
  auto.
  inv H2.
  right. eapply star_step; eauto.
  exploit sd_determ_1. eexact H. eexact H3. intros MT.
  exploit (sd_traces DET). eexact H. intros L1.
  exploit (sd_traces DET). eexact H3. intros L2.
  assert (t1 = t0 /\ t2 = t3).
    destruct t1. inv MT. auto.
    destruct t1; simpl in L1; try omegaContradiction.
    destruct t0. inv MT. destruct t0; simpl in L2; try omegaContradiction.
    simpl in H5. split. congruence. congruence.
  destruct H1; subst.
  assert (s2 = s4) by (eapply sd_determ_2; eauto). subst s4.
  auto.
Qed.

End DETERMINACY.

(** * Backward simulations between two transition semantics. *)

Definition safe (L: semantics) (s: state L) : Prop :=
  forall s',
  Star L s E0 s' ->
  (exists r, final_state L s' r)
  \/ (exists t, exists s'', Step L s' t s'').

Lemma star_safe:
  forall (L: semantics) s s',
  Star L s E0 s' -> safe L s -> safe L s'.
Proof.
  intros; red; intros. apply H0. eapply star_trans; eauto.
Qed.

(** The general form of a backward simulation. *)

Record bsim_properties (L1 L2: semantics) (index: Type)
                       (order: index -> index -> Prop)
                       (match_states: index -> state L1 -> state L2 -> Prop) : Prop := {
    bsim_order_wf: well_founded order;
    bsim_entry_points_exist:
      forall s1 f arg m0, entry_point L1 m0 s1 f arg ->
                     exists s2, entry_point L2 m0 s2 f arg;
    bsim_initial_states_exist:
      forall s1, initial_state L1 s1 ->
                     exists s2, initial_state L2 s2;
    bsim_match_entry_points:
      forall s1 s2 f arg m0, entry_point L1 m0 s1 f arg  ->
                  entry_point L2 m0 s2 f arg  ->
                  exists i, exists s1', entry_point L1 m0 s1' f arg /\ match_states i s1' s2;
    bsim_match_initial_states:
      forall s1 s2, initial_state L1 s1  ->
                  initial_state L2 s2  ->
                  exists i, exists s1', initial_state L1 s1' /\ match_states i s1' s2;
    bsim_match_final_states:
      forall i s1 s2 r,
      match_states i s1 s2 -> safe L1 s1 -> final_state L2 s2 r ->
      exists s1', Star L1 s1 E0 s1' /\ final_state L1 s1' r;
    bsim_progress:
      forall i s1 s2,
      match_states i s1 s2 -> safe L1 s1 ->
      (exists r, final_state L2 s2 r) \/
      (exists t, exists s2', Step L2 s2 t s2');
    bsim_simulation:
      forall s2 t s2', Step L2 s2 t s2' ->
      forall i s1, match_states i s1 s2 -> safe L1 s1 ->
      exists i', exists s1',
         (Plus L1 s1 t s1' \/ (Star L1 s1 t s1' /\ order i' i))
      /\ match_states i' s1' s2';
    bsim_public_preserved:
      forall id, Senv.public_symbol (symbolenv L2) id = Senv.public_symbol (symbolenv L1) id
  }.

Arguments bsim_properties: clear implicits.

Inductive backward_simulation (L1 L2: semantics) : Prop :=
  Backward_simulation (index: Type)
                      (order: index -> index -> Prop)
                      (match_states: index -> state L1 -> state L2 -> Prop)
                      (props: bsim_properties L1 L2 index order match_states).

Arguments Backward_simulation {L1 L2 index} order match_states props.

(** An alternate form of the simulation diagram *)

Lemma bsim_simulation':
  forall L1 L2 index order match_states, bsim_properties L1 L2 index order match_states ->
  forall i s2 t s2', Step L2 s2 t s2' ->
  forall s1, match_states i s1 s2 -> safe L1 s1 ->
  (exists i', exists s1', Plus L1 s1 t s1' /\ match_states i' s1' s2')
  \/ (exists i', order i' i /\ t = E0 /\ match_states i' s1 s2').
Proof.
  intros. exploit bsim_simulation; eauto.
  intros [i' [s1' [A B]]]. intuition.
  left; exists i'; exists s1'; auto.
  inv H4.
  right; exists i'; auto.
  left; exists i'; exists s1'; split; auto. econstructor; eauto.
Qed.

(** ** Backward simulation diagrams. *)

(** Various simulation diagrams that imply backward simulation. *)

Section BACKWARD_SIMU_DIAGRAMS.

Variable L1: semantics.
Variable L2: semantics.

Hypothesis public_preserved:
  forall id, Senv.public_symbol (symbolenv L2) id = Senv.public_symbol (symbolenv L1) id.

Variable match_states: state L1 -> state L2 -> Prop.

Hypothesis entry_points_exist:
  forall s1 f arg m0, entry_point L1 m0 s1 f arg ->
                 exists s2, entry_point L2 m0 s2 f arg.

Hypothesis initial_states_exist:
  forall s1, initial_state L1 s1 ->
                 exists s2, initial_state L2 s2.

Hypothesis match_entry_points:
  forall s1 s2 f arg m0, entry_point L1 m0 s1 f arg  ->
                    entry_point L2 m0 s2 f arg  ->
                 exists s1', entry_point L1 m0 s1' f arg /\ match_states s1' s2.

Hypothesis match_initial_state:
  forall s1 s2, initial_state L1 s1  ->
                 initial_state L2 s2  ->
                 exists s1', initial_state L1 s1' /\ match_states s1' s2.

Hypothesis match_final_states:
  forall s1 s2 r,
  match_states s1 s2 -> final_state L2 s2 r -> final_state L1 s1 r.

Hypothesis progress:
  forall s1 s2,
  match_states s1 s2 -> safe L1 s1 ->
  (exists r, final_state L2 s2 r) \/
  (exists t, exists s2', Step L2 s2 t s2').

Section BACKWARD_SIMULATION_PLUS.

Hypothesis simulation:
  forall s2 t s2', Step L2 s2 t s2' ->
  forall s1, match_states s1 s2 -> safe L1 s1 ->
  exists s1', Plus L1 s1 t s1' /\ match_states s1' s2'.

Lemma backward_simulation_plus: backward_simulation L1 L2.
Proof.
  apply Backward_simulation with
    (fun (x y: unit) => False)
    (fun (i: unit) s1 s2 => match_states s1 s2);
  constructor; auto.
- red; intros; constructor; intros. contradiction.
- intros. exists tt; eauto.
- intros. exists tt; eauto.
- intros. exists s1; split. apply star_refl. eauto.
- intros. exploit simulation; eauto. intros [s1' [A B]].
  exists tt; exists s1'; auto.
Qed.

End BACKWARD_SIMULATION_PLUS.

End BACKWARD_SIMU_DIAGRAMS.

(** ** Backward simulation of transition sequences *)

Section BACKWARD_SIMULATION_SEQUENCES.

Context L1 L2 index order match_states (S: bsim_properties L1 L2 index order match_states).

Lemma bsim_E0_star:
  forall s2 s2', Star L2 s2 E0 s2' ->
  forall i s1, match_states i s1 s2 -> safe L1 s1 ->
  exists i', exists s1', Star L1 s1 E0 s1' /\ match_states i' s1' s2'.
Proof.
  intros s20 s20' STAR0. pattern s20, s20'. eapply star_E0_ind; eauto.
- (* base case *)
  intros. exists i; exists s1; split; auto. apply star_refl.
- (* inductive case *)
  intros. exploit bsim_simulation; eauto. intros [i' [s1' [A B]]].
  assert (Star L1 s0 E0 s1'). intuition. apply plus_star; auto.
  exploit H0. eauto. eapply star_safe; eauto. intros [i'' [s1'' [C D]]].
  exists i''; exists s1''; split; auto. eapply star_trans; eauto.
Qed.

Lemma bsim_safe:
  forall i s1 s2,
  match_states i s1 s2 -> safe L1 s1 -> safe L2 s2.
Proof.
  intros; red; intros.
  exploit bsim_E0_star; eauto. intros [i' [s1' [A B]]].
  eapply bsim_progress; eauto. eapply star_safe; eauto.
Qed.

Lemma bsim_E0_plus:
  forall s2 t s2', Plus L2 s2 t s2' -> t = E0 ->
  forall i s1, match_states i s1 s2 -> safe L1 s1 ->
     (exists i', exists s1', Plus L1 s1 E0 s1' /\ match_states i' s1' s2')
  \/ (exists i', clos_trans _ order i' i /\ match_states i' s1 s2').
Proof.
  induction 1 using plus_ind2; intros; subst t.
- (* base case *)
  exploit bsim_simulation'; eauto. intros [[i' [s1' [A B]]] | [i' [A [B C]]]].
+ left; exists i'; exists s1'; auto.
+ right; exists i'; intuition.
- (* inductive case *)
  exploit Eapp_E0_inv; eauto. intros [EQ1 EQ2]; subst.
  exploit bsim_simulation'; eauto. intros [[i' [s1' [A B]]] | [i' [A [B C]]]].
+ exploit bsim_E0_star. apply plus_star; eauto. eauto. eapply star_safe; eauto. apply plus_star; auto.
  intros [i'' [s1'' [P Q]]].
  left; exists i''; exists s1''; intuition. eapply plus_star_trans; eauto.
+ exploit IHplus; eauto. intros [P | [i'' [P Q]]].
  left; auto.
  right; exists i''; intuition. eapply t_trans; eauto. apply t_step; auto.
Qed.

Lemma star_non_E0_split:
  forall s2 t s2', Star L2 s2 t s2' -> (length t = 1)%nat ->
  exists s2x, exists s2y, Star L2 s2 E0 s2x /\ Step L2 s2x t s2y /\ Star L2 s2y E0 s2'.
Proof.
  induction 1; intros.
  simpl in H; discriminate.
  subst t.
  assert (EITHER: t1 = E0 \/ t2 = E0).
    unfold Eapp in H2; rewrite app_length in H2.
    destruct t1; auto. destruct t2; auto. simpl in H2; omegaContradiction.
  destruct EITHER; subst.
  exploit IHstar; eauto. intros [s2x [s2y [A [B C]]]].
  exists s2x; exists s2y; intuition. eapply star_left; eauto.
  rewrite E0_right. exists s1; exists s2; intuition. apply star_refl.
Qed.

End BACKWARD_SIMULATION_SEQUENCES.

(** ** Composing two backward simulations *)

Section COMPOSE_BACKWARD_SIMULATIONS.

Variable L1: semantics.
Variable L2: semantics.
Variable L3: semantics.
Hypothesis L3_single_events: single_events L3.
Context index order match_states (S12: bsim_properties L1 L2 index order match_states).
Context index' order' match_states' (S23: bsim_properties L2 L3 index' order' match_states').

Let bb_index : Type := (index * index')%type.

Definition bb_order : bb_index -> bb_index -> Prop := lex_ord (clos_trans _ order) order'.

Inductive bb_match_states: bb_index -> state L1 -> state L3 -> Prop :=
  | bb_match_later: forall i1 i2 s1 s3 s2x s2y,
      match_states i1 s1 s2x -> Star L2 s2x E0 s2y -> match_states' i2 s2y s3 ->
      bb_match_states (i1, i2) s1 s3.

Lemma bb_match_at: forall i1 i2 s1 s3 s2,
  match_states i1 s1 s2 -> match_states' i2 s2 s3 ->
  bb_match_states (i1, i2) s1 s3.
Proof.
  intros. econstructor; eauto. apply star_refl.
Qed.

Lemma bb_simulation_base:
  forall s3 t s3', Step L3 s3 t s3' ->
  forall i1 s1 i2 s2, match_states i1 s1 s2 -> match_states' i2 s2 s3 -> safe L1 s1 ->
  exists i', exists s1',
    (Plus L1 s1 t s1' \/ (Star L1 s1 t s1' /\ bb_order i' (i1, i2)))
    /\ bb_match_states i' s1' s3'.
Proof.
  intros.
  exploit (bsim_simulation' S23); eauto. eapply bsim_safe; eauto.
  intros [ [i2' [s2' [PLUS2 MATCH2]]] | [i2' [ORD2 [EQ MATCH2]]]].
- (* 1 L2 makes one or several transitions *)
  assert (EITHER: t = E0 \/ (length t = 1)%nat).
  { exploit L3_single_events; eauto.
    destruct t; auto. destruct t; auto. simpl. intros. omegaContradiction. }
  destruct EITHER.
+ (* 1.1 these are silent transitions *)
  subst t. exploit (bsim_E0_plus S12); eauto.
  intros [ [i1' [s1' [PLUS1 MATCH1]]] | [i1' [ORD1 MATCH1]]].
* (* 1.1.1 L1 makes one or several transitions *)
  exists (i1', i2'); exists s1'; split. auto. eapply bb_match_at; eauto.
* (* 1.1.2 L1 makes no transitions *)
  exists (i1', i2'); exists s1; split.
  right; split. apply star_refl. left; auto.
  eapply bb_match_at; eauto.
+ (* 1.2 non-silent transitions *)
  exploit star_non_E0_split. apply plus_star; eauto. auto.
  intros [s2x [s2y [P [Q R]]]].
  exploit (bsim_E0_star S12). eexact P. eauto. auto. intros [i1' [s1x [X Y]]].
  exploit (bsim_simulation' S12). eexact Q. eauto. eapply star_safe; eauto.
  intros [[i1'' [s1y [U V]]] | [i1'' [U [V W]]]]; try (subst t; discriminate).
  exists (i1'', i2'); exists s1y; split.
  left. eapply star_plus_trans; eauto. eapply bb_match_later; eauto.
- (* 2. L2 makes no transitions *)
  subst. exists (i1, i2'); exists s1; split.
  right; split. apply star_refl. right; auto.
  eapply bb_match_at; eauto.
Qed.

Lemma bb_simulation:
  forall s3 t s3', Step L3 s3 t s3' ->
  forall i s1, bb_match_states i s1 s3 -> safe L1 s1 ->
  exists i', exists s1',
    (Plus L1 s1 t s1' \/ (Star L1 s1 t s1' /\ bb_order i' i))
    /\ bb_match_states i' s1' s3'.
Proof.
  intros. inv H0.
  exploit star_inv; eauto. intros [[EQ1 EQ2] | PLUS].
- (* 1. match at *)
  subst. eapply bb_simulation_base; eauto.
- (* 2. match later *)
  exploit (bsim_E0_plus S12); eauto.
  intros [[i1' [s1' [A B]]] | [i1' [A B]]].
+ (* 2.1 one or several silent transitions *)
  exploit bb_simulation_base. eauto. auto. eexact B. eauto.
    eapply star_safe; eauto. eapply plus_star; eauto.
  intros [i'' [s1'' [C D]]].
  exists i''; exists s1''; split; auto.
  left. eapply plus_star_trans; eauto.
  destruct C as [P | [P Q]]. apply plus_star; eauto. eauto.
  traceEq.
+ (* 2.2 no silent transition *)
  exploit bb_simulation_base. eauto. auto. eexact B. eauto. auto.
  intros [i'' [s1'' [C D]]].
  exists i''; exists s1''; split; auto.
  intuition. right; intuition.
  inv H6. left. eapply t_trans; eauto. left; auto.
Qed.

End COMPOSE_BACKWARD_SIMULATIONS.

Lemma compose_backward_simulation:
  forall L1 L2 L3,
  single_events L3 -> backward_simulation L1 L2 -> backward_simulation L2 L3 ->
  backward_simulation L1 L3.
Proof.
  intros L1 L2 L3 L3single S12 S23.
  destruct S12 as [index order match_states props].
  destruct S23 as [index' order' match_states' props'].
  apply Backward_simulation with (bb_order order order') (bb_match_states L1 L2 L3 match_states match_states');
  constructor.
- (* well founded *)
  unfold bb_order. apply wf_lex_ord. apply wf_clos_trans. eapply bsim_order_wf; eauto. eapply bsim_order_wf; eauto.
- (* initial cores exist *)
  intros. exploit (bsim_entry_points_exist props); eauto. intros [s2 ].
  exploit (bsim_entry_points_exist props'); eauto; intros (s3&?&?).
- (* initial states exist *)
  intros. exploit (bsim_initial_states_exist props); eauto. intros [s2 ].
  exploit (bsim_initial_states_exist props'); eauto; intros (s3&?&?).
- (* match entry points *)
  intros s1 s3 f arg m0 INIT1 INIT3.
  exploit (bsim_entry_points_exist props); eauto. intros [s2 INIT2].
  exploit (bsim_match_entry_points props'); eauto.
  intros [i2 [s2' [INIT2' M2]]].
  exploit (bsim_match_entry_points props); eauto; supertransitivity.
    intros [i1 [s1' [INIT1' M1]]].
  exists (i1, i2); exists s1'; intuition auto. 
  eapply bb_match_at; eauto.
- (* match initial states *)
  intros s1 s3 INIT1 INIT3.
  exploit (bsim_initial_states_exist props); eauto. intros [s2 INIT2].
  exploit (bsim_match_initial_states props'); eauto. supertransitivity.
  intros [i2 [s2' [INIT2' M2]]].
  exploit (bsim_match_initial_states props); eauto; supertransitivity.
  intros [i1 [s1' [INIT1' M1]]].
  exists (i1, i2); exists s1'; intuition auto. supertransitivity.
  eapply bb_match_at; eauto.
- (* match final states *)
  intros i s1 s3 r MS SAFE FIN. inv MS.
  exploit (bsim_match_final_states props'); eauto.
    eapply star_safe; eauto. eapply bsim_safe; eauto.
  intros [s2' [A B]].
  exploit (bsim_E0_star props). eapply star_trans. eexact H0. eexact A. auto. eauto. auto.
  intros [i1' [s1' [C D]]].
  exploit (bsim_match_final_states props); eauto. eapply star_safe; eauto.
  intros [s1'' [P Q]].
  exists s1''; split; auto. eapply star_trans; eauto.
- (* progress *)
  intros i s1 s3 MS SAFE. inv MS.
  eapply (bsim_progress props'). eauto. eapply star_safe; eauto. eapply bsim_safe; eauto.
- (* simulation *)
  apply bb_simulation; auto.
- (* symbols *)
  intros. transitivity (Senv.public_symbol (symbolenv L2) id); eapply bsim_public_preserved; eauto.
Qed.

(** ** Converting a forward simulation to a backward simulation *)

Section FORWARD_TO_BACKWARD.

Context L1 L2 index order match_states (FS: fsim_properties L1 L2 index order match_states).
Hypothesis L1_receptive: receptive L1.
Hypothesis L2_determinate: determinate L2.

(** Exploiting forward simulation *)

Inductive f2b_transitions: state L1 -> state L2 -> Prop :=
  | f2b_trans_final: forall s1 s2 s1' r,
      Star L1 s1 E0 s1' ->
      final_state L1 s1' r ->
      final_state L2 s2 r ->
      f2b_transitions s1 s2
  | f2b_trans_step: forall s1 s2 s1' t s1'' s2' i' i'',
      Star L1 s1 E0 s1' ->
      Step L1 s1' t s1'' ->
      Plus L2 s2 t s2' ->
      match_states i' s1' s2 ->
      match_states i'' s1'' s2' ->
      f2b_transitions s1 s2.

Lemma f2b_progress:
  forall i s1 s2, match_states i s1 s2 -> safe L1 s1 -> f2b_transitions s1 s2.
Proof.
  intros i0; pattern i0. apply well_founded_ind with (R := order).
  eapply fsim_order_wf; eauto.
  intros i REC s1 s2 MATCH SAFE.
  destruct (SAFE s1) as [[r FINAL] | [t [s1' STEP1]]]. apply star_refl.
- (* final state reached *)
  eapply f2b_trans_final; eauto.
  apply star_refl.
  eapply fsim_match_final_states; eauto.
- (* L1 can make one step *)
  exploit (fsim_simulation FS); eauto. intros [i' [s2' [A MATCH']]].
  assert (B: Plus L2 s2 t s2' \/ (s2' = s2 /\ t = E0 /\ order i' i)).
    intuition auto.
    destruct (star_inv H0); intuition auto.
  clear A. destruct B as [PLUS2 | [EQ1 [EQ2 ORDER]]].
+ eapply f2b_trans_step; eauto. apply star_refl.
+ subst. exploit REC; eauto. eapply star_safe; eauto. apply star_one; auto.
  intros TRANS; inv TRANS.
* eapply f2b_trans_final; eauto. eapply star_left; eauto.
* eapply f2b_trans_step; eauto. eapply star_left; eauto.
Qed.

Lemma fsim_simulation_not_E0:
  forall s1 t s1', Step L1 s1 t s1' -> t <> E0 ->
  forall i s2, match_states i s1 s2 ->
  exists i', exists s2', Plus L2 s2 t s2' /\ match_states i' s1' s2'.
Proof.
  intros. exploit (fsim_simulation FS); eauto. intros [i' [s2' [A B]]].
  exists i'; exists s2'; split; auto.
  destruct A. auto. destruct H2. exploit star_inv; eauto. intros [[EQ1 EQ2] | P]; auto.
  congruence.
Qed.

(** Exploiting determinacy *)

Remark silent_or_not_silent:
  forall t, t = E0 \/ t <> E0.
Proof.
  intros; unfold E0; destruct t; auto; right; congruence.
Qed.

Remark not_silent_length:
  forall t1 t2, (length (t1 ** t2) <= 1)%nat -> t1 = E0 \/ t2 = E0.
Proof.
  unfold Eapp, E0; intros. rewrite app_length in H.
  destruct t1; destruct t2; auto. simpl in H. omegaContradiction.
Qed.

Lemma f2b_determinacy_inv:
  forall s2 t' s2' t'' s2'',
  Step L2 s2 t' s2' -> Step L2 s2 t'' s2'' ->
  (t' = E0 /\ t'' = E0 /\ s2' = s2'')
  \/ (t' <> E0 /\ t'' <> E0 /\ match_traces (symbolenv L1) t' t'').
Proof.
  intros.
  assert (match_traces (symbolenv L2) t' t'').
    eapply sd_determ_1; eauto.
  destruct (silent_or_not_silent t').
  subst. inv H1.
  left; intuition. eapply sd_determ_2; eauto.
  destruct (silent_or_not_silent t'').
  subst. inv H1. elim H2; auto.
  right; intuition.
  eapply match_traces_preserved with (ge1 := (symbolenv L2)); auto.
  intros; symmetry; apply (fsim_public_preserved FS).
Qed.

Lemma f2b_determinacy_star:
  forall s s1, Star L2 s E0 s1 ->
  forall t s2 s3,
  Step L2 s1 t s2 -> t <> E0 ->
  Star L2 s t s3 ->
  Star L2 s1 t s3.
Proof.
  intros s0 s01 ST0. pattern s0, s01. eapply star_E0_ind; eauto.
  intros. inv H3. congruence.
  exploit f2b_determinacy_inv. eexact H. eexact H4.
  intros [[EQ1 [EQ2 EQ3]] | [NEQ1 [NEQ2 MT]]].
  subst. simpl in *. eauto.
  congruence.
Qed.

(** Orders *)

Inductive f2b_index : Type :=
  | F2BI_before (n: nat)
  | F2BI_after (n: nat).

Inductive f2b_order: f2b_index -> f2b_index -> Prop :=
  | f2b_order_before: forall n n',
      (n' < n)%nat ->
      f2b_order (F2BI_before n') (F2BI_before n)
  | f2b_order_after: forall n n',
      (n' < n)%nat ->
      f2b_order (F2BI_after n') (F2BI_after n)
  | f2b_order_switch: forall n n',
      f2b_order (F2BI_before n') (F2BI_after n).

Lemma wf_f2b_order:
  well_founded f2b_order.
Proof.
  assert (ACC1: forall n, Acc f2b_order (F2BI_before n)).
    intros n0; pattern n0; apply lt_wf_ind; intros.
    constructor; intros. inv H0. auto.
  assert (ACC2: forall n, Acc f2b_order (F2BI_after n)).
    intros n0; pattern n0; apply lt_wf_ind; intros.
    constructor; intros. inv H0. auto. auto.
  red; intros. destruct a; auto.
Qed.

(** Constructing the backward simulation *)

Inductive f2b_match_states: f2b_index -> state L1 -> state L2 -> Prop :=
  | f2b_match_at: forall i s1 s2,
      match_states i s1 s2 ->
      f2b_match_states (F2BI_after O) s1 s2
  | f2b_match_before: forall s1 t s1' s2b s2 n s2a i,
      Step L1 s1 t s1' ->  t <> E0 ->
      Star L2 s2b E0 s2 ->
      starN (step L2) n s2 t s2a ->
      match_states i s1 s2b ->
      f2b_match_states (F2BI_before n) s1 s2
  | f2b_match_after: forall n s2 s2a s1 i,
      starN (step L2) (S n) s2 E0 s2a ->
      match_states i s1 s2a ->
      f2b_match_states (F2BI_after (S n)) s1 s2.

Remark f2b_match_after':
  forall n s2 s2a s1 i,
  starN (step L2) n s2 E0 s2a ->
  match_states i s1 s2a ->
  f2b_match_states (F2BI_after n) s1 s2.
Proof.
  intros. inv H.
  econstructor; eauto.
  econstructor; eauto. econstructor; eauto.
Qed.

(** Backward simulation of L2 steps *)

Lemma f2b_simulation_step:
  forall s2 t s2', Step L2 s2 t s2' ->
  forall i s1, f2b_match_states i s1 s2 -> safe L1 s1 ->
  exists i', exists s1',
    (Plus L1 s1 t s1' \/ (Star L1 s1 t s1' /\ f2b_order i' i))
     /\ f2b_match_states i' s1' s2'.
Proof.
  intros s2 t s2' STEP2 i s1 MATCH SAFE.
  inv MATCH.
- (* 1. At matching states *)
  exploit f2b_progress; eauto. intros TRANS; inv TRANS.
+ (* 1.1  L1 can reach final state and L2 is at final state: impossible! *)
  exploit (sd_final_nostep L2_determinate); eauto. contradiction.
+ (* 1.2  L1 can make 0 or several steps; L2 can make 1 or several matching steps. *)
  inv H2.
  exploit f2b_determinacy_inv. eexact H5. eexact STEP2.
  intros [[EQ1 [EQ2 EQ3]] | [NOT1 [NOT2 MT]]].
* (* 1.2.1  L2 makes a silent transition *)
  destruct (silent_or_not_silent t2).
  (* 1.2.1.1  L1 makes a silent transition too: perform transition now and go to "after" state *)
  subst. simpl in *. destruct (star_starN H6) as [n STEPS2].
  exists (F2BI_after n); exists s1''; split.
  left. eapply plus_right; eauto.
  eapply f2b_match_after'; eauto.
  (* 1.2.1.2 L1 makes a non-silent transition: keep it for later and go to "before" state *)
  subst. simpl in *. destruct (star_starN H6) as [n STEPS2].
  exists (F2BI_before n); exists s1'; split.
  right; split. auto. constructor.
  econstructor. eauto. auto. apply star_one; eauto. eauto. eauto.
* (* 1.2.2 L2 makes a non-silent transition, and so does L1 *)
  exploit not_silent_length. eapply (sr_traces L1_receptive); eauto. intros [EQ | EQ].
  congruence.
  subst t2. rewrite E0_right in H1.
  (* Use receptiveness to equate the traces *)
  exploit (sr_receptive L1_receptive); eauto. intros [s1''' STEP1].
  exploit fsim_simulation_not_E0. eexact STEP1. auto. eauto.
  intros [i''' [s2''' [P Q]]]. inv P.
  (* Exploit determinacy *)
  exploit not_silent_length. eapply (sr_traces L1_receptive); eauto. intros [EQ | EQ].
  subst t0. simpl in *. exploit sd_determ_1. eauto. eexact STEP2. eexact H2.
  intros. elim NOT2. inv H8. auto.
  subst t2. rewrite E0_right in *.
  assert (s4 = s2'). eapply sd_determ_2; eauto. subst s4.
  (* Perform transition now and go to "after" state *)
  destruct (star_starN H7) as [n STEPS2]. exists (F2BI_after n); exists s1'''; split.
  left. eapply plus_right; eauto.
  eapply f2b_match_after'; eauto.

- (* 2. Before *)
  inv H2. congruence.
  exploit f2b_determinacy_inv. eexact H4. eexact STEP2.
  intros [[EQ1 [EQ2 EQ3]] | [NOT1 [NOT2 MT]]].
+ (* 2.1 L2 makes a silent transition: remain in "before" state *)
  subst. simpl in *. exists (F2BI_before n0); exists s1; split.
  right; split. apply star_refl. constructor. omega.
  econstructor; eauto. eapply star_right; eauto.
+ (* 2.2 L2 make a non-silent transition *)
  exploit not_silent_length. eapply (sr_traces L1_receptive); eauto. intros [EQ | EQ].
  congruence.
  subst. rewrite E0_right in *.
  (* Use receptiveness to equate the traces *)
  exploit (sr_receptive L1_receptive); eauto. intros [s1''' STEP1].
  exploit fsim_simulation_not_E0. eexact STEP1. auto. eauto.
  intros [i''' [s2''' [P Q]]].
  (* Exploit determinacy *)
  exploit f2b_determinacy_star. eauto. eexact STEP2. auto. apply plus_star; eauto.
  intro R. inv R. congruence.
  exploit not_silent_length. eapply (sr_traces L1_receptive); eauto. intros [EQ | EQ].
  subst. simpl in *. exploit sd_determ_1. eauto. eexact STEP2. eexact H2.
  intros. elim NOT2. inv H7; auto.
  subst. rewrite E0_right in *.
  assert (s3 = s2'). eapply sd_determ_2; eauto. subst s3.
  (* Perform transition now and go to "after" state *)
  destruct (star_starN H6) as [n STEPS2]. exists (F2BI_after n); exists s1'''; split.
  left. apply plus_one; auto.
  eapply f2b_match_after'; eauto.

- (* 3. After *)
  inv H. exploit Eapp_E0_inv; eauto. intros [EQ1 EQ2]; subst.
  exploit f2b_determinacy_inv. eexact H2. eexact STEP2.
  intros [[EQ1 [EQ2 EQ3]] | [NOT1 [NOT2 MT]]].
  subst. exists (F2BI_after n); exists s1; split.
  right; split. apply star_refl. constructor; omega.
  eapply f2b_match_after'; eauto.
  congruence.
Qed.

End FORWARD_TO_BACKWARD.

(** The backward simulation *)

Lemma forward_to_backward_simulation:
  forall L1 L2,
  forward_simulation L1 L2 -> receptive L1 -> determinate L2 ->
  backward_simulation L1 L2.
Proof.
  intros L1 L2 FS L1_receptive L2_determinate.
  destruct FS as [index order match_states FS].
  apply Backward_simulation with f2b_order (f2b_match_states L1 L2 match_states); constructor.
- (* well founded *)
  apply wf_f2b_order.
- (* initial cores exist *)
  intros. exploit (fsim_match_entry_points FS); eauto. intros [i [s2 [A B]]].
  exists s2; auto.
- (* initial states exist *)
  intros. exploit (fsim_match_initial_states FS); eauto. intros [i [s2 [A B]]].
  exists s2; auto.
- (* initial cores *)
  intros. exploit (fsim_match_entry_points FS); eauto. intros [i [s2' [A B]]].
  assert (s2 = s2') by (eapply sd_initial_determ; eauto; supertransitivity). subst s2.
  exists (F2BI_after O); exists s1; repeat(split; auto). econstructor; eauto.
- (* initial states *)
  intros. exploit (fsim_match_initial_states FS); eauto. intros [i [s2' [A B]]].
  assert (s2 = s2') by (eapply sd_initial_state_determ; eauto; supertransitivity). subst s2.
  exists (F2BI_after O); exists s1; repeat(split; auto). econstructor; eauto.
- (* final states *)
  intros. inv H.
  exploit f2b_progress; eauto. intros TRANS; inv TRANS.
  assert (r0 = r) by (eapply (sd_final_determ L2_determinate); eauto). subst r0.
  exists s1'; auto.
  inv H4. exploit (sd_final_nostep L2_determinate); eauto. contradiction.
  inv H5. congruence. exploit (sd_final_nostep L2_determinate); eauto. contradiction.
  inv H2. exploit (sd_final_nostep L2_determinate); eauto. contradiction.
- (* progress *)
  intros. inv H.
  exploit f2b_progress; eauto. intros TRANS; inv TRANS.
  left; exists r; auto.
  inv H3. right; econstructor; econstructor; eauto.
  inv H4. congruence. right; econstructor; econstructor; eauto.
  inv H1. right; econstructor; econstructor; eauto.
- (* simulation *)
  eapply f2b_simulation_step; eauto.
- (* symbols preserved *)
  exact (fsim_public_preserved FS).
Qed.

(** * Transforming a semantics into a single-event, equivalent semantics *)

Definition well_behaved_traces (L: semantics) : Prop :=
  forall s t s', Step L s t s' ->
  match t with nil => True | ev :: t' => output_trace t' end.

Section ATOMIC.

Variable L: semantics.

Hypothesis Lwb: well_behaved_traces L.

Inductive atomic_step : (trace * state L) -> trace -> (trace * state L) -> Prop :=
  | atomic_step_silent: forall s s',
      Step L s E0 s' ->
      atomic_step (E0, s) E0 (E0, s')
  | atomic_step_start: forall s ev t s',
      Step L s (ev :: t) s' ->
      atomic_step (E0, s) (ev :: nil) (t, s')
  | atomic_step_continue: forall ev t s,
      output_trace (ev :: t) ->
      atomic_step (ev :: t, s) (ev :: nil) (t, s).

Definition part_atomic : part_semantics := {|
  state := (trace * state L)%type;
  get_mem := fun s => get_mem (snd s) ;
  set_mem := fun s m => (fst s, set_mem (snd s) m);
  genvtype := genvtype L;
  step := atomic_step;
  entry_point := fun m0 s f args => entry_point L m0 (snd s) f args /\ fst s = E0;
  at_external := fun s => at_external _ (snd s) ;
  after_external := fun ret s m => option_map (fun x => (fst s, x)) (after_external _ ret (snd s) m);
  final_state := fun s r => final_state L (snd s) r /\ fst s = E0;
  globalenv := globalenv L;
  symbolenv := symbolenv L
                                          |}.

Definition atomic : semantics := {|
  part_sem := part_atomic;
  main_block := main_block L;
  init_mem := init_mem L;
                                  |}.
  

End ATOMIC.

(** A forward simulation from a semantics [L1] to a single-event semantics [L2]
  can be "factored" into a forward simulation from [atomic L1] to [L2]. *)

Section FACTOR_FORWARD_SIMULATION.

Variable L1: semantics.
Variable L2: semantics.
Context index order match_states (sim: fsim_properties L1 L2 index order match_states).
Hypothesis L2single: single_events L2.

Inductive ffs_match: index -> (trace * state L1) -> state L2 -> Prop :=
  | ffs_match_at: forall i s1 s2,
      match_states i s1 s2 ->
      ffs_match i (E0, s1) s2
  | ffs_match_buffer: forall i ev t s1 s2 s2',
      Star L2 s2 (ev :: t) s2' -> match_states i s1 s2' ->
      ffs_match i (ev :: t, s1) s2.

Lemma star_non_E0_split':
  forall s2 t s2', Star L2 s2 t s2' ->
  match t with
  | nil => True
  | ev :: t' => exists s2x, Plus L2 s2 (ev :: nil) s2x /\ Star L2 s2x t' s2'
  end.
Proof.
  induction 1. simpl. auto.
  exploit L2single; eauto. intros LEN.
  destruct t1. simpl in *. subst. destruct t2. auto.
  destruct IHstar as [s2x [A B]]. exists s2x; split; auto.
  eapply plus_left. eauto. apply plus_star; eauto. auto.
  destruct t1. simpl in *. subst t. exists s2; split; auto. apply plus_one; auto.
  simpl in LEN. omegaContradiction.
Qed.

Lemma ffs_simulation:
  forall s1 t s1', Step (atomic L1) s1 t s1' ->
  forall i s2, ffs_match i s1 s2 ->
  exists i', exists s2',
     (Plus L2 s2 t s2' \/ (Star L2 s2 t s2') /\ order i' i)
  /\ ffs_match i' s1' s2'.
Proof.
  induction 1; intros.
- (* silent step *)
  inv H0.
  exploit (fsim_simulation sim); eauto.
  intros [i' [s2' [A B]]].
  exists i'; exists s2'; split. auto. constructor; auto.
- (* start step *)
  inv H0.
  exploit (fsim_simulation sim); eauto.
  intros [i' [s2' [A B]]].
  destruct t as [ | ev' t].
+ (* single event *)
  exists i'; exists s2'; split. auto. constructor; auto.
+ (* multiple events *)
  assert (C: Star L2 s2 (ev :: ev' :: t) s2'). intuition. apply plus_star; auto.
  exploit star_non_E0_split'. eauto. simpl. intros [s2x [P Q]].
  exists i'; exists s2x; split. auto. econstructor; eauto.
- (* continue step *)
  inv H0.
  exploit star_non_E0_split'. eauto. simpl. intros [s2x [P Q]].
  destruct t.
  exists i; exists s2'; split. left. eapply plus_star_trans; eauto. constructor; auto.
  exists i; exists s2x; split. auto. econstructor; eauto.
Qed.

End FACTOR_FORWARD_SIMULATION.

Theorem factor_forward_simulation:
  forall L1 L2,
  forward_simulation L1 L2 -> single_events L2 ->
  forward_simulation (atomic L1) L2.
Proof.
  intros L1 L2 FS L2single.
  destruct FS as [index order match_states sim].
  apply Forward_simulation with order (ffs_match L1 L2 match_states); constructor.
- (* wf *)
  eapply fsim_order_wf; eauto.
- (* initial core *)
  intros. destruct s1 as [t1 s1]. simpl in H. destruct H. subst.
  exploit (fsim_match_entry_points sim); eauto. intros [i [s2 [A B]]].
  exists i; exists s2; repeat(split; auto). constructor; auto.
- (* initial states *)
  intros. destruct s1 as [t1 s1]. inv H.
  destruct H1; simpl in *; subst.
  exploit (fsim_match_initial_states sim); eauto.  
  econstructor; eauto.
  intros [i [s2 [A B]]].
  exists i; exists s2; split; auto.
  constructor; auto.
- (* final states *)
  intros. destruct s1 as [t1 s1]. simpl in H0; destruct H0; subst. inv H.
  eapply (fsim_match_final_states sim); eauto.
- (* simulation *)
  eapply ffs_simulation; eauto.
- (* symbols preserved *)
  simpl. exact (fsim_public_preserved sim).
Qed.

(** Likewise, a backward simulation from a single-event semantics [L1] to a semantics [L2]
  can be "factored" as a backward simulation from [L1] to [atomic L2]. *)

Section FACTOR_BACKWARD_SIMULATION.

Variable L1: semantics.
Variable L2: semantics.
Context index order match_states (sim: bsim_properties L1 L2 index order match_states).
Hypothesis L1single: single_events L1.
Hypothesis L2wb: well_behaved_traces L2.

Inductive fbs_match: index -> state L1 -> (trace * state L2) -> Prop :=
  | fbs_match_intro: forall i s1 t s2 s1',
      Star L1 s1 t s1' -> match_states i s1' s2 ->
      t = E0 \/ output_trace t ->
      fbs_match i s1 (t, s2).

Lemma fbs_simulation:
  forall s2 t s2', Step (atomic L2) s2 t s2' ->
  forall i s1, fbs_match i s1 s2 -> safe L1 s1 ->
  exists i', exists s1',
     (Plus L1 s1 t s1' \/ (Star L1 s1 t s1' /\ order i' i))
     /\ fbs_match i' s1' s2'.
Proof.
  induction 1; intros.
- (* silent step *)
  inv H0.
  exploit (bsim_simulation sim); eauto. eapply star_safe; eauto.
  intros [i' [s1'' [A B]]].
  exists i'; exists s1''; split.
  destruct A as [P | [P Q]]. left. eapply star_plus_trans; eauto. right; split; auto. eapply star_trans; eauto.
  econstructor. apply star_refl. auto. auto.
- (* start step *)
  inv H0.
  exploit (bsim_simulation sim); eauto. eapply star_safe; eauto.
  intros [i' [s1'' [A B]]].
  assert (C: Star L1 s1 (ev :: t) s1'').
    eapply star_trans. eauto. destruct A as [P | [P Q]]. apply plus_star; eauto. eauto. auto.
  exploit star_non_E0_split'; eauto. simpl. intros [s1x [P Q]].
  exists i'; exists s1x; split.
  left; auto.
  econstructor; eauto.
  exploit L2wb; eauto.
- (* continue step *)
  inv H0. unfold E0 in H8; destruct H8; try congruence.
  exploit star_non_E0_split'; eauto. simpl. intros [s1x [P Q]].
  exists i; exists s1x; split. left; auto. econstructor; eauto. simpl in H0; tauto.
Qed.

Lemma fbs_progress:
  forall i s1 s2,
  fbs_match i s1 s2 -> safe L1 s1 ->
  (exists r, final_state (atomic L2) s2 r) \/
  (exists t, exists s2', Step (atomic L2) s2 t s2').
Proof.
  intros. inv H. destruct t.
- (* 1. no buffered events *)
  exploit (bsim_progress sim); eauto. eapply star_safe; eauto.
  intros [[r A] | [t [s2' A]]].
+ (* final state *)
  left; exists r; simpl; auto.
+ (* L2 can step *)
  destruct t.
  right; exists E0; exists (nil, s2'). constructor. auto.
  right; exists (e :: nil); exists (t, s2'). constructor. auto.
- (* 2. some buffered events *)
  unfold E0 in H3; destruct H3. congruence.
  right; exists (e :: nil); exists (t, s3). constructor. auto.
Qed.

End FACTOR_BACKWARD_SIMULATION.


Lemma atomic_initial: forall L s,
   initial_state L s ->  initial_state (atomic L) (E0, s).
Proof. intros ? ? H; inv H. econstructor; simpl; eauto. Qed.

Lemma atomic_initial': forall L s t,
   initial_state (atomic L) (t, s) ->  initial_state L s.
Proof.
  intros ? ? ? H; inv H. destruct H1; simpl in *.
  econstructor; simpl; eauto.
Qed.


Theorem factor_backward_simulation:
  forall L1 L2,
  backward_simulation L1 L2 -> single_events L1 -> well_behaved_traces L2 ->
  backward_simulation L1 (atomic L2).
Proof.
  intros L1 L2 BS L1single L2wb.
  destruct BS as [index order match_states sim].
  apply Backward_simulation with order (fbs_match L1 L2 match_states); constructor.
- (* wf *)
  eapply bsim_order_wf; eauto.
- (* initial cores exist *)
  intros. exploit (bsim_entry_points_exist sim); eauto. intros [s2 A].
  exists (E0, s2). simpl; auto.
- (* initial states exist *)
  intros. exploit (bsim_initial_states_exist sim); eauto. intros [s2 A].
  exists (E0, s2). simpl. eapply atomic_initial; eauto.
- (* initial cores match *)
  intros. destruct s2 as [t s2]; simpl in H0; destruct H0; subst.
  exploit (bsim_match_entry_points sim); eauto. intros [i [s1' [A B]]].
  exists i; exists s1'; repeat(split; auto). econstructor. apply star_refl. auto. auto.
- (* initial states match *)
  intros. destruct s2 as [t s2]; simpl in H0; inv H0; subst.
  destruct H2; simpl in *; subst.
  exploit (bsim_match_initial_states sim); eauto.
  + econstructor; eauto.
  + intros [i [s1' [A B]]].
    exists i; exists s1'; repeat(split; auto). econstructor. apply star_refl. auto. auto.
- (* final states match *)
  intros. destruct s2 as [t s2]; simpl in H1; destruct H1; subst.
  inv H. exploit (bsim_match_final_states sim); eauto. eapply star_safe; eauto.
  intros [s1'' [A B]]. exists s1''; split; auto. eapply star_trans; eauto.
- (* progress *)
  eapply fbs_progress; eauto.
- (* simulation *)
  eapply fbs_simulation; eauto.
- (* symbols *)
  simpl. exact (bsim_public_preserved sim).
Qed.

(** Receptiveness of [atomic L]. *)

Record strongly_receptive (L: semantics) : Prop :=
  Strongly_receptive {
    ssr_receptive: forall s ev1 t1 s1 ev2,
      Step L s (ev1 :: t1) s1 ->
      match_traces (symbolenv L) (ev1 :: nil) (ev2 :: nil) ->
      exists s2, exists t2, Step L s (ev2 :: t2) s2;
    ssr_well_behaved:
      well_behaved_traces L
  }.

Theorem atomic_receptive:
  forall L, strongly_receptive L -> receptive (atomic L).
Proof.
  intros. constructor; intros.
(* receptive *)
  inv H0.
  (* silent step *)
  inv H1. exists (E0, s'). constructor; auto.
  (* start step *)
  assert (exists ev2, t2 = ev2 :: nil). inv H1; econstructor; eauto.
  destruct H0 as [ev2 EQ]; subst t2.
  exploit ssr_receptive; eauto. intros [s2 [t2 P]].
  exploit ssr_well_behaved. eauto. eexact P. simpl; intros Q.
  exists (t2, s2). constructor; auto.
  (* continue step *)
  simpl in H2; destruct H2.
  assert (t2 = ev :: nil). inv H1; simpl in H0; tauto.
  subst t2. exists (t, s0). constructor; auto. simpl; auto.
(* single-event *)
  red. intros. inv H0; simpl; omega.
Qed.

(** * Connections with big-step semantics *)

(** The general form of a big-step semantics *)

Record bigstep_semantics : Type :=
  Bigstep_semantics {
    bigstep_terminates: trace -> int -> Prop;
    bigstep_diverges: traceinf -> Prop
  }.

(** Soundness with respect to a small-step semantics *)

Record bigstep_sound (B: bigstep_semantics) (L: semantics) : Prop :=
  Bigstep_sound {
    bigstep_terminates_sound:
      forall t r,
      bigstep_terminates B t r ->
      exists s1, exists s2, initial_state L s1 /\ Star L s1 t s2 /\ final_state L s2 r;
    bigstep_diverges_sound:
      forall T,
      bigstep_diverges B T ->
      exists s1, initial_state L s1 /\ forever (step L) s1 T
}.
<|MERGE_RESOLUTION|>--- conflicted
+++ resolved
@@ -506,15 +506,16 @@
 (* It contains a main function and an inital_mem     *)
 Record semantics : Type := {
   part_sem:> part_semantics;
-  main_block: block;
+  main_block: option block; (*location of main.*)
   init_mem: option Memory.mem
                           }.
 
 (*We can recover initial_states from entry_point *)
 Inductive initial_state (sem:semantics): state sem -> Prop :=
-| initial_state_derived_intro': forall st0 m0,
-  init_mem sem = Some m0 ->
-  entry_point sem m0 st0 (Vptr (main_block sem) (Ptrofs.of_ints Int.zero)) nil ->
+| initial_state_derived_intro': forall st0 m0 b,
+    init_mem sem = Some m0 ->
+    (main_block sem) = Some b ->
+  entry_point sem m0 st0 (Vptr b (Ptrofs.zero)) nil ->
   initial_state sem st0.
 
 (** The form used in earlier CompCert versions, for backward compatibility. *)
@@ -527,7 +528,7 @@
                      (after_external : option val -> state -> Memory.mem -> option state)
                      (final_state: state -> int -> Prop)
                      (globalenv: Genv.t funtype vartype)
-                     (main_block: block)
+                     (main_block: option block)
                      (init_mem: option Memory.mem):=
   Build_semantics
   {| state := state;
@@ -552,7 +553,7 @@
                      (after_external : option val -> state -> Memory.mem -> option state)
                      (final_state: state -> int -> Prop)
                      (globalenv: genvtype)
-                     (main_block: block)
+                     (main_block: option block)
                      (init_mem: option Memory.mem)
                      (symbolenv: Senv.t):=
   Build_semantics
@@ -662,7 +663,7 @@
           exists (i:index), exists s2, initial_state L2 s2 /\ match_states i s1 s2.
 Proof.
   intros. inv H. rewrite INIT_BLOCK in *.
-  eapply fsim_match_entry_points0 in H1. destruct H1 as (i&s2&init_core&MATCH).
+  eapply fsim_match_entry_points0 in H2. destruct H2 as (i&s2&init_core&MATCH).
   exists i, s2; split; eauto.
   econstructor; eauto.
 Qed.
@@ -680,7 +681,7 @@
           exists s2, initial_state L2 s2 /\ match_states s1 s2.
 Proof.
   intros. inv H. rewrite INIT_BLOCK in *.
-  eapply fsim_match_entry_points0 in H1. destruct H1 as (s2&init_core&MATCH).
+  eapply fsim_match_entry_points0 in H2. destruct H2 as (s2&init_core&MATCH).
   exists s2; split; eauto.
   econstructor; eauto.
 Qed. 
@@ -768,23 +769,7 @@
 
 Lemma forward_simulation_star_wf: forward_simulation L1 L2.
 Proof.
-  apply Forward_simulation with order (fun idx s1 s2 => idx = s1 /\ match_states s1 s2).
-  constructor.
-- auto.
-- intros. exploit match_initial_states; eauto. intros [s2 [A B]].
-    exists s1; exists s2; auto.
-- intros. destruct H. eapply match_final_states; eauto.
-- intros. destruct H0. subst i. exploit simulation; eauto. intros [s2' [A B]].
-  exists s1'; exists s2'; intuition auto.
-- auto.
-Qed.
-
-Notation match_states':=
-  (fun (idx s1 : state L1) (s2 : state L2) => idx = s1 /\ match_states s1 s2).
-
-Lemma forward_simulation_star_wf':
-   fsim_properties L1 L2 _ order match_states'.
-Proof.
+  apply Forward_simulation with order (fun idx s1 s2 => idx = s1 /\ match_states s1 s2);
   constructor.
 - auto.
 - intros. exploit match_entry_points; eauto. intros [s2 [A B]].
@@ -840,19 +825,11 @@
   exists s2; split. right; split. rewrite B. apply star_refl. auto. auto.
 Qed.
 
-<<<<<<< HEAD
 Lemma fsim_properties_star:
   fsim_properties L1 L2 _ (ltof _ measure)
 (fun (idx s1 : state L1) (s2 : state L2) => idx = s1 /\ match_states s1 s2).
 Proof.
   apply fsim_properties_star_wf.
-=======
-Lemma forward_simulation_star':
-  fsim_properties L1 L2 _ (ltof _ measure)
-(fun (idx s1 : state L1) (s2 : state L2) => idx = s1 /\ match_states s1 s2).
-Proof.
-  apply forward_simulation_star_wf'.
->>>>>>> 161659ed
   apply well_founded_ltof.
   intros. exploit simulation; eauto. intros [[s2' [A B]] | [A [B C]]].
   exists s2'; auto.
@@ -877,19 +854,11 @@
   intros. exploit simulation; eauto.
 Qed.
 
-<<<<<<< HEAD
 Lemma fsim_properties_plus:
   fsim_properties L1 L2 _ (ltof _ ( fun _ => O))
 (fun (idx s1 : state L1) (s2 : state L2) => idx = s1 /\ match_states s1 s2).
 Proof.
   apply fsim_properties_star with (measure := fun _ => O).
-=======
-Lemma forward_simulation_plus':
-  fsim_properties L1 L2 _ (ltof _ ( fun _ => O))
-(fun (idx s1 : state L1) (s2 : state L2) => idx = s1 /\ match_states s1 s2).
-Proof.
-  apply forward_simulation_star' with (measure := fun _ => O).
->>>>>>> 161659ed
   intros. exploit simulation; eauto.
 Qed.
 
@@ -912,10 +881,10 @@
   exists s2'; split; auto. apply plus_one; auto.
 Qed.
 
-Lemma forward_simulation_step': fsim_properties L1 L2 _ (ltof _ ( fun _ => O))
+Lemma fsim_properties_step: fsim_properties L1 L2 _ (ltof _ ( fun _ => O))
 (fun (idx s1 : state L1) (s2 : state L2) => idx = s1 /\ match_states s1 s2).
 Proof.
-  apply forward_simulation_plus'.
+  apply fsim_properties_plus.
   intros. exploit simulation; eauto. intros [s2' [A B]].
   exists s2'; split; auto. apply plus_one; auto.
 Qed.
@@ -946,11 +915,11 @@
   right; auto.
 Qed.
 
-Lemma forward_simulation_opt':
+Lemma fsim_properties_opt:
   fsim_properties L1 L2 _ (ltof _ measure)
 (fun (idx s1 : state L1) (s2 : state L2) => idx = s1 /\ match_states s1 s2).
 Proof.
-  apply forward_simulation_star'.
+  apply fsim_properties_star.
   intros. exploit simulation; eauto. intros [[s2' [A B]] | [A [B C]]].
   left; exists s2'; split; auto. apply plus_one; auto.
   right; auto.
@@ -1126,6 +1095,7 @@
 Proof.
   intros. inv H0; inv H1.
   eapply sd_initial_determ; eauto.
+  rewrite H3 in H5; inv H5.
   rewrite H2 in H0; inv H0; auto.
 Qed.
   
@@ -1973,7 +1943,7 @@
   exists i; exists s2; repeat(split; auto). constructor; auto.
 - (* initial states *)
   intros. destruct s1 as [t1 s1]. inv H.
-  destruct H1; simpl in *; subst.
+  destruct H2; simpl in *; subst.
   exploit (fsim_match_initial_states sim); eauto.  
   econstructor; eauto.
   intros [i [s2 [A B]]].
@@ -2068,7 +2038,7 @@
 Lemma atomic_initial': forall L s t,
    initial_state (atomic L) (t, s) ->  initial_state L s.
 Proof.
-  intros ? ? ? H; inv H. destruct H1; simpl in *.
+  intros ? ? ? H; inv H. destruct H2; simpl in *.
   econstructor; simpl; eauto.
 Qed.
 
@@ -2095,7 +2065,7 @@
   exists i; exists s1'; repeat(split; auto). econstructor. apply star_refl. auto. auto.
 - (* initial states match *)
   intros. destruct s2 as [t s2]; simpl in H0; inv H0; subst.
-  destruct H2; simpl in *; subst.
+  destruct H3; simpl in *; subst.
   exploit (bsim_match_initial_states sim); eauto.
   + econstructor; eauto.
   + intros [i [s1' [A B]]].
