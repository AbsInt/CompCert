--- conflicted
+++ resolved
@@ -27,6 +27,7 @@
 Require Import Integers.
 (*NEW*) Require Import AST.
 (*NEW*) Require Import Values.
+(*NEW*) Require Import Memory. (* To specify injections*)
 
 Set Implicit Arguments.
 
@@ -478,26 +479,25 @@
 Record part_semantics : Type :=
   {
   state: Type;
-  main_block: block;
-  init_mem: option Memory.mem;
-  (** A state contains a memory, so we use the following  *)
-  (** setters or getters                                  *)
-  (* If you put them here, you should move the lemmas too *)
-  get_mem: state -> Memory.mem;
-  set_mem: state -> Memory.mem -> state;
   genvtype: Type;
   get_mem: state -> Memory.mem;
   set_mem: state -> Memory.mem -> state;
   step : genvtype -> state -> trace -> state -> Prop;
-<<<<<<< HEAD
   initial_core: Memory.mem -> state -> val -> list val -> Prop;
   at_external : state ->  option (external_function * signature * list val);
   after_external : option val -> state -> Memory.mem -> option state;
   final_state: state -> int -> Prop;
   globalenv: genvtype;
   symbolenv: Senv.t
-  (*External call states must exectue the function in one step*)
-  (*at_extern_step:*) 
+  (*TODO: External call states must exectue the function in one step*)
+  (* Need to see what the hybrid machine needs. *)             
+  (*external_step_lemma:
+    forall g s1 ef args t s2,
+      at_external g s1 = Some (ef, args) ->
+      step sem g s1 t s2 ->   
+      exists vr,
+        external_call ef (symbolenv sem) args (get_mem s1) t (Val.maketotal vr) (get_mem s2) /\
+        after_external g vr (set_mem s1 (get_mem s2)) = Some s2  *)           
 }.
 Arguments get_mem {_} _.
 Arguments set_mem {_} _ _.
@@ -515,51 +515,10 @@
 | initial_state_derived_intro': forall st0 m0,
   init_mem sem = Some m0 ->
   initial_core sem m0 st0 (Vptr (main_block sem) (Ptrofs.of_ints Int.zero)) nil ->
-=======
-  initial_core: state -> val -> list val -> Prop;
-  final_state: state -> int -> Prop; (* Make return a val *)
-  globalenv: genvtype;
-  symbolenv: Senv.t}.
-Arguments get_mem {_} _.
-Arguments set_mem {_} _ _.
-
-(*NEW*)
-Record expressive_semantics : Type :=
-  Expressive_Semantics_gen {
-      sem:> semantics;
-  set_get_mem: forall (s: state sem),
-      s = set_mem s (get_mem s);
-  get_set_mem: forall (s: state sem) m,
-      m = get_mem (set_mem s m);
-  (** States before and after external calls are identified *)
-  (** external calls are exactly one step                   *)
-  at_external: genvtype sem ->
-               state sem ->
-               option (external_function * list val);
-  after_external: genvtype sem ->
-                  option val ->
-                  state sem ->
-                  option (state sem);
-  external_step_lemma:
-    forall g s1 ef args t s2,
-      at_external g s1 = Some (ef, args) ->
-      step sem g s1 t s2 ->   
-      exists vr,
-        external_call ef (symbolenv sem) args (get_mem s1) t (Val.maketotal vr) (get_mem s2) /\
-        after_external g vr (set_mem s1 (get_mem s2)) = Some s2 
-    }.
-
-(*Reconstruct initial_states from initial_core *)
-Inductive initial_state (sem:semantics): state sem -> Prop :=
-| initial_state_derived_intro': forall st0,
-  init_mem sem = Some (get_mem st0) ->
-  initial_core sem st0 (Vptr (main_block sem) (Ptrofs.of_ints Int.zero)) nil ->
->>>>>>> 142b62a6
   initial_state sem st0.
 
 (** The form used in earlier CompCert versions, for backward compatibility. *)
 Definition Semantics {state funtype vartype: Type}
-<<<<<<< HEAD
                      (get_mem: state -> Memory.mem)
                      (set_mem: state -> Memory.mem -> state)
                      (step: Genv.t funtype vartype -> state -> trace -> state -> Prop)
@@ -572,32 +531,13 @@
                      (init_mem: option Memory.mem):=
   Build_semantics
   {| state := state;
-=======
-                     main_block
-                     init_mem
-                     (get_mem: state -> Memory.mem)
-                     (set_mem: state -> Memory.mem -> state)
-                     (step: Genv.t funtype vartype -> state -> trace -> state -> Prop)
-                     (initial_core: state -> val -> list val -> Prop)
-                     (final_state: state -> int -> Prop)
-                     (globalenv: Genv.t funtype vartype)
-  :=
-    {| state := state;
-       main_block := main_block;
-       init_mem := init_mem;
-     get_mem := get_mem ;
-     set_mem := set_mem ;
->>>>>>> 142b62a6
      genvtype := Genv.t funtype vartype;
      get_mem:= get_mem;
      set_mem:= set_mem;
      step := step;
      initial_core := initial_core;
-<<<<<<< HEAD
      at_external := at_external;
      after_external := after_external;
-=======
->>>>>>> 142b62a6
      final_state := final_state;
      globalenv := globalenv;
      symbolenv := Genv.to_senv globalenv |}
@@ -641,13 +581,15 @@
 Open Scope smallstep_scope.
 
 (** * Forward simulations between two transition semantics. *)
-<<<<<<< HEAD
+
+
+ Section ForwardSimulations.
+   Context (L1 L2: semantics).
 
 (** The general form of a forward simulation. *)
-
 (** NEW: I will tolerate the duplication of initial_cores/initial_states, while 
     we find a better abstraction. *)
-Record fsim_properties  (L1 L2: semantics) (index: Type)
+Record fsim_properties (index: Type)
           (order: index -> index -> Prop)
           (match_states: index -> state L1 -> state L2 -> Prop) : Prop := {
     fsim_order_wf: well_founded order;
@@ -657,25 +599,6 @@
     fsim_match_initial_states:
       forall s1, initial_state L1 s1  -> 
             exists i, exists s2, initial_state L2 s2 /\ match_states i s1 s2;
-=======
- Section ForwardSimulations.
-   Context (L1 L2: semantics).
-   
-   (** Original: The general form of a forward simulation. *)
-   Require Import Memory. (*TODO MOVE*)
-   Record fsim_properties (index: Type)
-          (order: index -> index -> Prop)
-          (match_states: index -> state L1 -> state L2 -> Prop) : Prop := {
-    fsim_order_wf: well_founded order;
-    (*This the old initial states: *)
-    (* fsim_match_initial_states:
-      fora      ll s1, initial_state L1 s1 ->
-      exists i,    exists s2, initial_state L2 s2 /\ match_states i s1 s2; *)
-    fsim_match_initial_cores:
-      forall s1 f arg, initial_core L1 s1 f arg  -> 
-                  exists i, exists s2, get_mem s1 = get_mem s2 /\
-                             initial_core L2 s2 f arg /\ match_states i s1 s2;
->>>>>>> 142b62a6
     fsim_match_final_states:
       forall i s1 s2 r,
         match_states i s1 s2 -> final_state L1 s1 r -> final_state L2 s2 r;
@@ -687,11 +610,8 @@
                               /\ match_states i' s1' s2';
     fsim_public_preserved:
       forall id, Senv.public_symbol (symbolenv L2) id = Senv.public_symbol (symbolenv L1) id
-<<<<<<< HEAD
-                                                                }.
-  
-=======
-    }.
+ }.
+
    Section EqualityAndExtension.
      (** *Equality Phases*)
     Record fsim_properties_eq: Type :=
@@ -852,9 +772,8 @@
       forall s1 m1 f m2, initial_state L1 (s1,m1) -> Mem.inject f m1 m2 ->
       exists i, exists s2, initial_state L2 (s2,m2) /\ match_states i f (s1,m1) (s2,m2);*)
         Injfsim_match_initial_core:
-          forall s1 f arg, initial_core L1 s1 f arg  -> 
-                      exists i s2 mu, get_mem s1 = get_mem s2 /\
-                                 initial_core L2 s2 f arg /\ Injmatch_states i mu s1 s2;
+          forall s1 f arg m0, initial_core L1 m0 s1 f arg  -> 
+                      exists i s2 mu, initial_core L2 m0 s2 f arg /\ Injmatch_states i mu s1 s2;
         Injfsim_match_final_states:
           forall i s1 s2 r f,
             Injmatch_states i f s1 s2 -> final_state L1 s1 r -> (final_state L2 s2 r);
@@ -960,8 +879,6 @@
   End InjectionSimulations.
  End ForwardSimulations.
  
-
->>>>>>> 142b62a6
 Arguments fsim_properties: clear implicits.
 
 Inductive forward_simulation (L1 L2: semantics) : Prop :=
@@ -1009,18 +926,8 @@
   forall s1 f arg m0, initial_core L1 m0 s1 f arg  -> 
   exists s2, initial_core L2 m0 s2 f arg /\ match_states s1 s2.
 Hypothesis match_initial_states:
-<<<<<<< HEAD
   forall s1, initial_state L1 s1  -> 
   exists s2, initial_state L2 s2 /\ match_states s1 s2.
-=======
-  forall s1, initial_state L1 s1 ->
-        exists s2, initial_state L2 s2 /\ match_states s1 s2.
-
-Hypothesis match_initial_cores:
-  forall s1 f arg, initial_core L1 s1 f arg  -> 
-  exists s2, get_mem s1 = get_mem s2 /\
-             initial_core L2 s2 f arg /\ match_states s1 s2.
->>>>>>> 142b62a6
 
 Hypothesis match_final_states:
   forall s1 s2 r,
@@ -1055,15 +962,10 @@
   apply Forward_simulation with order (fun idx s1 s2 => idx = s1 /\ match_states s1 s2);
   constructor.
 - auto.
-<<<<<<< HEAD
 - intros. exploit match_initial_cores; eauto. intros [s2 [A B]].
   exists s1; exists s2; repeat (split; auto).
 - intros. exploit match_initial_states; eauto. intros [s2 [A B]].
   exists s1; exists s2; repeat (split; auto).
-=======
-- intros. exploit match_initial_cores; eauto. intros [s2 [A [B C]]].
-    exists s1; exists s2; repeat (split; auto).
->>>>>>> 142b62a6
 - intros. destruct H. eapply match_final_states; eauto.
 - intros. destruct H0. subst i. exploit simulation; eauto. intros [s2' [A B]].
   exists s1'; exists s2'; intuition auto.
@@ -1265,16 +1167,9 @@
   supertransitivity.
   exists s2; auto.
 - (* initial states *)
-<<<<<<< HEAD
   intros. exploit (fsim_match_initial_states props); eauto. intros [i [s2 [A B]]].
   exploit (fsim_match_initial_states props'); eauto. intros [i' [s3 [C D]]].
   exists (i', i); exists s3; repeat(split; auto).
-=======
-  intros. exploit (fsim_match_initial_cores props); eauto. intros [i [s2 [A [B B']]]].
-  exploit (fsim_match_initial_cores props'); eauto. intros [i' [s3 [C [D D']]]].
-  exists (i', i); exists s3; repeat(split; auto).
-  supertransitivity.
->>>>>>> 142b62a6
   exists s2; auto.
 - (* final states *)
   intros. destruct H as [s3 [A B]].
@@ -1319,15 +1214,9 @@
       match_traces (symbolenv L) t1 t2 /\ (t1 = t2 -> s1 = s2);
     sd_traces:
       single_events L;
-<<<<<<< HEAD
     sd_initial_determ: forall s1 s2 f arg m0,
         initial_core L m0 s1 f arg -> initial_core L m0 s2 f arg ->
         s1 = s2;
-=======
-    sd_initial_determ: forall s1 s2 f arg,
-        initial_core L s1 f arg -> initial_core L s2 f arg ->
-        get_mem s1 = get_mem s2 -> s1 = s2;
->>>>>>> 142b62a6
     sd_final_nostep: forall s r,
       final_state L s r -> Nostep L s;
     sd_final_determ: forall s r1 r2,
@@ -1408,7 +1297,6 @@
                        (match_states: index -> state L1 -> state L2 -> Prop) : Prop := {
     bsim_order_wf: well_founded order;
     bsim_initial_cores_exist:
-<<<<<<< HEAD
       forall s1 f arg m0, initial_core L1 m0 s1 f arg ->
                      exists s2, initial_core L2 m0 s2 f arg;
     bsim_initial_states_exist:
@@ -1422,15 +1310,6 @@
       forall s1 s2, initial_state L1 s1  ->
                   initial_state L2 s2  ->
                   exists i, exists s1', initial_state L1 s1' /\ match_states i s1' s2;
-=======
-      forall s1 f arg, initial_core L1 s1 f arg -> exists s2, initial_core L2 s2 f arg /\ get_mem s1 = get_mem s2;
-    bsim_match_initial_cores:
-      forall s1 s2 f arg, initial_core L1 s1 f arg  ->
-                  initial_core L2 s2 f arg  ->
-                  get_mem s1 = get_mem s2 -> (*NEEDED???*)
-                  exists i, exists s1', get_mem s1' = get_mem s2 /\
-                             initial_core L1 s1' f arg /\ match_states i s1' s2;
->>>>>>> 142b62a6
     bsim_match_final_states:
       forall i s1 s2 r,
       match_states i s1 s2 -> safe L1 s1 -> final_state L2 s2 r ->
@@ -1491,7 +1370,6 @@
 
 Variable match_states: state L1 -> state L2 -> Prop.
 
-<<<<<<< HEAD
 Hypothesis initial_cores_exist:
   forall s1 f arg m0, initial_core L1 m0 s1 f arg ->
                  exists s2, initial_core L2 m0 s2 f arg.
@@ -1509,24 +1387,6 @@
   forall s1 s2, initial_state L1 s1  ->
                  initial_state L2 s2  ->
                  exists s1', initial_state L1 s1' /\ match_states s1' s2.
-=======
-(*Hypothesis initial_states_exist:
-  forall s1, initial_state L1 s1 -> exists s2, initial_state L2 s2.
-
-Hypothesis match_initial_states:
-  forall s1 s2, initial_state L1 s1 -> initial_state L2 s2 ->
-           exists s1', initial_state L1 s1' /\ match_states s1' s2.*)
-
-Hypothesis initial_cores_exist:
-      forall s1 f arg, initial_core L1 s1 f arg -> exists s2, initial_core L2 s2 f arg /\ get_mem s1 = get_mem s2.
-
-Hypothesis match_initial_cores:
-  forall s1 s2 f arg, initial_core L1 s1 f arg  ->
-                 initial_core L2 s2 f arg  ->
-                 get_mem s1 = get_mem s2 -> (*NEEDED???*)
-                 exists s1', get_mem s1' = get_mem s2 /\
-                             initial_core L1 s1' f arg /\ match_states s1' s2.
->>>>>>> 142b62a6
 
 Hypothesis match_final_states:
   forall s1 s2 r,
@@ -1746,7 +1606,6 @@
   intros. exploit (bsim_initial_cores_exist props); eauto. intros [s2 ].
   exploit (bsim_initial_cores_exist props'); eauto; intros (s3&?&?).
 - (* initial states exist *)
-<<<<<<< HEAD
   intros. exploit (bsim_initial_states_exist props); eauto. intros [s2 ].
   exploit (bsim_initial_states_exist props'); eauto; intros (s3&?&?).
 - (* match initial cores *)
@@ -1765,18 +1624,6 @@
   intros [i2 [s2' [INIT2' M2]]].
   exploit (bsim_match_initial_states props); eauto; supertransitivity.
   intros [i1 [s1' [INIT1' M1]]].
-=======
-  intros. exploit (bsim_initial_cores_exist props); eauto. intros [s2 [A A']].
-  exploit (bsim_initial_cores_exist props'); eauto; intros (s3&?&?).
-  exists s3; split; auto. supertransitivity.
-- (* match initial states *)
-  intros s1 s3 f arg INIT1 INIT3 MEMeq1.
-  exploit (bsim_initial_cores_exist props); eauto. intros [s2 [INIT2 MEMeq2]].
-  exploit (bsim_match_initial_cores props'); eauto. supertransitivity.
-  intros [i2 [s2' [MEMeq3 [INIT2' M2]]]].
-  exploit (bsim_match_initial_cores props); eauto; supertransitivity.
-    intros [i1 [s1' [MEMeq [INIT1' M1]]]].
->>>>>>> 142b62a6
   exists (i1, i2); exists s1'; intuition auto. supertransitivity.
   eapply bb_match_at; eauto.
 - (* match final states *)
@@ -2069,20 +1916,15 @@
   intros. exploit (fsim_match_initial_cores FS); eauto. intros [i [s2 [A B]]].
   exists s2; auto.
 - (* initial states exist *)
-  intros. exploit (fsim_match_initial_cores FS); eauto. intros [i [s2 [A [B B']]]].
+  intros. exploit (fsim_match_initial_states FS); eauto. intros [i [s2 [A B]]].
   exists s2; auto.
 - (* initial cores *)
   intros. exploit (fsim_match_initial_cores FS); eauto. intros [i [s2' [A B]]].
   assert (s2 = s2') by (eapply sd_initial_determ; eauto; supertransitivity). subst s2.
   exists (F2BI_after O); exists s1; repeat(split; auto). econstructor; eauto.
 - (* initial states *)
-<<<<<<< HEAD
   intros. exploit (fsim_match_initial_states FS); eauto. intros [i [s2' [A B]]].
   assert (s2 = s2') by (eapply sd_initial_state_determ; eauto; supertransitivity). subst s2.
-=======
-  intros. exploit (fsim_match_initial_cores FS); eauto. intros [i [s2' [A [B B']]]].
-  assert (s2 = s2') by (eapply sd_initial_determ; eauto; supertransitivity). subst s2.
->>>>>>> 142b62a6
   exists (F2BI_after O); exists s1; repeat(split; auto). econstructor; eauto.
 - (* final states *)
   intros. inv H.
@@ -2130,22 +1972,13 @@
 
 Definition part_atomic : part_semantics := {|
   state := (trace * state L)%type;
-<<<<<<< HEAD
-=======
-  main_block := main_block L;
-  init_mem := init_mem L;
->>>>>>> 142b62a6
   get_mem := fun s => get_mem (snd s) ;
   set_mem := fun s m => (fst s, set_mem (snd s) m);
   genvtype := genvtype L;
   step := atomic_step;
-<<<<<<< HEAD
   initial_core := fun m0 s f args => initial_core L m0 (snd s) f args /\ fst s = E0;
   at_external := fun s => at_external _ (snd s) ;
   after_external := fun ret s m => option_map (fun x => (fst s, x)) (after_external _ ret (snd s) m);
-=======
-  initial_core := fun s f args => initial_core L (snd s) f args /\ fst s = E0;
->>>>>>> 142b62a6
   final_state := fun s r => final_state L (snd s) r /\ fst s = E0;
   globalenv := globalenv L;
   symbolenv := symbolenv L
@@ -2240,7 +2073,6 @@
   eapply fsim_order_wf; eauto.
 - (* initial core *)
   intros. destruct s1 as [t1 s1]. simpl in H. destruct H. subst.
-<<<<<<< HEAD
   exploit (fsim_match_initial_cores sim); eauto. intros [i [s2 [A B]]].
   exists i; exists s2; repeat(split; auto). constructor; auto.
 - (* initial states *)
@@ -2251,10 +2083,6 @@
   intros [i [s2 [A B]]].
   exists i; exists s2; split; auto.
   constructor; auto.
-=======
-  exploit (fsim_match_initial_cores sim); eauto. intros [i [s2 [A [B B']]]].
-  exists i; exists s2; repeat(split; auto). constructor; auto.
->>>>>>> 142b62a6
 - (* final states *)
   intros. destruct s1 as [t1 s1]. simpl in H0; destruct H0; subst. inv H.
   eapply (fsim_match_final_states sim); eauto.
@@ -2363,7 +2191,6 @@
   intros. exploit (bsim_initial_cores_exist sim); eauto. intros [s2 A].
   exists (E0, s2). simpl; auto.
 - (* initial states exist *)
-<<<<<<< HEAD
   intros. exploit (bsim_initial_states_exist sim); eauto. intros [s2 A].
   exists (E0, s2). simpl. eapply atomic_initial; eauto.
 - (* initial cores match *)
@@ -2377,14 +2204,6 @@
   + econstructor; eauto.
   + intros [i [s1' [A B]]].
     exists i; exists s1'; repeat(split; auto). econstructor. apply star_refl. auto. auto.
-=======
-  intros. exploit (bsim_initial_cores_exist sim); eauto. intros [s2 [A A']].
-  exists (E0, s2). simpl; auto.
-- (* initial states match *)
-  intros. destruct s2 as [t s2]; simpl in H0; destruct H0; subst.
-  exploit (bsim_match_initial_cores sim); eauto. intros [i [s1' [A [B B']]]].
-  exists i; exists s1'; repeat(split; auto). econstructor. apply star_refl. auto. auto.
->>>>>>> 142b62a6
 - (* final states match *)
   intros. destruct s2 as [t s2]; simpl in H1; destruct H1; subst.
   inv H. exploit (bsim_match_final_states sim); eauto. eapply star_safe; eauto.
