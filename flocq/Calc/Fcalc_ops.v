--- conflicted
+++ resolved
@@ -28,11 +28,8 @@
 
 Notation bpow e := (bpow beta e).
 
-<<<<<<< HEAD
-Arguments Float [beta] _ _.
-=======
+
 Arguments Float {beta} Fnum Fexp.
->>>>>>> eb7bd26e
 
 Definition Falign (f1 f2 : float beta) :=
   let '(Float m1 e1) := f1 in
