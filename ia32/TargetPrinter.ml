(* *********************************************************************)
(*                                                                     *)
(*              The Compcert verified compiler                         *)
(*                                                                     *)
(*          Xavier Leroy, INRIA Paris-Rocquencourt                     *)
(*                                                                     *)
(*  Copyright Institut National de Recherche en Informatique et en     *)
(*  Automatique.  All rights reserved.  This file is distributed       *)
(*  under the terms of the INRIA Non-Commercial License Agreement.     *)
(*                                                                     *)
(* *********************************************************************)

(* Printing IA32 assembly code in asm syntax *)

open Printf
open Datatypes
open Camlcoq
open Sections
open AST
open Memdata
open Asm
open PrintAsmaux
open Fileinfo

module StringSet = Set.Make(String)

(* Basic printing functions used in definition of the systems *)

let int_reg_name = function
  | EAX -> "%eax"  | EBX -> "%ebx"  | ECX -> "%ecx"  | EDX -> "%edx"
  | ESI -> "%esi"  | EDI -> "%edi"  | EBP -> "%ebp"  | ESP -> "%esp"

let int8_reg_name = function
  | EAX -> "%al"  | EBX -> "%bl"  | ECX -> "%cl"  | EDX -> "%dl"
  | _ -> assert false

let high_int8_reg_name = function
  | EAX -> "%ah"  | EBX -> "%bh"  | ECX -> "%ch"  | EDX -> "%dh"
  | _ -> assert false

let int16_reg_name = function
  | EAX -> "%ax"  | EBX -> "%bx"  | ECX -> "%cx"  | EDX -> "%dx"
  | ESI -> "%si"  | EDI -> "%di"  | EBP -> "%bp"  | ESP -> "%sp"

let float_reg_name = function
  | XMM0 -> "%xmm0"  | XMM1 -> "%xmm1"  | XMM2 -> "%xmm2"  | XMM3 -> "%xmm3"
  | XMM4 -> "%xmm4"  | XMM5 -> "%xmm5"  | XMM6 -> "%xmm6"  | XMM7 -> "%xmm7"

let ireg oc r = output_string oc (int_reg_name r)
let ireg8 oc r = output_string oc (int8_reg_name r)
let high_ireg8 oc r = output_string oc (high_int8_reg_name r)
let ireg16 oc r = output_string oc (int16_reg_name r)
let freg oc r = output_string oc (float_reg_name r)

let preg oc = function
  | IR r -> ireg oc r
  | FR r -> freg oc r
  | _    -> assert false

(* The comment deliminiter *)
let comment = "#"

(* System dependend printer functions *)
module type SYSTEM =
    sig
      val raw_symbol: out_channel -> string -> unit
      val symbol: out_channel -> P.t -> unit
      val label: out_channel -> int -> unit
      val name_of_section: section_name -> string
      val stack_alignment: int
      val print_align: out_channel -> int -> unit
      val print_mov_ra: out_channel -> ireg -> ident -> unit
      val print_fun_info:  out_channel -> P.t -> unit
      val print_var_info: out_channel -> P.t -> unit
      val print_epilogue: out_channel -> unit
      val print_comm_decl: out_channel -> P.t -> Z.t -> int -> unit
      val print_lcomm_decl: out_channel -> P.t -> Z.t -> int -> unit
    end

(* Printer functions for cygwin *)
module Cygwin_System : SYSTEM =
  struct

    let raw_symbol oc s =
       fprintf oc "_%s" s

    let symbol oc symb =
      raw_symbol oc (extern_atom symb)

    let label oc lbl =
       fprintf oc "L%d" lbl

    let name_of_section = function
      | Section_text -> ".text"
      | Section_data i | Section_small_data i ->
          if i then ".data" else "COMM"
      | Section_const i | Section_small_const i ->
          if i then ".section	.rdata,\"dr\"" else "COMM"
      | Section_string -> ".section	.rdata,\"dr\""
      | Section_literal -> ".section	.rdata,\"dr\""
      | Section_jumptable -> ".text"
      | Section_user(s, wr, ex) ->
          sprintf ".section	\"%s\", \"%s\"\n"
            s (if ex then "xr" else if wr then "d" else "dr")
      | Section_debug_info _ -> ".section	.debug_info,\"dr\""
      | Section_debug_loc ->  ".section	.debug_loc,\"dr\""
      | Section_debug_line _ -> ".section	.debug_line,\"dr\""
      | Section_debug_abbrev -> ".section	.debug_abbrev,\"dr\""
      | Section_debug_ranges -> ".section	.debug_ranges,\"dr\""
      | Section_debug_str-> assert false (* Should not be used *)

    let stack_alignment = 8 (* minimum is 4, 8 is better for perfs *)

    let print_align oc n =
      fprintf oc "	.align	%d\n" n

    let print_mov_ra oc rd id =
      fprintf oc "	movl	$%a, %a\n" symbol id ireg rd

    let print_fun_info _ _  = ()

    let print_var_info _ _ = ()

    let print_epilogue _ = ()

    let print_comm_decl oc name sz al =
      fprintf oc "	.comm	%a, %s, %d\n" symbol name (Z.to_string sz) al

    let print_lcomm_decl oc name sz al =
      fprintf oc "	.local	%a\n" symbol name;
      print_comm_decl oc name sz al

  end

(* Printer functions for ELF *)
module ELF_System : SYSTEM =
  struct

    let raw_symbol oc s =
      fprintf oc "%s" s

    let symbol = elf_symbol

    let label = elf_label

    let name_of_section = function
      | Section_text -> ".text"
      | Section_data i | Section_small_data i ->
          if i then ".data" else "COMM"
      | Section_const i | Section_small_const i ->
          if i then ".section	.rodata" else "COMM"
      | Section_string -> ".section	.rodata"
      | Section_literal -> ".section	.rodata.cst8,\"aM\",@progbits,8"
      | Section_jumptable -> ".text"
      | Section_user(s, wr, ex) ->
          sprintf ".section	\"%s\",\"a%s%s\",@progbits"
            s (if wr then "w" else "") (if ex then "x" else "")
      | Section_debug_info _ -> ".section	.debug_info,\"\",@progbits"
      | Section_debug_loc -> ".section	.debug_loc,\"\",@progbits"
      | Section_debug_line _ -> ".section	.debug_line,\"\",@progbits"
      | Section_debug_abbrev -> ".section	.debug_abbrev,\"\",@progbits"
<<<<<<< HEAD
=======
      | Section_debug_ranges -> ".section	.debug_ranges,\"\",@progbits"
      | Section_debug_str -> ".section	.debug_str,\"MS\",@progbits,1"
>>>>>>> 8a95c3e0

    let stack_alignment = 8 (* minimum is 4, 8 is better for perfs *)

    let print_align oc n =
      fprintf oc "	.align	%d\n" n

    let print_mov_ra  oc rd id =
         fprintf oc "	movl	$%a, %a\n" symbol id ireg rd

    let print_fun_info = elf_print_fun_info

    let print_var_info = elf_print_var_info

    let print_epilogue _ = ()

    let print_comm_decl oc name sz al =
      fprintf oc "	.comm	%a, %s, %d\n" symbol name (Z.to_string sz) al

    let print_lcomm_decl oc name sz al =
      fprintf oc "	.local	%a\n" symbol name;
      print_comm_decl oc name sz al

  end

(* Printer functions for MacOS *)
module MacOS_System : SYSTEM =
  struct

    let raw_symbol oc s =
     fprintf oc "_%s" s

    let symbol oc symb =
      raw_symbol oc (extern_atom symb)

    let label oc lbl =
      fprintf oc "L%d" lbl

    let name_of_section = function
      | Section_text -> ".text"
      | Section_data i | Section_small_data i ->
          if i then ".data" else "COMM"
      | Section_const i  | Section_small_const i ->
          if i then ".const" else "COMM"
      | Section_string -> ".const"
      | Section_literal -> ".literal8"
      | Section_jumptable -> ".const"
      | Section_user(s, wr, ex) ->
          sprintf ".section	\"%s\", %s, %s"
            (if wr then "__DATA" else "__TEXT") s
            (if ex then "regular, pure_instructions" else "regular")
      | Section_debug_info _ ->	".section	__DWARF,__debug_info,regular,debug"
      | Section_debug_loc  -> ".section	__DWARF,__debug_loc,regular,debug"
      | Section_debug_line _ -> ".section	__DWARF,__debug_line,regular,debug"
<<<<<<< HEAD
      | Section_debug_abbrev -> ".section	__DWARF,__debug_abbrev,regular,debug" (* Dummy value *)
=======
      | Section_debug_str -> ".section	__DWARF,__debug_str,regular,debug"
      | Section_debug_ranges -> ".section	__DWARF,__debug_ranges,regular,debug"
      | Section_debug_abbrev -> ".section	__DWARF,__debug_abbrev,regular,debug"
>>>>>>> 8a95c3e0


    let stack_alignment =  16 (* mandatory *)

    (* Base-2 log of a Caml integer *)
    let rec log2 n =
      assert (n > 0);
      if n = 1 then 0 else 1 + log2 (n lsr 1)

    let print_align oc n =
      fprintf oc "	.align	%d\n" (log2 n)

    let indirect_symbols : StringSet.t ref = ref StringSet.empty

    let print_mov_ra oc rd id =
      let id = extern_atom id in
      indirect_symbols := StringSet.add id !indirect_symbols;
      fprintf oc "	movl	L%a$non_lazy_ptr, %a\n" raw_symbol id ireg rd

    let print_fun_info _ _ = ()

    let print_var_info _ _ = ()

    let print_epilogue oc =
      fprintf oc "	.section __IMPORT,__pointers,non_lazy_symbol_pointers\n";
      StringSet.iter
        (fun s ->
          fprintf oc "L%a$non_lazy_ptr:\n" raw_symbol s;
          fprintf oc "	.indirect_symbol %a\n" raw_symbol s;
          fprintf oc "	.long	0\n")
        !indirect_symbols;
      indirect_symbols := StringSet.empty

    let print_comm_decl oc name sz al =
      fprintf oc "	.comm	%a, %s, %d\n"
                 symbol name (Z.to_string sz) (log2 al)

    let print_lcomm_decl oc name sz al =
      fprintf oc "	.lcomm	%a, %s, %d\n"
                 symbol name (Z.to_string sz) (log2 al)

  end


module Target(System: SYSTEM):TARGET =
  struct
    open System
    let symbol = symbol

(*  Basic printing functions *)

    let symbol_offset oc (symb, ofs) =
      symbol oc symb;
      if ofs <> 0l then fprintf oc " + %ld" ofs


    let addressing oc (Addrmode(base, shift, cst)) =
      begin match cst with
      | Coq_inl n ->
          let n = camlint_of_coqint n in
          fprintf oc "%ld" n
      | Coq_inr(id, ofs) ->
          let ofs = camlint_of_coqint ofs in
          if ofs = 0l
          then symbol oc id
          else fprintf oc "(%a + %ld)" symbol id ofs
      end;
      begin match base, shift with
      | None, None -> ()
      | Some r1, None -> fprintf oc "(%a)" ireg r1
      | None, Some(r2,sc) -> fprintf oc "(,%a,%a)" ireg r2 coqint sc
      | Some r1, Some(r2,sc) -> fprintf oc "(%a,%a,%a)" ireg r1 ireg r2 coqint sc
      end

    let name_of_condition = function
      | Cond_e -> "e" | Cond_ne -> "ne"
      | Cond_b -> "b" | Cond_be -> "be" | Cond_ae -> "ae" | Cond_a -> "a"
      | Cond_l -> "l" | Cond_le -> "le" | Cond_ge -> "ge" | Cond_g -> "g"
      | Cond_p -> "p" | Cond_np -> "np"

    let name_of_neg_condition = function
      | Cond_e -> "ne" | Cond_ne -> "e"
      | Cond_b -> "ae" | Cond_be -> "a" | Cond_ae -> "b" | Cond_a -> "be"
      | Cond_l -> "ge" | Cond_le -> "g" | Cond_ge -> "l" | Cond_g -> "le"
      | Cond_p -> "np" | Cond_np -> "p"


(* Names of sections *)

    let section oc sec =
      fprintf oc "	%s\n" (name_of_section sec)

(* SP adjustment to allocate or free a stack frame *)

    let int32_align n a =
      if n >= 0l
      then Int32.logand (Int32.add n (Int32.of_int (a-1))) (Int32.of_int (-a))
      else Int32.logand n (Int32.of_int (-a))

    let sp_adjustment sz =
      let sz = camlint_of_coqint sz in
      (* Preserve proper alignment of the stack *)
      let sz = int32_align sz stack_alignment in
      (* The top 4 bytes have already been allocated by the "call" instruction. *)
      let sz = Int32.sub sz 4l in
      sz

(* Base-2 log of a Caml integer *)

    let rec log2 n =
      assert (n > 0);
      if n = 1 then 0 else 1 + log2 (n lsr 1)

(* Emit a align directive *)

    let need_masks = ref false

(* Emit .file / .loc debugging directives *)

    let print_file_line oc file line =
      print_file_line oc comment file line

    let print_location oc loc =
      if loc <> Cutil.no_loc then print_file_line oc (fst loc) (snd loc)


(* Built-in functions *)

(* Built-ins.  They come in two flavors:
   - annotation statements: take their arguments in registers or stack
   locations; generate no code;
   - inlined by the compiler: take their arguments in arbitrary
   registers; preserve all registers except ECX, EDX, XMM6 and XMM7. *)

 (* Handling of varargs *)

    let print_builtin_va_start oc r =
      if not (!current_function_sig).sig_cc.cc_vararg then
        invalid_arg "Fatal error: va_start used in non-vararg function";
      let ofs =
        Int32.(add (add !current_function_stacksize 4l)
                 (mul 4l (Z.to_int32 (Conventions1.size_arguments
                                        !current_function_sig)))) in
      fprintf oc "	movl	%%esp, 0(%a)\n" ireg r;
      fprintf oc "	addl	$%ld, 0(%a)\n" ofs ireg r


(* Printing of instructions *)

(* Reminder on AT&T syntax: op source, dest *)

    let print_instruction oc = function
        (* Moves *)
      | Pmov_rr(rd, r1) ->
          fprintf oc "	movl	%a, %a\n" ireg r1 ireg rd
      | Pmov_ri(rd, n) ->
          fprintf oc "	movl	$%ld, %a\n" (camlint_of_coqint n) ireg rd
      | Pmov_ra(rd, id) ->
          print_mov_ra oc rd id
      | Pmov_rm(rd, a) | Pmov_rm_a(rd, a) ->
          fprintf oc "	movl	%a, %a\n" addressing a ireg rd
      | Pmov_mr(a, r1) | Pmov_mr_a(a, r1) ->
          fprintf oc "	movl	%a, %a\n" ireg r1 addressing a
      | Pmovsd_ff(rd, r1) ->
          fprintf oc "	movapd	%a, %a\n" freg r1 freg rd
      | Pmovsd_fi(rd, n) ->
          let b = camlint64_of_coqint (Floats.Float.to_bits n) in
          let lbl = new_label() in
          fprintf oc "	movsd	%a, %a %s %.18g\n" label lbl freg rd comment (camlfloat_of_coqfloat n);
          float64_literals := (lbl, b) :: !float64_literals
      | Pmovsd_fm(rd, a) | Pmovsd_fm_a(rd, a) ->
          fprintf oc "	movsd	%a, %a\n" addressing a freg rd
      | Pmovsd_mf(a, r1) | Pmovsd_mf_a(a, r1) ->
          fprintf oc "	movsd	%a, %a\n" freg r1 addressing a
      | Pmovss_fi(rd, n) ->
          let b = camlint_of_coqint (Floats.Float32.to_bits n) in
          let lbl = new_label() in
          fprintf oc "	movss	%a, %a %s %.18g\n" label lbl freg rd comment (camlfloat_of_coqfloat32 n);
          float32_literals := (lbl, b) :: !float32_literals
      | Pmovss_fm(rd, a) ->
          fprintf oc "	movss	%a, %a\n" addressing a freg rd
      | Pmovss_mf(a, r1) ->
          fprintf oc "	movss	%a, %a\n" freg r1 addressing a
      | Pfldl_m(a) ->
          fprintf oc "	fldl	%a\n" addressing a
      | Pfstpl_m(a) ->
      fprintf oc "	fstpl	%a\n" addressing a
      | Pflds_m(a) ->
          fprintf oc "	flds	%a\n" addressing a
      | Pfstps_m(a) ->
          fprintf oc "	fstps	%a\n" addressing a
      | Pxchg_rr(r1, r2) ->
          fprintf oc "	xchgl	%a, %a\n" ireg r1 ireg r2
            (** Moves with conversion *)
      | Pmovb_mr(a, r1) ->
          fprintf oc "	movb	%a, %a\n" ireg8 r1 addressing a
      | Pmovw_mr(a, r1) ->
          fprintf oc "	movw	%a, %a\n" ireg16 r1 addressing a
      | Pmovzb_rr(rd, r1) ->
          fprintf oc "	movzbl	%a, %a\n" ireg8 r1 ireg rd
      | Pmovzb_rm(rd, a) ->
          fprintf oc "	movzbl	%a, %a\n" addressing a ireg rd
      | Pmovsb_rr(rd, r1) ->
          fprintf oc "	movsbl	%a, %a\n" ireg8 r1 ireg rd
      | Pmovsb_rm(rd, a) ->
          fprintf oc "	movsbl	%a, %a\n" addressing a ireg rd
      | Pmovzw_rr(rd, r1) ->
          fprintf oc "	movzwl	%a, %a\n" ireg16 r1 ireg rd
      | Pmovzw_rm(rd, a) ->
          fprintf oc "	movzwl	%a, %a\n" addressing a ireg rd
      | Pmovsw_rr(rd, r1) ->
          fprintf oc "	movswl	%a, %a\n" ireg16 r1 ireg rd
      | Pmovsw_rm(rd, a) ->
          fprintf oc "	movswl	%a, %a\n" addressing a ireg rd
      | Pcvtsd2ss_ff(rd, r1) ->
          fprintf oc "	cvtsd2ss %a, %a\n" freg r1 freg rd
      | Pcvtss2sd_ff(rd, r1) ->
          fprintf oc "	cvtss2sd %a, %a\n" freg r1 freg rd
      | Pcvttsd2si_rf(rd, r1) ->
          fprintf oc "	cvttsd2si %a, %a\n" freg r1 ireg rd
      | Pcvtsi2sd_fr(rd, r1) ->
          fprintf oc "	cvtsi2sd %a, %a\n" ireg r1 freg rd
      | Pcvttss2si_rf(rd, r1) ->
          fprintf oc "	cvttss2si %a, %a\n" freg r1 ireg rd
      | Pcvtsi2ss_fr(rd, r1) ->
          fprintf oc "	cvtsi2ss %a, %a\n" ireg r1 freg rd
            (** Arithmetic and logical operations over integers *)
      | Plea(rd, a) ->
          fprintf oc "	leal	%a, %a\n" addressing a ireg rd
      | Pneg(rd) ->
          fprintf oc "	negl	%a\n" ireg rd
      | Psub_rr(rd, r1) ->
          fprintf oc "	subl	%a, %a\n" ireg r1 ireg rd
      | Pimul_rr(rd, r1) ->
          fprintf oc "	imull	%a, %a\n" ireg r1 ireg rd
      | Pimul_ri(rd, n) ->
          fprintf oc "	imull	$%a, %a\n" coqint n ireg rd
      | Pimul_r(r1) ->
          fprintf oc "	imull	%a\n" ireg r1
      | Pmul_r(r1) ->
          fprintf oc "	mull	%a\n" ireg r1
      | Pdiv(r1) ->
          fprintf oc "	xorl	%%edx, %%edx\n";
          fprintf oc "	divl	%a\n" ireg r1
      | Pidiv(r1) ->
          fprintf oc "	cltd\n";
          fprintf oc "	idivl	%a\n" ireg r1
      | Pand_rr(rd, r1) ->
          fprintf oc "	andl	%a, %a\n" ireg r1 ireg rd
      | Pand_ri(rd, n) ->
          fprintf oc "	andl	$%a, %a\n" coqint n ireg rd
      | Por_rr(rd, r1) ->
          fprintf oc "	orl	%a, %a\n" ireg r1 ireg rd
      | Por_ri(rd, n) ->
          fprintf oc "	orl	$%a, %a\n" coqint n ireg rd
      | Pxor_r(rd) ->
          fprintf oc "	xorl	%a, %a\n" ireg rd ireg rd
      | Pxor_rr(rd, r1) ->
          fprintf oc "	xorl	%a, %a\n" ireg r1 ireg rd
      | Pxor_ri(rd, n) ->
          fprintf oc "	xorl	$%a, %a\n" coqint n ireg rd
      | Pnot(rd) ->
          fprintf oc "	notl	%a\n" ireg rd
      | Psal_rcl(rd) ->
          fprintf oc "	sall	%%cl, %a\n" ireg rd
      | Psal_ri(rd, n) ->
          fprintf oc "	sall	$%a, %a\n" coqint n ireg rd
      | Pshr_rcl(rd) ->
          fprintf oc "	shrl	%%cl, %a\n" ireg rd
      | Pshr_ri(rd, n) ->
          fprintf oc "	shrl	$%a, %a\n" coqint n ireg rd
      | Psar_rcl(rd) ->
          fprintf oc "	sarl	%%cl, %a\n" ireg rd
      | Psar_ri(rd, n) ->
          fprintf oc "	sarl	$%a, %a\n" coqint n ireg rd
      | Pshld_ri(rd, r1, n) ->
          fprintf oc "	shldl	$%a, %a, %a\n" coqint n ireg r1 ireg rd
      | Pror_ri(rd, n) ->
          fprintf oc "	rorl	$%a, %a\n" coqint n ireg rd
      | Pcmp_rr(r1, r2) ->
          fprintf oc "	cmpl	%a, %a\n" ireg r2 ireg r1
      | Pcmp_ri(r1, n) ->
          fprintf oc "	cmpl	$%a, %a\n" coqint n ireg r1
      | Ptest_rr(r1, r2) ->
          fprintf oc "	testl	%a, %a\n" ireg r2 ireg r1
      | Ptest_ri(r1, n) ->
          fprintf oc "	testl	$%a, %a\n" coqint n ireg r1
      | Pcmov(c, rd, r1) ->
          fprintf oc "	cmov%s	%a, %a\n" (name_of_condition c) ireg r1 ireg rd
      | Psetcc(c, rd) ->
          fprintf oc "	set%s	%a\n" (name_of_condition c) ireg8 rd;
          fprintf oc "	movzbl	%a, %a\n" ireg8 rd ireg rd
            (** Arithmetic operations over floats *)
      | Paddd_ff(rd, r1) ->
          fprintf oc "	addsd	%a, %a\n" freg r1 freg rd
      | Psubd_ff(rd, r1) ->
          fprintf oc "	subsd	%a, %a\n" freg r1 freg rd
      | Pmuld_ff(rd, r1) ->
          fprintf oc "	mulsd	%a, %a\n" freg r1 freg rd
      | Pdivd_ff(rd, r1) ->
          fprintf oc "	divsd	%a, %a\n" freg r1 freg rd
      | Pnegd (rd) ->
          need_masks := true;
          fprintf oc "	xorpd	%a, %a\n" raw_symbol "__negd_mask" freg rd
      | Pabsd (rd) ->
          need_masks := true;
          fprintf oc "	andpd	%a, %a\n" raw_symbol "__absd_mask" freg rd
      | Pcomisd_ff(r1, r2) ->
          fprintf oc "	comisd	%a, %a\n" freg r2 freg r1
      | Pxorpd_f (rd) ->
          fprintf oc "	xorpd	%a, %a\n" freg rd freg rd
      | Padds_ff(rd, r1) ->
          fprintf oc "	addss	%a, %a\n" freg r1 freg rd
      | Psubs_ff(rd, r1) ->
          fprintf oc "	subss	%a, %a\n" freg r1 freg rd
      | Pmuls_ff(rd, r1) ->
          fprintf oc "	mulss	%a, %a\n" freg r1 freg rd
      | Pdivs_ff(rd, r1) ->
          fprintf oc "	divss	%a, %a\n" freg r1 freg rd
      | Pnegs (rd) ->
          need_masks := true;
          fprintf oc "	xorpd	%a, %a\n" raw_symbol "__negs_mask" freg rd
      | Pabss (rd) ->
          need_masks := true;
          fprintf oc "	andpd	%a, %a\n" raw_symbol "__abss_mask" freg rd
      | Pcomiss_ff(r1, r2) ->
          fprintf oc "	comiss	%a, %a\n" freg r2 freg r1
      | Pxorps_f (rd) ->
          fprintf oc "	xorpd	%a, %a\n" freg rd freg rd
            (** Branches and calls *)
      | Pjmp_l(l) ->
          fprintf oc "	jmp	%a\n" label (transl_label l)
      | Pjmp_s(f, sg) ->
          assert (not sg.sig_cc.cc_structret);
          fprintf oc "	jmp	%a\n" symbol f
      | Pjmp_r(r, sg) ->
          assert (not sg.sig_cc.cc_structret);
          fprintf oc "	jmp	*%a\n" ireg r
      | Pjcc(c, l) ->
          let l = transl_label l in
          fprintf oc "	j%s	%a\n" (name_of_condition c) label l
      | Pjcc2(c1, c2, l) ->
          let l = transl_label l in
          let l' = new_label() in
          fprintf oc "	j%s	%a\n" (name_of_neg_condition c1) label l';
          fprintf oc "	j%s	%a\n" (name_of_condition c2) label l;
          fprintf oc "%a:\n" label l'
      | Pjmptbl(r, tbl) ->
          let l = new_label() in
          fprintf oc "	jmp	*%a(, %a, 4)\n" label l ireg r;
          jumptables := (l, tbl) :: !jumptables
      | Pcall_s(f, sg) ->
          fprintf oc "	call	%a\n" symbol f;
          if sg.sig_cc.cc_structret then
            fprintf oc "	pushl	%%eax\n"
      | Pcall_r(r, sg) ->
          fprintf oc "	call	*%a\n" ireg r;
          if sg.sig_cc.cc_structret then
            fprintf oc "	pushl	%%eax\n"
      | Pret ->
          if (!current_function_sig).sig_cc.cc_structret then begin
            fprintf oc "	movl	0(%%esp), %%eax\n";
            fprintf oc "	ret	$4\n"
          end else begin
            fprintf oc "	ret\n"
          end
      (* Instructions produced by Asmexpand *)
      | Padc_ri (res,n) ->
	 fprintf oc "  	adcl	$%ld, %a\n" (camlint_of_coqint n) ireg res;
      | Padc_rr (res,a1) ->
	 fprintf oc "  	adcl	%a, %a\n" ireg a1 ireg res;
      | Padd_ri (res,n) ->
	  fprintf oc "	addl	$%ld, %a\n" (camlint_of_coqint n) ireg res
      | Padd_rr (res,a1) ->
	 fprintf oc "	addl	%a, %a\n" ireg a1 ireg res;
      | Padd_mi (addr,n) ->
	 fprintf oc "	addl	$%ld, %a\n" (camlint_of_coqint n) addressing addr
      | Pbsf (res,a1) ->
	 fprintf oc "	bsfl	%a, %a\n" ireg a1 ireg res
      | Pbsr (res,a1) ->
	 fprintf oc "	bsrl	%a, %a\n" ireg a1 ireg res
      | Pbswap res ->
	 fprintf oc "	bswap	%a\n" ireg res
      | Pbswap16 res ->
	 fprintf oc "	rolw	$8, %a\n" ireg16 res
      | Pcfi_adjust sz ->
	 cfi_adjust oc (camlint_of_coqint sz)
      | Pfmadd132 (res,a1,a2) ->
	 fprintf oc "	vfmadd132sd	%a, %a, %a\n" freg a1 freg a2 freg res
      | Pfmadd213 (res,a1,a2) ->
	 fprintf oc "	vfmadd213sd	%a, %a, %a\n" freg a1 freg a2 freg res
      | Pfmadd231 (res,a1,a2) ->
	 fprintf oc "	vfmadd231sd	%a, %a, %a\n" freg a1 freg a2 freg res
      | Pfmsub132 (res,a1,a2) ->
	 fprintf oc "	vfmsub132sd	%a, %a, %a\n" freg a1 freg a2 freg res
      | Pfmsub213 (res,a1,a2) ->
	 fprintf oc "	vfmsub213sd	%a, %a, %a\n" freg a1 freg a2 freg res
      | Pfmsub231 (res,a1,a2) ->
	 fprintf oc "	vfmsub231sd	%a, %a, %a\n" freg a1 freg a2 freg res
      | Pfnmadd132 (res,a1,a2) ->
	 fprintf oc "	vfnmadd132sd	%a, %a, %a\n" freg a1 freg a2 freg res
      | Pfnmadd213 (res,a1,a2) ->
	 fprintf oc "	vfnmadd213sd	%a, %a, %a\n" freg a1 freg a2 freg res
      | Pfnmadd231 (res,a1,a2) ->
	 fprintf oc "	vfnmadd231sd	%a, %a, %a\n" freg a1 freg a2 freg res
      | Pfnmsub132 (res,a1,a2) ->
	 fprintf oc "	vfnmsub132sd	%a, %a, %a\n" freg a1 freg a2 freg res
      | Pfnmsub213 (res,a1,a2) ->
	 fprintf oc "	vfnmsub213sd	%a, %a, %a\n" freg a1 freg a2 freg res
      | Pfnmsub231 (res,a1,a2) ->
	 fprintf oc "	vfnmsub231sd	%a, %a, %a\n" freg a1 freg a2 freg res
      | Pmaxsd (res,a1) ->
	 fprintf oc "	maxsd	%a, %a\n" freg a1 freg res
      | Pminsd (res,a1) ->
	 fprintf oc "	minsd	%a, %a\n" freg a1 freg res
      | Pmovb_rm (rd,a) ->
	 fprintf oc "	movb	%a, %a\n" addressing a ireg8 rd
      | Pmovq_mr(a, rs) ->
          fprintf oc "	movq	%a, %a\n" freg rs addressing a
      | Pmovq_rm(rd, a) ->
          fprintf oc "	movq	%a, %a\n" addressing a freg rd
      | Pmovsb ->
	 fprintf oc "	movsb\n";
      | Pmovsw ->
	 fprintf oc "	movsw\n";
      | Pmovw_rm (rd, a) ->
          fprintf oc "	movw	%a, %a\n" addressing a ireg16 rd
      | Prep_movsl ->
	 fprintf oc "	rep	movsl\n"
      | Psbb_rr (res,a1) ->
	 fprintf oc "	sbbl	%a, %a\n" ireg a1 ireg res
      | Psqrtsd (res,a1) ->
	 fprintf oc "	sqrtsd	%a, %a\n" freg a1 freg res
      | Psub_ri (res,n) ->
	  fprintf oc "	subl	$%ld, %a\n" (camlint_of_coqint n) ireg res;
      (** Pseudo-instructions *)
      | Plabel(l) ->
          fprintf oc "%a:\n" label (transl_label l)
      | Pallocframe(sz, ofs_ra, ofs_link)
      | Pfreeframe(sz, ofs_ra, ofs_link) ->
	 assert false
      | Pbuiltin(ef, args, res) ->
          begin match ef with
          | EF_annot(txt, targs) ->
              fprintf oc "%s annotation: " comment;
              print_annot_text preg "%esp" oc (camlstring_of_coqstring txt) args
          | EF_debug(kind, txt, targs) ->
              print_debug_info comment print_file_line preg "%esp" oc
                               (P.to_int kind) (extern_atom txt) args
          | EF_inline_asm(txt, sg, clob) ->
              fprintf oc "%s begin inline assembly\n\t" comment;
              print_inline_asm preg oc (camlstring_of_coqstring txt) sg args res;
              fprintf oc "%s end inline assembly\n" comment
          | _ ->
              assert false
          end

    let print_literal64 oc (lbl, n) =
      fprintf oc "%a:	.quad	0x%Lx\n" label lbl n
    let print_literal32 oc (lbl, n) =
      fprintf oc "%a:	.long	0x%lx\n" label lbl n

    let print_jumptable oc jmptbl =
      let print_jumptable oc (lbl, tbl) =
        fprintf oc "%a:" label lbl;
        List.iter
          (fun l -> fprintf oc "	.long	%a\n" label (transl_label l))
          tbl in
      if !jumptables <> [] then begin
        section oc jmptbl;
        print_align oc 4;
        List.iter (print_jumptable oc) !jumptables;
        jumptables := []
      end

    let print_init oc = function
      | Init_int8 n ->
          fprintf oc "	.byte	%ld\n" (camlint_of_coqint n)
      | Init_int16 n ->
          fprintf oc "	.short	%ld\n" (camlint_of_coqint n)
      | Init_int32 n ->
          fprintf oc "	.long	%ld\n" (camlint_of_coqint n)
      | Init_int64 n ->
          fprintf oc "	.quad	%Ld\n" (camlint64_of_coqint n)
      | Init_float32 n ->
          fprintf oc "	.long	%ld %s %.18g\n"
	    (camlint_of_coqint (Floats.Float32.to_bits n))
	    comment (camlfloat_of_coqfloat n)
      | Init_float64 n ->
          fprintf oc "	.quad	%Ld %s %.18g\n"
	    (camlint64_of_coqint (Floats.Float.to_bits n))
	    comment (camlfloat_of_coqfloat n)
      | Init_space n ->
          if Z.gt n Z.zero then
            fprintf oc "	.space	%s\n" (Z.to_string n)
      | Init_addrof(symb, ofs) ->
          fprintf oc "	.long	%a\n"
            symbol_offset (symb, camlint_of_coqint ofs)

    let print_align = print_align

    let print_comm_symb oc sz name align =
      if C2C.atom_is_static name
      then System.print_lcomm_decl oc name sz align
      else System.print_comm_decl oc name sz align

    let name_of_section = name_of_section

    let emit_constants oc lit =
       if !float64_literals <> [] || !float32_literals <> [] then begin
         section oc lit;
         print_align oc 8;
         List.iter (print_literal64 oc) !float64_literals;
         float64_literals := [];
         List.iter (print_literal32 oc) !float32_literals;
         float32_literals := []
       end

    let cfi_startproc = cfi_startproc
    let cfi_endproc = cfi_endproc

    let print_instructions oc fn =
      current_function_sig := fn.fn_sig;
      List.iter (print_instruction oc) fn.fn_code

    let print_optional_fun_info _ = ()

    let get_section_names name =
      match C2C.atom_sections name with
      | [t;l;j] -> (t, l, j)
      |    _    -> (Section_text, Section_literal, Section_jumptable)

    let reset_constants = reset_constants

    let print_fun_info = print_fun_info

    let print_var_info = print_var_info

    let print_prologue oc =
      need_masks := false;
      if !Clflags.option_g then begin
        section oc Section_text;
        fprintf oc "	.cfi_sections	.debug_frame\n"
      end

    let print_epilogue oc =
      if !need_masks then begin
        section oc (Section_const true);
        (* not Section_literal because not 8-bytes *)
        print_align oc 16;
        fprintf oc "%a:	.quad   0x8000000000000000, 0\n"
          raw_symbol "__negd_mask";
        fprintf oc "%a:	.quad   0x7FFFFFFFFFFFFFFF, 0xFFFFFFFFFFFFFFFF\n"
          raw_symbol "__absd_mask";
        fprintf oc "%a:	.long   0x80000000, 0, 0, 0\n"
          raw_symbol "__negs_mask";
        fprintf oc "%a:	.long   0x7FFFFFFF, 0xFFFFFFFF, 0xFFFFFFFF, 0xFFFFFFFF\n"
          raw_symbol "__abss_mask"
      end;
      System.print_epilogue oc;
      if !Clflags.option_g then begin
        Debug.compute_gnu_file_enum (fun f -> ignore (print_file oc f));
        section oc Section_text;
      end

    let comment = comment

    let default_falignment = 16

    let label = label

    let new_label = new_label

end

let sel_target () =
 let module S = (val (match Configuration.system with
  | "macosx" -> (module MacOS_System:SYSTEM)
  | "linux"
  | "bsd" -> (module ELF_System:SYSTEM)
  | "cygwin" -> (module Cygwin_System:SYSTEM)
  | _ -> invalid_arg ("System " ^ Configuration.system ^ " not supported")  ):SYSTEM) in
 (module Target(S):TARGET)<|MERGE_RESOLUTION|>--- conflicted
+++ resolved
@@ -159,11 +159,8 @@
       | Section_debug_loc -> ".section	.debug_loc,\"\",@progbits"
       | Section_debug_line _ -> ".section	.debug_line,\"\",@progbits"
       | Section_debug_abbrev -> ".section	.debug_abbrev,\"\",@progbits"
-<<<<<<< HEAD
-=======
       | Section_debug_ranges -> ".section	.debug_ranges,\"\",@progbits"
       | Section_debug_str -> ".section	.debug_str,\"MS\",@progbits,1"
->>>>>>> 8a95c3e0
 
     let stack_alignment = 8 (* minimum is 4, 8 is better for perfs *)
 
@@ -217,13 +214,9 @@
       | Section_debug_info _ ->	".section	__DWARF,__debug_info,regular,debug"
       | Section_debug_loc  -> ".section	__DWARF,__debug_loc,regular,debug"
       | Section_debug_line _ -> ".section	__DWARF,__debug_line,regular,debug"
-<<<<<<< HEAD
-      | Section_debug_abbrev -> ".section	__DWARF,__debug_abbrev,regular,debug" (* Dummy value *)
-=======
       | Section_debug_str -> ".section	__DWARF,__debug_str,regular,debug"
       | Section_debug_ranges -> ".section	__DWARF,__debug_ranges,regular,debug"
       | Section_debug_abbrev -> ".section	__DWARF,__debug_abbrev,regular,debug"
->>>>>>> 8a95c3e0
 
 
     let stack_alignment =  16 (* mandatory *)
@@ -669,13 +662,13 @@
           begin match ef with
           | EF_annot(txt, targs) ->
               fprintf oc "%s annotation: " comment;
-              print_annot_text preg "%esp" oc (camlstring_of_coqstring txt) args
+              print_annot_text preg "%esp" oc (extern_atom txt) args
           | EF_debug(kind, txt, targs) ->
               print_debug_info comment print_file_line preg "%esp" oc
                                (P.to_int kind) (extern_atom txt) args
           | EF_inline_asm(txt, sg, clob) ->
               fprintf oc "%s begin inline assembly\n\t" comment;
-              print_inline_asm preg oc (camlstring_of_coqstring txt) sg args res;
+              print_inline_asm preg oc (extern_atom txt) sg args res;
               fprintf oc "%s end inline assembly\n" comment
           | _ ->
               assert false
