(* *********************************************************************)
(*                                                                     *)
(*              The Compcert verified compiler                         *)
(*                                                                     *)
(*          Jacques-Henri Jourdan, INRIA Paris-Rocquencourt            *)
(*                                                                     *)
(*  Copyright Institut National de Recherche en Informatique et en     *)
(*  Automatique.  All rights reserved.  This file is distributed       *)
(*  under the terms of the GNU General Public License as published by  *)
(*  the Free Software Foundation, either version 2 of the License, or  *)
(*  (at your option) any later version.  This file is also distributed *)
(*  under the terms of the INRIA Non-Commercial License Agreement.     *)
(*                                                                     *)
(* *********************************************************************)

Require Import Int31.
Require Import Cyclic31.
Require Import Omega.
Require Import List.
Require Import Syntax.
Require Import Relations.
Require Import RelationClasses.

Local Obligation Tactic := intros.

(** A comparable type is equiped with a [compare] function, that define an order
   relation. **)
Class Comparable (A:Type) := {
  compare : A -> A -> comparison;
  compare_antisym : forall x y, CompOpp (compare x y) = compare y x;
  compare_trans :  forall x y z c,
    (compare x y) = c -> (compare y z) = c -> (compare x z) = c
}.

Theorem compare_refl {A:Type} (C: Comparable A) :
  forall x, compare x x = Eq.
Proof.
intros.
pose proof (compare_antisym x x).
destruct (compare x x); intuition; try discriminate.
Qed.

(** The corresponding order is a strict order. **)
Definition comparableLt {A:Type} (C: Comparable A) : relation A :=
  fun x y => compare x y = Lt.

Instance ComparableLtStrictOrder {A:Type} (C: Comparable A) :
  StrictOrder (comparableLt C).
Proof.
apply Build_StrictOrder.
unfold Irreflexive, Reflexive, complement, comparableLt.
intros.
pose proof H.
rewrite <- compare_antisym in H.
rewrite H0 in H.
discriminate H.
unfold Transitive, comparableLt.
intros x y z.
apply compare_trans.
Qed.

(** nat is comparable. **)
Program Instance natComparable : Comparable nat :=
  { compare := nat_compare }.
Next Obligation.
symmetry.
destruct (nat_compare x y)  as [] eqn:?.
rewrite nat_compare_eq_iff in Heqc.
destruct Heqc.
rewrite nat_compare_eq_iff.
trivial.
rewrite <- nat_compare_lt in *.
rewrite <- nat_compare_gt in *.
trivial.
rewrite <- nat_compare_lt in *.
rewrite <- nat_compare_gt in *.
trivial.
Qed.
Next Obligation.
destruct c.
rewrite nat_compare_eq_iff in *; destruct H; assumption.
rewrite <- nat_compare_lt in *.
apply (lt_trans _ _ _ H H0).
rewrite <- nat_compare_gt in *.
apply (gt_trans _ _ _ H H0).
Qed.

(** A pair of comparable is comparable. **)
Program Instance PairComparable {A:Type} (CA:Comparable A) {B:Type} (CB:Comparable B) :
  Comparable (A*B) :=
  { compare := fun x y =>
      let (xa, xb) := x in let (ya, yb) := y in
      match compare xa ya return comparison with
        | Eq => compare xb yb
        | x => x
      end }.
Next Obligation.
destruct x, y.
rewrite <- (compare_antisym a a0).
rewrite <- (compare_antisym b b0).
destruct (compare a a0); intuition.
Qed.
Next Obligation.
destruct x, y, z.
destruct (compare a a0) as [] eqn:?, (compare a0 a1) as [] eqn:?;
try (rewrite <- H0 in H; discriminate);
try (destruct (compare a a1) as [] eqn:?;
  try (rewrite <- compare_antisym in Heqc0;
         rewrite CompOpp_iff in Heqc0;
         rewrite (compare_trans _ _ _  _ Heqc0 Heqc2) in Heqc1;
         discriminate);
  try (rewrite <- compare_antisym in Heqc1;
         rewrite CompOpp_iff in Heqc1;
         rewrite (compare_trans _ _ _ _ Heqc2 Heqc1) in Heqc0;
         discriminate);
  assumption);
rewrite (compare_trans _ _ _ _ Heqc0 Heqc1);
try assumption.
apply (compare_trans _ _ _ _ H H0).
Qed.

(** Special case of comparable, where equality is usual equality. **)
Class ComparableUsualEq {A:Type} (C: Comparable A) :=
  compare_eq : forall x y, compare x y = Eq -> x = y.

(** Boolean equality for a [Comparable]. **)
Definition compare_eqb {A:Type} {C:Comparable A} (x y:A) :=
  match compare x y with
    | Eq => true
    | _ => false
  end.

Theorem compare_eqb_iff {A:Type} {C:Comparable A} {U:ComparableUsualEq C} :
  forall x y, compare_eqb x y = true <-> x = y.
Proof.
unfold compare_eqb.
intuition.
apply compare_eq.
destruct (compare x y); intuition; discriminate.
destruct H.
rewrite compare_refl; intuition.
Qed.

(** [Comparable] provides a decidable equality. **)
Definition compare_eqdec {A:Type} {C:Comparable A} {U:ComparableUsualEq C} (x y:A):
  {x = y} + {x <> y}.
Proof.
destruct (compare x y) as [] eqn:?; [left; apply compare_eq; intuition | ..];
  right; intro; destruct H; rewrite compare_refl in Heqc; discriminate.
Defined.

Instance NComparableUsualEq : ComparableUsualEq natComparable := nat_compare_eq.

(** A pair of ComparableUsualEq is ComparableUsualEq **)
Instance PairComparableUsualEq
  {A:Type} {CA:Comparable A} (UA:ComparableUsualEq CA)
  {B:Type} {CB:Comparable B} (UB:ComparableUsualEq CB) :
    ComparableUsualEq (PairComparable CA CB).
Proof.
intros x y; destruct x, y; simpl.
pose proof (compare_eq a a0); pose proof (compare_eq b b0).
destruct (compare a a0); try discriminate.
intuition.
destruct H2, H0.
reflexivity.
Qed.

(** An [Finite] type is a type with the list of all elements. **)
Class Finite (A:Type) := {
  all_list : list A;
  all_list_forall : forall x:A, In x all_list
}.

(** An alphabet is both [ComparableUsualEq] and [Finite]. **)
Class Alphabet (A:Type) := {
  AlphabetComparable :> Comparable A;
  AlphabetComparableUsualEq :> ComparableUsualEq AlphabetComparable;
  AlphabetFinite :> Finite A
}.

(** The [Numbered] class provides a conveniant way to build [Alphabet] instances,
   with a good computationnal complexity. It is mainly a injection from it to
   [Int31] **)
Class Numbered (A:Type) := {
  inj : A -> int31;
  surj : int31 -> A;
  surj_inj_compat : forall x, surj (inj x) = x;
  inj_bound : int31;
  inj_bound_spec : forall x, (phi (inj x) < phi inj_bound)%Z
}.

Program Instance NumberedAlphabet {A:Type} (N:Numbered A) : Alphabet A :=
  { AlphabetComparable :=
      {| compare := fun x y => compare31 (inj x) (inj y) |};
    AlphabetFinite :=
      {| all_list := fst (iter_int31 inj_bound _
        (fun p => (cons (surj (snd p)) (fst p), incr (snd p))) ([], 0%int31)) |} }.
Next Obligation. apply Zcompare_antisym. Qed.
Next Obligation.
destruct c. unfold compare31 in *.
rewrite Z.compare_eq_iff in *. congruence.
eapply Zcompare_Lt_trans. apply H. apply H0.
eapply Zcompare_Gt_trans. apply H. apply H0.
Qed.
Next Obligation.
intros x y H. unfold compare, compare31 in H.
rewrite Z.compare_eq_iff in *.
rewrite <- surj_inj_compat, <- phi_inv_phi with (inj y), <- H.
rewrite phi_inv_phi, surj_inj_compat; reflexivity.
Qed.
Next Obligation.
rewrite iter_int31_iter_nat.
pose proof (inj_bound_spec x).
match goal with |- In x (fst ?p) => destruct p as [] eqn:? end.
replace inj_bound with i in H.
revert l i Heqp x H.
induction (Z.abs_nat (phi inj_bound)); intros.
inversion Heqp; clear Heqp; subst.
rewrite spec_0 in H. pose proof (phi_bounded (inj x)). omega.
simpl in Heqp.
destruct nat_rect; specialize (IHn _ _ (eq_refl _) x); simpl in *.
inversion Heqp. subst. clear Heqp.
rewrite phi_incr in H.
pose proof (phi_bounded i0).
pose proof (phi_bounded (inj x)).
destruct (Z_lt_le_dec (Zsucc (phi i0)) (2 ^ Z_of_nat size)%Z).
rewrite Zmod_small in H by omega.
apply Zlt_succ_le, Zle_lt_or_eq in H.
destruct H; simpl; auto. left.
rewrite <- surj_inj_compat, <- phi_inv_phi with (inj x), H, phi_inv_phi; reflexivity.
replace (Zsucc (phi i0)) with (2 ^ Z_of_nat size)%Z in H by omega.
rewrite Z_mod_same_full in H.
exfalso; omega.
<<<<<<< HEAD
=======
exfalso; inversion Heqp; subst;
  pose proof (phi_bounded (inj x)); change (phi 0) with 0%Z in H; omega.
clear H.
>>>>>>> 5111bce0
rewrite <- phi_inv_phi with i, <- phi_inv_phi with inj_bound; f_equal.
pose proof (phi_bounded inj_bound); pose proof (phi_bounded i).
rewrite <- Zabs_eq with (phi i), <- Zabs_eq with (phi inj_bound) by omega.
clear H H0 H1.
do 2 rewrite <- inj_Zabs_nat.
f_equal.
revert l i Heqp.
assert (Zabs_nat (phi inj_bound) < Zabs_nat (2^31)).
apply Zabs_nat_lt, phi_bounded.
induction (Zabs_nat (phi inj_bound)); intros.
inversion Heqp; reflexivity.
inversion Heqp; clear H1 H2 Heqp.
match goal with |- _ (_ (_ (snd ?p))) = _ => destruct p end.
pose proof (phi_bounded i0).
erewrite <- IHn, <- Zabs_nat_Zsucc in H |- *; eauto; try omega.
rewrite phi_incr, Zmod_small; intuition; try omega.
apply inj_lt in H.
pose proof Zle_le_succ.
do 2 rewrite inj_Zabs_nat, Zabs_eq in H; eauto.
Qed.

(** Previous class instances for [option A] **)
Program Instance OptionComparable {A:Type} (C:Comparable A) : Comparable (option A) :=
  { compare := fun x y =>
      match x, y return comparison with
        | None, None => Eq
        | None, Some _ => Lt
        | Some _, None => Gt
        | Some x, Some y => compare x y
      end }.
Next Obligation.
destruct x, y; intuition.
apply compare_antisym.
Qed.
Next Obligation.
destruct x, y, z; try now intuition;
try (rewrite <- H in H0; discriminate).
apply (compare_trans _ _ _ _ H H0).
Qed.

Instance OptionComparableUsualEq {A:Type} {C:Comparable A} (U:ComparableUsualEq C) :
  ComparableUsualEq (OptionComparable C).
Proof.
intros x y.
destruct x, y; intuition; try discriminate.
rewrite (compare_eq a a0); intuition.
Qed.

Program Instance OptionFinite {A:Type} (E:Finite A) : Finite (option A) :=
  { all_list := None :: map Some all_list }.
Next Obligation.
destruct x; intuition.
right.
apply in_map.
apply all_list_forall.
Defined.

(** Definitions of [FSet]/[FMap] from [Comparable] **)
Require Import OrderedTypeAlt.
Require FSetAVL.
Require FMapAVL.
Import OrderedType.

Module Type ComparableM.
  Parameter t : Type.
  Declare Instance tComparable : Comparable t.
End ComparableM.

Module OrderedTypeAlt_from_ComparableM (C:ComparableM) <: OrderedTypeAlt.
  Definition t := C.t.
  Definition compare : t -> t -> comparison := compare.

  Infix "?=" := compare (at level 70, no associativity).

  Lemma compare_sym x y : (y?=x) = CompOpp (x?=y).
  Proof. exact (Logic.eq_sym (compare_antisym x y)). Qed.
  Lemma compare_trans c x y z :
    (x?=y) = c -> (y?=z) = c -> (x?=z) = c.
  Proof.
  apply compare_trans.
  Qed.
End OrderedTypeAlt_from_ComparableM.

Module OrderedType_from_ComparableM (C:ComparableM) <: OrderedType.
  Module Alt := OrderedTypeAlt_from_ComparableM C.
  Include (OrderedType_from_Alt Alt).
End OrderedType_from_ComparableM.<|MERGE_RESOLUTION|>--- conflicted
+++ resolved
@@ -231,12 +231,6 @@
 replace (Zsucc (phi i0)) with (2 ^ Z_of_nat size)%Z in H by omega.
 rewrite Z_mod_same_full in H.
 exfalso; omega.
-<<<<<<< HEAD
-=======
-exfalso; inversion Heqp; subst;
-  pose proof (phi_bounded (inj x)); change (phi 0) with 0%Z in H; omega.
-clear H.
->>>>>>> 5111bce0
 rewrite <- phi_inv_phi with i, <- phi_inv_phi with inj_bound; f_equal.
 pose proof (phi_bounded inj_bound); pose proof (phi_bounded i).
 rewrite <- Zabs_eq with (phi i), <- Zabs_eq with (phi inj_bound) by omega.
