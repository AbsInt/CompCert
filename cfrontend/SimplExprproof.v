(* *********************************************************************)
(*                                                                     *)
(*              The Compcert verified compiler                         *)
(*                                                                     *)
(*          Xavier Leroy, INRIA Paris-Rocquencourt                     *)
(*                                                                     *)
(*  Copyright Institut National de Recherche en Informatique et en     *)
(*  Automatique.  All rights reserved.  This file is distributed       *)
(*  under the terms of the INRIA Non-Commercial License Agreement.     *)
(*                                                                     *)
(* *********************************************************************)

(** Correctness proof for expression simplification. *)

Require Import Coqlib.
Require Import Maps.
Require Import AST.
Require Import Errors.
Require Import Integers.
Require Import Values.
Require Import Memory.
Require Import Events.
Require Import Smallstep.
Require Import Globalenvs.
Require Import Ctypes.
Require Import Cop.
Require Import Csyntax.
Require Import Csem.
Require Import Cstrategy.
Require Import Clight.
Require Import SimplExpr.
Require Import SimplExprspec.

Section PRESERVATION.

Variable prog: Csyntax.program.
Variable tprog: Clight.program.
Hypothesis TRANSL: transl_program prog = OK tprog.

Let ge := Csem.globalenv prog.
Let tge := Clight.globalenv tprog.

(** Invariance properties. *)

Lemma comp_env_preserved:
  Clight.genv_cenv tge = Csem.genv_cenv ge.
Proof.
<<<<<<< HEAD
  monadInv TRANSL. auto.
=======
  monadInv TRANSL. unfold tge; rewrite <- H0; auto.
>>>>>>> 5111bce0
Qed.

Lemma symbols_preserved:
  forall (s: ident), Genv.find_symbol tge s = Genv.find_symbol ge s.
Proof.
  intros. eapply Genv.find_symbol_match. eapply transl_program_spec; eauto.
  simpl. tauto.
Qed.

Lemma public_preserved:
  forall (s: ident), Genv.public_symbol tge s = Genv.public_symbol ge s.
Proof.
  intros. eapply Genv.public_symbol_match. eapply transl_program_spec; eauto.
  simpl. tauto.
Qed.

Lemma function_ptr_translated:
  forall b f,
  Genv.find_funct_ptr ge b = Some f ->
  exists tf,
  Genv.find_funct_ptr tge b = Some tf /\ tr_fundef f tf.
Proof.
  intros. eapply Genv.find_funct_ptr_match.
  eapply transl_program_spec; eauto.
  assumption.
Qed.

Lemma functions_translated:
  forall v f,
  Genv.find_funct ge v = Some f ->
  exists tf,
  Genv.find_funct tge v = Some tf /\ tr_fundef f tf.
Proof.
  intros. eapply Genv.find_funct_match.
  eapply transl_program_spec; eauto.
  assumption.
Qed.

Lemma varinfo_preserved:
  forall b, Genv.find_var_info tge b = Genv.find_var_info ge b.
Proof.
  intros. destruct (Genv.find_var_info ge b) as [v|] eqn:V.
- exploit Genv.find_var_info_match. eapply transl_program_spec; eauto. eassumption.
  intros [tv [A B]]. inv B. assumption.
- destruct (Genv.find_var_info tge b) as [v'|] eqn:V'; auto.
  exploit Genv.find_var_info_rev_match. eapply transl_program_spec; eauto. eassumption.
  simpl. destruct (plt b (Genv.genv_next (Genv.globalenv prog))); try tauto.
  intros [v [A B]]. inv B. change (Genv.globalenv prog) with (Csem.genv_genv ge) in A. congruence.
Qed.

Lemma block_is_volatile_preserved:
  forall b, Genv.block_is_volatile tge b = Genv.block_is_volatile ge b.
Proof.
  intros. unfold Genv.block_is_volatile. rewrite varinfo_preserved. auto.
Qed.

Lemma type_of_fundef_preserved:
  forall f tf, tr_fundef f tf ->
  type_of_fundef tf = Csyntax.type_of_fundef f.
Proof.
  intros. inv H.
  inv H0; simpl. unfold type_of_function, Csyntax.type_of_function. congruence.
  auto.
Qed.

Lemma function_return_preserved:
  forall f tf, tr_function f tf ->
  fn_return tf = Csyntax.fn_return f.
Proof.
  intros. inv H; auto.
Qed.

(** Translation of simple expressions. *)

Lemma tr_simple_nil:
  (forall le dst r sl a tmps, tr_expr le dst r sl a tmps ->
   dst = For_val \/ dst = For_effects -> simple r = true -> sl = nil)
/\(forall le rl sl al tmps, tr_exprlist le rl sl al tmps ->
   simplelist rl = true -> sl = nil).
Proof.
  assert (A: forall dst a, dst = For_val \/ dst = For_effects -> final dst a = nil).
    intros. destruct H; subst dst; auto.
  apply tr_expr_exprlist; intros; simpl in *; try discriminate; auto.
  rewrite H0; auto. simpl; auto.
  rewrite H0; auto. simpl; auto.
  destruct H1; congruence.
  destruct (andb_prop _ _ H6). inv H1.
    rewrite H0; eauto. simpl; auto.
    unfold chunk_for_volatile_type in H9.
    destruct (type_is_volatile (Csyntax.typeof e1)); simpl in H8; congruence.
  rewrite H0; auto. simpl; auto.
  rewrite H0; auto. simpl; auto.
  destruct (andb_prop _ _ H7). rewrite H0; auto. rewrite H2; auto. simpl; auto.
  rewrite H0; auto. simpl; auto.
  destruct (andb_prop _ _ H6). rewrite H0; auto.
Qed.

Lemma tr_simple_expr_nil:
  forall le dst r sl a tmps, tr_expr le dst r sl a tmps ->
  dst = For_val \/ dst = For_effects -> simple r = true -> sl = nil.
Proof (proj1 tr_simple_nil).

Lemma tr_simple_exprlist_nil:
  forall le rl sl al tmps, tr_exprlist le rl sl al tmps ->
  simplelist rl = true -> sl = nil.
Proof (proj2 tr_simple_nil).

(** Translation of [deref_loc] and [assign_loc] operations. *)

Remark deref_loc_translated:
  forall ty m b ofs t v,
  Csem.deref_loc ge ty m b ofs t v ->
  match chunk_for_volatile_type ty with
  | None => t = E0 /\ Clight.deref_loc ty m b ofs v
  | Some chunk => volatile_load tge chunk m b ofs t v
  end.
Proof.
  intros. unfold chunk_for_volatile_type. inv H.
  (* By_value, not volatile *)
  rewrite H1. split; auto. eapply deref_loc_value; eauto.
  (* By_value, volatile *)
  rewrite H0; rewrite H1. eapply volatile_load_preserved with (ge1 := ge); auto.
  exact symbols_preserved. exact public_preserved. exact block_is_volatile_preserved.
  (* By reference *)
  rewrite H0. destruct (type_is_volatile ty); split; auto; eapply deref_loc_reference; eauto.
  (* By copy *)
  rewrite H0. destruct (type_is_volatile ty); split; auto; eapply deref_loc_copy; eauto.
Qed.

Remark assign_loc_translated:
  forall ty m b ofs v t m',
  Csem.assign_loc ge ty m b ofs v t m' ->
  match chunk_for_volatile_type ty with
  | None => t = E0 /\ Clight.assign_loc tge ty m b ofs v m'
  | Some chunk => volatile_store tge chunk m b ofs v t m'
  end.
Proof.
  intros. unfold chunk_for_volatile_type. inv H.
  (* By_value, not volatile *)
  rewrite H1. split; auto. eapply assign_loc_value; eauto.
  (* By_value, volatile *)
  rewrite H0; rewrite H1. eapply volatile_store_preserved with (ge1 := ge); auto.
  exact symbols_preserved. exact public_preserved. exact block_is_volatile_preserved.
  (* By copy *)
  rewrite H0. rewrite <- comp_env_preserved in *.
  destruct (type_is_volatile ty); split; auto; eapply assign_loc_copy; eauto.
Qed.

(** Evaluation of simple expressions and of their translation *)

Lemma tr_simple:
 forall e m,
 (forall r v,
  eval_simple_rvalue ge e m r v ->
  forall le dst sl a tmps,
  tr_expr le dst r sl a tmps ->
  match dst with
  | For_val => sl = nil /\ Csyntax.typeof r = typeof a /\ eval_expr tge e le m a v
  | For_effects => sl = nil
  | For_set sd =>
      exists b, sl = do_set sd b
             /\ Csyntax.typeof r = typeof b
             /\ eval_expr tge e le m b v
  end)
/\
 (forall l b ofs,
  eval_simple_lvalue ge e m l b ofs ->
  forall le sl a tmps,
  tr_expr le For_val l sl a tmps ->
  sl = nil /\ Csyntax.typeof l = typeof a /\ eval_lvalue tge e le m a b ofs).
Proof.
Opaque makeif.
  intros e m.
  apply (eval_simple_rvalue_lvalue_ind ge e m); intros until tmps; intros TR; inv TR.
(* value *)
  auto.
  auto.
  exists a0; auto.
(* rvalof *)
  inv H7; try congruence.
  exploit H0; eauto. intros [A [B C]].
  subst sl1; simpl.
  assert (eval_expr tge e le m a v).
    eapply eval_Elvalue. eauto.
    rewrite <- B.
    exploit deref_loc_translated; eauto. unfold chunk_for_volatile_type; rewrite H2. tauto.
  destruct dst; auto.
  econstructor. split. simpl; eauto. auto.
(* addrof *)
  exploit H0; eauto. intros [A [B C]].
  subst sl1; simpl.
  assert (eval_expr tge e le m (Eaddrof a1 ty) (Vptr b ofs)). econstructor; eauto.
  destruct dst; auto. simpl; econstructor; eauto.
(* unop *)
  exploit H0; eauto. intros [A [B C]].
  subst sl1; simpl.
  assert (eval_expr tge e le m (Eunop op a1 ty) v). econstructor; eauto. congruence.
  destruct dst; auto. simpl; econstructor; eauto.
(* binop *)
  exploit H0; eauto. intros [A [B C]].
  exploit H2; eauto. intros [D [E F]].
  subst sl1 sl2; simpl.
  assert (eval_expr tge e le m (Ebinop op a1 a2 ty) v). econstructor; eauto. rewrite comp_env_preserved; congruence.
  destruct dst; auto. simpl; econstructor; eauto.
(* cast *)
  exploit H0; eauto. intros [A [B C]].
  subst sl1; simpl.
  assert (eval_expr tge e le m (Ecast a1 ty) v). econstructor; eauto. congruence.
  destruct dst; auto. simpl; econstructor; eauto.
(* sizeof *)
  rewrite <- comp_env_preserved.
  destruct dst.
  split; auto. split; auto. constructor.
  auto.
  exists (Esizeof ty1 ty). split. auto. split. auto. constructor.
(* alignof *)
  rewrite <- comp_env_preserved.
  destruct dst.
  split; auto. split; auto. constructor.
  auto.
  exists (Ealignof ty1 ty). split. auto. split. auto. constructor.
(* var local *)
  split; auto. split; auto. apply eval_Evar_local; auto.
(* var global *)
  split; auto. split; auto. apply eval_Evar_global; auto.
    rewrite symbols_preserved; auto.
(* deref *)
  exploit H0; eauto. intros [A [B C]]. subst sl1.
  split; auto. split; auto. constructor; auto.
(* field struct *)
  rewrite <- comp_env_preserved in *.
  exploit H0; eauto. intros [A [B C]]. subst sl1.
  split; auto. split; auto. rewrite B in H1. eapply eval_Efield_struct; eauto.
(* field union *)
  rewrite <- comp_env_preserved in *.
  exploit H0; eauto. intros [A [B C]]. subst sl1.
  split; auto. split; auto. rewrite B in H1. eapply eval_Efield_union; eauto.
Qed.

Lemma tr_simple_rvalue:
  forall e m r v,
  eval_simple_rvalue ge e m r v ->
  forall le dst sl a tmps,
  tr_expr le dst r sl a tmps ->
  match dst with
  | For_val => sl = nil /\ Csyntax.typeof r = typeof a /\ eval_expr tge e le m a v
  | For_effects => sl = nil
  | For_set sd =>
      exists b, sl = do_set sd b
             /\ Csyntax.typeof r = typeof b
             /\ eval_expr tge e le m b v
  end.
Proof.
  intros e m. exact (proj1 (tr_simple e m)).
Qed.

Lemma tr_simple_lvalue:
  forall e m l b ofs,
  eval_simple_lvalue ge e m l b ofs ->
  forall le sl a tmps,
  tr_expr le For_val l sl a tmps ->
  sl = nil /\ Csyntax.typeof l = typeof a /\ eval_lvalue tge e le m a b ofs.
Proof.
  intros e m. exact (proj2 (tr_simple e m)).
Qed.

Lemma tr_simple_exprlist:
  forall le rl sl al tmps,
  tr_exprlist le rl sl al tmps ->
  forall e m tyl vl,
  eval_simple_list ge e m rl tyl vl ->
  sl = nil /\ eval_exprlist tge e le m al tyl vl.
Proof.
  induction 1; intros.
  inv H. split. auto. constructor.
  inv H4.
  exploit tr_simple_rvalue; eauto. intros [A [B C]].
  exploit IHtr_exprlist; eauto. intros [D E].
  split. subst; auto. econstructor; eauto. congruence.
Qed.

(** Commutation between the translation of expressions and left contexts. *)

Lemma typeof_context:
  forall k1 k2 C, leftcontext k1 k2 C ->
  forall e1 e2, Csyntax.typeof e1 = Csyntax.typeof e2 ->
  Csyntax.typeof (C e1) = Csyntax.typeof (C e2).
Proof.
  induction 1; intros; auto.
Qed.

Scheme leftcontext_ind2 := Minimality for leftcontext Sort Prop
  with leftcontextlist_ind2 := Minimality for leftcontextlist Sort Prop.
Combined Scheme leftcontext_leftcontextlist_ind from leftcontext_ind2, leftcontextlist_ind2.

Lemma tr_expr_leftcontext_rec:
 (
  forall from to C, leftcontext from to C ->
  forall le e dst sl a tmps,
  tr_expr le dst (C e) sl a tmps ->
  exists dst', exists sl1, exists sl2, exists a', exists tmp',
  tr_expr le dst' e sl1 a' tmp'
  /\ sl = sl1 ++ sl2
  /\ incl tmp' tmps
  /\ (forall le' e' sl3,
        tr_expr le' dst' e' sl3 a' tmp' ->
        (forall id, ~In id tmp' -> le'!id = le!id) ->
        Csyntax.typeof e' = Csyntax.typeof e ->
        tr_expr le' dst (C e') (sl3 ++ sl2) a tmps)
 ) /\ (
  forall from C, leftcontextlist from C ->
  forall le e sl a tmps,
  tr_exprlist le (C e) sl a tmps ->
  exists dst', exists sl1, exists sl2, exists a', exists tmp',
  tr_expr le dst' e sl1 a' tmp'
  /\ sl = sl1 ++ sl2
  /\ incl tmp' tmps
  /\ (forall le' e' sl3,
        tr_expr le' dst' e' sl3 a' tmp' ->
        (forall id, ~In id tmp' -> le'!id = le!id) ->
        Csyntax.typeof e' = Csyntax.typeof e ->
        tr_exprlist le' (C e') (sl3 ++ sl2) a tmps)
).
Proof.

Ltac TR :=
  econstructor; econstructor; econstructor; econstructor; econstructor;
  split; [eauto | split; [idtac | split]].

Ltac NOTIN :=
  match goal with
  | [ H1: In ?x ?l, H2: list_disjoint ?l _ |- ~In ?x _ ] =>
        red; intro; elim (H2 x x); auto; fail
  | [ H1: In ?x ?l, H2: list_disjoint _ ?l |- ~In ?x _ ] =>
        red; intro; elim (H2 x x); auto; fail
  end.

Ltac UNCHANGED :=
  match goal with
  | [ H: (forall (id: ident), ~In id _ -> ?le' ! id = ?le ! id) |-
         (forall (id: ident), In id _ -> ?le' ! id = ?le ! id) ] =>
      intros; apply H; NOTIN
  end.

  (*generalize compat_dest_change; intro CDC.*)
  apply leftcontext_leftcontextlist_ind; intros.

(* base *)
  TR. rewrite <- app_nil_end; auto. red; auto.
  intros. rewrite <- app_nil_end; auto.
(* deref *)
  inv H1.
  exploit H0; eauto. intros [dst' [sl1' [sl2' [a' [tmp' [P [Q [R S]]]]]]]].
  TR. subst sl1; rewrite app_ass; eauto. auto.
  intros. rewrite <- app_ass. econstructor; eauto.
(* field *)
  inv H1.
  exploit H0. eauto. intros [dst' [sl1' [sl2' [a' [tmp' [P [Q [R S]]]]]]]].
  TR. subst sl1; rewrite app_ass; eauto. auto.
  intros. rewrite <- app_ass. econstructor; eauto.
(* rvalof *)
  inv H1.
  exploit H0; eauto. intros [dst' [sl1' [sl2' [a' [tmp' [P [Q [R S]]]]]]]].
  TR. subst sl1; rewrite app_ass; eauto. red; eauto.
  intros. rewrite <- app_ass; econstructor; eauto.
  exploit typeof_context; eauto. congruence.
(* addrof *)
  inv H1.
  exploit H0; eauto. intros [dst' [sl1' [sl2' [a' [tmp' [P [Q [R S]]]]]]]].
  TR. subst sl1; rewrite app_ass; eauto. auto.
  intros. rewrite <- app_ass. econstructor; eauto.
(* unop *)
  inv H1.
  exploit H0; eauto. intros [dst' [sl1' [sl2' [a' [tmp' [P [Q [R S]]]]]]]].
  TR. subst sl1; rewrite app_ass; eauto. auto.
  intros. rewrite <- app_ass. econstructor; eauto.
(* binop left *)
  inv H1.
  exploit H0; eauto. intros [dst' [sl1' [sl2' [a' [tmp' [P [Q [R S]]]]]]]].
  TR. subst sl1. rewrite app_ass. eauto.
  red; auto.
  intros. rewrite <- app_ass. econstructor; eauto.
  eapply tr_expr_invariant; eauto. UNCHANGED.
(* binop right *)
  inv H2.
  assert (sl1 = nil) by (eapply tr_simple_expr_nil; eauto). subst sl1; simpl.
  exploit H1; eauto. intros [dst' [sl1' [sl2' [a' [tmp' [P [Q [R S]]]]]]]].
  TR. subst sl2. rewrite app_ass. eauto.
  red; auto.
  intros. rewrite <- app_ass. change (sl3 ++ sl2') with (nil ++ sl3 ++ sl2'). rewrite app_ass. econstructor; eauto.
  eapply tr_expr_invariant; eauto. UNCHANGED.
(* cast *)
  inv H1.
  exploit H0; eauto. intros [dst' [sl1' [sl2' [a' [tmp' [P [Q [R S]]]]]]]].
  TR. subst sl1; rewrite app_ass; eauto. auto.
  intros. rewrite <- app_ass. econstructor; eauto.
(* seqand *)
  inv H1.
  (* for val *)
  exploit H0; eauto. intros [dst' [sl1' [sl2' [a' [tmp' [P [Q [R S]]]]]]]].
  TR.
  rewrite Q. rewrite app_ass. eauto.
  red; auto.
  intros. rewrite <- app_ass. econstructor. apply S; auto.
  eapply tr_expr_invariant; eauto. UNCHANGED.
  auto. auto. auto. auto.
  (* for effects *)
  exploit H0; eauto. intros [dst' [sl1' [sl2' [a' [tmp' [P [Q [R S]]]]]]]].
  TR.
  rewrite Q. rewrite app_ass. eauto.
  red; auto.
  intros. rewrite <- app_ass. econstructor. apply S; auto.
  eapply tr_expr_invariant; eauto. UNCHANGED.
  auto. auto. auto. auto.
  (* for set *)
  exploit H0; eauto. intros [dst' [sl1' [sl2' [a' [tmp' [P [Q [R S]]]]]]]].
  TR.
  rewrite Q. rewrite app_ass. eauto.
  red; auto.
  intros. rewrite <- app_ass. econstructor. apply S; auto.
  eapply tr_expr_invariant; eauto. UNCHANGED.
  auto. auto. auto. auto.
(* seqor *)
  inv H1.
  (* for val *)
  exploit H0; eauto. intros [dst' [sl1' [sl2' [a' [tmp' [P [Q [R S]]]]]]]].
  TR.
  rewrite Q. rewrite app_ass. eauto.
  red; auto.
  intros. rewrite <- app_ass. econstructor. apply S; auto.
  eapply tr_expr_invariant; eauto. UNCHANGED.
  auto. auto. auto. auto.
  (* for effects *)
  exploit H0; eauto. intros [dst' [sl1' [sl2' [a' [tmp' [P [Q [R S]]]]]]]].
  TR.
  rewrite Q. rewrite app_ass. eauto.
  red; auto.
  intros. rewrite <- app_ass. econstructor. apply S; auto.
  eapply tr_expr_invariant; eauto. UNCHANGED.
  auto. auto. auto. auto.
  (* for set *)
  exploit H0; eauto. intros [dst' [sl1' [sl2' [a' [tmp' [P [Q [R S]]]]]]]].
  TR.
  rewrite Q. rewrite app_ass. eauto.
  red; auto.
  intros. rewrite <- app_ass. econstructor. apply S; auto.
  eapply tr_expr_invariant; eauto. UNCHANGED.
  auto. auto. auto. auto.
(* condition *)
  inv H1.
  (* for val *)
  exploit H0; eauto. intros [dst' [sl1' [sl2' [a' [tmp' [P [Q [R S]]]]]]]].
  TR.
  rewrite Q. rewrite app_ass. eauto.
  red; auto.
  intros. rewrite <- app_ass. econstructor. apply S; auto.
  eapply tr_expr_invariant; eauto. UNCHANGED.
  eapply tr_expr_invariant; eauto. UNCHANGED.
  auto. auto. auto. auto. auto. auto.
  (* for effects *)
  exploit H0; eauto. intros [dst' [sl1' [sl2' [a' [tmp' [P [Q [R S]]]]]]]].
  TR.
  rewrite Q. rewrite app_ass. eauto.
  red; auto.
  intros. rewrite <- app_ass. eapply tr_condition_effects. apply S; auto.
  eapply tr_expr_invariant; eauto. UNCHANGED.
  eapply tr_expr_invariant; eauto. UNCHANGED.
  auto. auto. auto. auto. auto.
  (* for set *)
  exploit H0; eauto. intros [dst' [sl1' [sl2' [a' [tmp' [P [Q [R S]]]]]]]].
  TR.
  rewrite Q. rewrite app_ass. eauto.
  red; auto.
  intros. rewrite <- app_ass. eapply tr_condition_set. apply S; auto.
  eapply tr_expr_invariant; eauto. UNCHANGED.
  eapply tr_expr_invariant; eauto. UNCHANGED.
  auto. auto. auto. auto. auto. auto.
(* assign left *)
  inv H1.
  (* for effects *)
  exploit H0; eauto. intros [dst' [sl1' [sl2' [a' [tmp' [P [Q [R S]]]]]]]].
  TR. subst sl1. rewrite app_ass. eauto.
  red; auto.
  intros. rewrite <- app_ass. econstructor. apply S; auto.
  eapply tr_expr_invariant; eauto. UNCHANGED.
  auto. auto. auto.
  (* for val *)
  exploit H0; eauto. intros [dst' [sl1' [sl2' [a' [tmp' [P [Q [R S]]]]]]]].
  TR. subst sl1. rewrite app_ass. eauto.
  red; auto.
  intros. rewrite <- app_ass. econstructor. apply S; auto.
  eapply tr_expr_invariant; eauto. UNCHANGED.
  auto. auto. auto. auto. auto. auto.
  eapply typeof_context; eauto.
  auto.
(* assign right *)
  inv H2.
  (* for effects *)
  assert (sl1 = nil) by (eapply tr_simple_expr_nil; eauto). subst sl1; simpl.
  exploit H1; eauto. intros [dst' [sl1' [sl2' [a' [tmp' [P [Q [R S]]]]]]]].
  TR. subst sl2. rewrite app_ass. eauto.
  red; auto.
  intros. rewrite <- app_ass. change (sl3 ++ sl2') with (nil ++ (sl3 ++ sl2')). rewrite app_ass.
  econstructor.
  eapply tr_expr_invariant; eauto. UNCHANGED.
  apply S; auto. auto. auto. auto.
  (* for val *)
  assert (sl1 = nil) by (eapply tr_simple_expr_nil; eauto). subst sl1; simpl.
  exploit H1; eauto. intros [dst' [sl1' [sl2' [a' [tmp' [P [Q [R S]]]]]]]].
  TR. subst sl2. rewrite app_ass. eauto.
  red; auto.
  intros. rewrite <- app_ass. change (sl3 ++ sl2') with (nil ++ (sl3 ++ sl2')). rewrite app_ass.
  econstructor.
  eapply tr_expr_invariant; eauto. UNCHANGED.
  apply S; auto. auto. auto. auto. auto. auto. auto. auto.
  eapply typeof_context; eauto.
(* assignop left *)
  inv H1.
  (* for effects *)
  exploit H0; eauto. intros [dst' [sl1' [sl2' [a' [tmp' [P [Q [R S]]]]]]]].
  TR. subst sl1. rewrite app_ass. eauto.
  red; auto.
  intros. rewrite <- app_ass. econstructor. apply S; auto.
  eapply tr_expr_invariant; eauto. UNCHANGED.
  symmetry; eapply typeof_context; eauto. eauto.
  auto. auto. auto. auto. auto. auto.
  (* for val *)
  exploit H0; eauto. intros [dst' [sl1' [sl2' [a' [tmp' [P [Q [R S]]]]]]]].
  TR. subst sl1. rewrite app_ass. eauto.
  red; auto.
  intros. rewrite <- app_ass. econstructor. apply S; auto.
  eapply tr_expr_invariant; eauto. UNCHANGED.
  eauto. auto. auto. auto. auto. auto. auto. auto. auto. auto. auto.
  eapply typeof_context; eauto.
(* assignop right *)
  inv H2.
  (* for effects *)
  assert (sl1 = nil) by (eapply tr_simple_expr_nil; eauto). subst sl1; simpl.
  exploit H1; eauto. intros [dst' [sl1' [sl2' [a' [tmp' [P [Q [R S]]]]]]]].
  TR. subst sl2. rewrite app_ass. eauto.
  red; auto.
  intros. rewrite <- app_ass. change (sl0 ++ sl2') with (nil ++ sl0 ++ sl2'). rewrite app_ass. econstructor.
  eapply tr_expr_invariant; eauto. UNCHANGED.
  apply S; auto. auto. eauto. auto. auto. auto. auto. auto. auto.
  (* for val *)
  assert (sl1 = nil) by (eapply tr_simple_expr_nil; eauto). subst sl1; simpl.
  exploit H1; eauto. intros [dst' [sl1' [sl2' [a' [tmp' [P [Q [R S]]]]]]]].
  TR. subst sl2. rewrite app_ass. eauto.
  red; auto.
  intros. rewrite <- app_ass. change (sl0 ++ sl2') with (nil ++ sl0 ++ sl2'). rewrite app_ass. econstructor.
  eapply tr_expr_invariant; eauto. UNCHANGED.
  apply S; auto. eauto. auto. auto. auto. auto. auto. auto. auto. auto. auto. auto. auto.
(* postincr *)
  inv H1.
  (* for effects *)
  exploit H0; eauto. intros [dst' [sl1' [sl2' [a' [tmp' [P [Q [R S]]]]]]]].
  TR. rewrite Q; rewrite app_ass; eauto. red; auto.
  intros. rewrite <- app_ass. econstructor; eauto.
  symmetry; eapply typeof_context; eauto.
  (* for val *)
  exploit H0; eauto. intros [dst' [sl1' [sl2' [a' [tmp' [P [Q [R S]]]]]]]].
  TR. rewrite Q; rewrite app_ass; eauto. red; auto.
  intros. rewrite <- app_ass. econstructor; eauto.
  eapply typeof_context; eauto.
(* call left *)
  inv H1.
  (* for effects *)
  exploit H0; eauto. intros [dst' [sl1' [sl2' [a' [tmp' [P [Q [R S]]]]]]]].
  TR. rewrite Q; rewrite app_ass; eauto. red; auto.
  intros. rewrite <- app_ass. econstructor. apply S; auto.
  eapply tr_exprlist_invariant; eauto. UNCHANGED.
  auto. auto. auto.
  (* for val *)
  exploit H0; eauto. intros [dst' [sl1' [sl2' [a' [tmp' [P [Q [R S]]]]]]]].
  TR. rewrite Q; rewrite app_ass; eauto. red; auto.
  intros. rewrite <- app_ass. econstructor. auto. apply S; auto.
  eapply tr_exprlist_invariant; eauto. UNCHANGED.
  auto. auto. auto. auto.
(* call right *)
  inv H2.
  (* for effects *)
  assert (sl1 = nil) by (eapply tr_simple_expr_nil; eauto). subst sl1; simpl.
  exploit H1; eauto. intros [dst' [sl1' [sl2' [a' [tmp' [P [Q [R S]]]]]]]].
  TR. rewrite Q; rewrite app_ass; eauto.
  (*destruct dst'; constructor||contradiction.*)
  red; auto.
  intros. rewrite <- app_ass. change (sl3++sl2') with (nil ++ sl3 ++ sl2'). rewrite app_ass. econstructor.
  eapply tr_expr_invariant; eauto. UNCHANGED.
  apply S; auto. auto. auto. auto.
  (* for val *)
  assert (sl1 = nil) by (eapply tr_simple_expr_nil; eauto). subst sl1; simpl.
  exploit H1; eauto. intros [dst' [sl1' [sl2' [a' [tmp' [P [Q [R S]]]]]]]].
  TR. rewrite Q; rewrite app_ass; eauto.
  (*destruct dst'; constructor||contradiction.*)
  red; auto.
  intros. rewrite <- app_ass. change (sl3++sl2') with (nil ++ sl3 ++ sl2'). rewrite app_ass. econstructor.
  auto. eapply tr_expr_invariant; eauto. UNCHANGED.
  apply S; auto.
  auto. auto. auto. auto.
(* builtin *)
  inv H1.
  (* for effects *)
  exploit H0; eauto. intros [dst' [sl1' [sl2' [a' [tmp' [P [Q [R S]]]]]]]].
  TR. rewrite Q; rewrite app_ass; eauto.
  red; auto.
  intros. rewrite <- app_ass. change (sl3++sl2') with (nil ++ sl3 ++ sl2'). rewrite app_ass. econstructor.
  apply S; auto. auto.
  (* for val *)
  exploit H0; eauto. intros [dst' [sl1' [sl2' [a' [tmp' [P [Q [R S]]]]]]]].
  TR. rewrite Q; rewrite app_ass; eauto.
  red; auto.
  intros. rewrite <- app_ass. change (sl3++sl2') with (nil ++ sl3 ++ sl2'). rewrite app_ass. econstructor.
  auto. apply S; auto. auto. auto.
(* comma *)
  inv H1.
  exploit H0; eauto. intros [dst' [sl1' [sl2' [a' [tmp' [P [Q [R S]]]]]]]].
  TR. rewrite Q; rewrite app_ass; eauto. red; auto.
  intros. rewrite <- app_ass. econstructor. apply S; auto.
  eapply tr_expr_invariant; eauto. UNCHANGED.
  auto. auto. auto.
(* paren *)
  inv H1.
  (* for val *)
  exploit H0; eauto. intros [dst' [sl1' [sl2' [a' [tmp' [P [Q [R S]]]]]]]].
  TR. rewrite Q. eauto. red; auto.
  intros. econstructor; eauto.
  (* for effects *)
  exploit H0; eauto. intros [dst' [sl1' [sl2' [a' [tmp' [P [Q [R S]]]]]]]].
  TR. rewrite Q. eauto. auto.
  intros. econstructor; eauto.
  (* for set *)
  exploit H0; eauto. intros [dst' [sl1' [sl2' [a' [tmp' [P [Q [R S]]]]]]]].
  TR. rewrite Q. eauto. auto.
  intros. econstructor; eauto.
(* cons left *)
  inv H1.
  exploit H0; eauto. intros [dst' [sl1' [sl2' [a' [tmp' [P [Q [R S]]]]]]]].
  TR. subst sl1. rewrite app_ass. eauto.
  red; auto.
  intros. rewrite <- app_ass. econstructor. apply S; auto.
  eapply tr_exprlist_invariant; eauto.  UNCHANGED.
  auto. auto. auto.
(* cons right *)
  inv H2.
  assert (sl1 = nil) by (eapply tr_simple_expr_nil; eauto). subst sl1; simpl.
  exploit H1; eauto. intros [dst' [sl1' [sl2' [a' [tmp' [P [Q [R S]]]]]]]].
  TR. subst sl2. eauto.
  red; auto.
  intros. change sl3 with (nil ++ sl3). rewrite app_ass. econstructor.
  eapply tr_expr_invariant; eauto. UNCHANGED.
  apply S; auto.
  auto. auto. auto.
Qed.

Theorem tr_expr_leftcontext:
  forall C le r dst sl a tmps,
  leftcontext RV RV C ->
  tr_expr le dst (C r) sl a tmps ->
  exists dst', exists sl1, exists sl2, exists a', exists tmp',
  tr_expr le dst' r sl1 a' tmp'
  /\ sl = sl1 ++ sl2
  /\ incl tmp' tmps
  /\ (forall le' r' sl3,
        tr_expr le' dst' r' sl3 a' tmp' ->
        (forall id, ~In id tmp' -> le'!id = le!id) ->
        Csyntax.typeof r' = Csyntax.typeof r ->
        tr_expr le' dst (C r') (sl3 ++ sl2) a tmps).
Proof.
  intros. eapply (proj1 tr_expr_leftcontext_rec); eauto.
Qed.

Theorem tr_top_leftcontext:
  forall e le m dst rtop sl a tmps,
  tr_top tge e le m dst rtop sl a tmps ->
  forall r C,
  rtop = C r ->
  leftcontext RV RV C ->
  exists dst', exists sl1, exists sl2, exists a', exists tmp',
  tr_top tge e le m dst' r sl1 a' tmp'
  /\ sl = sl1 ++ sl2
  /\ incl tmp' tmps
  /\ (forall le' m' r' sl3,
        tr_expr le' dst' r' sl3 a' tmp' ->
        (forall id, ~In id tmp' -> le'!id = le!id) ->
        Csyntax.typeof r' = Csyntax.typeof r ->
        tr_top tge e le' m' dst (C r') (sl3 ++ sl2) a tmps).
Proof.
  induction 1; intros.
(* val for val *)
  inv H2; inv H1.
  exists For_val; econstructor; econstructor; econstructor; econstructor.
  split. apply tr_top_val_val; eauto.
  split. instantiate (1 := nil); auto.
  split. apply incl_refl.
  intros. rewrite <- app_nil_end. constructor; auto.
(* base *)
  subst r. exploit tr_expr_leftcontext; eauto.
  intros [dst' [sl1 [sl2 [a' [tmp' [P [Q [R S]]]]]]]].
  exists dst'; exists sl1; exists sl2; exists a'; exists tmp'.
  split. apply tr_top_base; auto.
  split. auto. split. auto.
  intros. apply tr_top_base. apply S; auto.
Qed.

(** Semantics of smart constructors *)

Lemma eval_simpl_expr_sound:
  forall e le m a v, eval_expr tge e le m a v ->
  match eval_simpl_expr a with Some v' => v' = v | None => True end.
Proof.
  induction 1; simpl; auto.
  destruct (eval_simpl_expr a); auto. subst. rewrite H0. auto.
  inv H; simpl; auto.
Qed.

Lemma static_bool_val_sound:
  forall v t m b, bool_val v t Mem.empty = Some b -> bool_val v t m = Some b.
Proof.
  intros until b; unfold bool_val. destruct (classify_bool t); destruct v; auto.
  intros E. unfold Mem.weak_valid_pointer, Mem.valid_pointer, proj_sumbool in E.
  rewrite ! pred_dec_false in E by (apply Mem.perm_empty). discriminate.
Qed.

Lemma step_makeif:
  forall f a s1 s2 k e le m v1 b,
  eval_expr tge e le m a v1 ->
  bool_val v1 (typeof a) m = Some b ->
  star step1 tge (State f (makeif a s1 s2) k e le m)
             E0 (State f (if b then s1 else s2) k e le m).
Proof.
  intros. functional induction (makeif a s1 s2).
- exploit eval_simpl_expr_sound; eauto. rewrite e0. intro EQ; subst v.
  assert (bool_val v1 (typeof a) m = Some true) by (apply static_bool_val_sound; auto).
  replace b with true by congruence. constructor.
- exploit eval_simpl_expr_sound; eauto. rewrite e0. intro EQ; subst v.
  assert (bool_val v1 (typeof a) m = Some false) by (apply static_bool_val_sound; auto).
  replace b with false by congruence. constructor.
- apply star_one. eapply step_ifthenelse; eauto.
- apply star_one. eapply step_ifthenelse; eauto.
Qed.

Lemma step_make_set:
  forall id a ty m b ofs t v e le f k,
  Csem.deref_loc ge ty m b ofs t v ->
  eval_lvalue tge e le m a b ofs ->
  typeof a = ty ->
  step1 tge (State f (make_set id a) k e le m)
          t (State f Sskip k e (PTree.set id v le) m).
Proof.
  intros. exploit deref_loc_translated; eauto. rewrite <- H1.
  unfold make_set. destruct (chunk_for_volatile_type (typeof a)) as [chunk|].
(* volatile case *)
  intros. change (PTree.set id v le) with (set_opttemp (Some id) v le). econstructor.
  econstructor. constructor. eauto.
  simpl. unfold sem_cast. simpl. eauto. constructor.
  simpl. econstructor; eauto.
(* nonvolatile case *)
  intros [A B]. subst t. constructor. eapply eval_Elvalue; eauto.
Qed.

Lemma step_make_assign:
  forall a1 a2 ty m b ofs t v m' v2 e le f k,
  Csem.assign_loc ge ty m b ofs v t m' ->
  eval_lvalue tge e le m a1 b ofs ->
  eval_expr tge e le m a2 v2 ->
  sem_cast v2 (typeof a2) ty = Some v ->
  typeof a1 = ty ->
  step1 tge (State f (make_assign a1 a2) k e le m)
          t (State f Sskip k e le m').
Proof.
  intros. exploit assign_loc_translated; eauto. rewrite <- H3.
  unfold make_assign. destruct (chunk_for_volatile_type (typeof a1)) as [chunk|].
(* volatile case *)
  intros. change le with (set_opttemp None Vundef le) at 2. econstructor.
  econstructor. constructor. eauto.
  simpl. unfold sem_cast. simpl. eauto.
  econstructor; eauto. rewrite H3; eauto. constructor.
  simpl. econstructor; eauto.
(* nonvolatile case *)
  intros [A B]. subst t. econstructor; eauto. congruence.
Qed.

Fixpoint Kseqlist (sl: list statement) (k: cont) :=
  match sl with
  | nil => k
  | s :: l => Kseq s (Kseqlist l k)
  end.

Remark Kseqlist_app:
  forall sl1 sl2 k,
  Kseqlist (sl1 ++ sl2) k = Kseqlist sl1 (Kseqlist sl2 k).
Proof.
  induction sl1; simpl; congruence.
Qed.

Lemma push_seq:
  forall f sl k e le m,
  star step1 tge (State f (makeseq sl) k e le m)
              E0 (State f Sskip (Kseqlist sl k) e le m).
Proof.
  intros. unfold makeseq. generalize Sskip. revert sl k.
  induction sl; simpl; intros.
  apply star_refl.
  eapply star_right. apply IHsl. constructor. traceEq.
Qed.

Lemma step_tr_rvalof:
  forall ty m b ofs t v e le a sl a' tmp f k,
  Csem.deref_loc ge ty m b ofs t v ->
  eval_lvalue tge e le m a b ofs ->
  tr_rvalof ty a sl a' tmp ->
  typeof a = ty ->
  exists le',
    star step1 tge (State f Sskip (Kseqlist sl k) e le m)
                 t (State f Sskip k e le' m)
  /\ eval_expr tge e le' m a' v
  /\ typeof a' = typeof a
  /\ forall x, ~In x tmp -> le'!x = le!x.
Proof.
  intros. inv H1.
  (* not volatile *)
  exploit deref_loc_translated; eauto. unfold chunk_for_volatile_type; rewrite H3.
  intros [A B]. subst t.
  exists le; split. apply star_refl.
  split. eapply eval_Elvalue; eauto.
  auto.
  (* volatile *)
  intros. exists (PTree.set t0 v le); split.
  simpl. eapply star_two. econstructor. eapply step_make_set; eauto. traceEq.
  split. constructor. apply PTree.gss.
  split. auto.
  intros. apply PTree.gso. congruence.
Qed.

(** Matching between continuations *)

Inductive match_cont : Csem.cont -> cont -> Prop :=
  | match_Kstop:
      match_cont Csem.Kstop Kstop
  | match_Kseq: forall s k ts tk,
      tr_stmt s ts ->
      match_cont k tk ->
      match_cont (Csem.Kseq s k) (Kseq ts tk)
  | match_Kwhile2: forall r s k s' ts tk,
      tr_if r Sskip Sbreak s' ->
      tr_stmt s ts ->
      match_cont k tk ->
      match_cont (Csem.Kwhile2 r s k)
                 (Kloop1 (Ssequence s' ts) Sskip tk)
  | match_Kdowhile1: forall r s k s' ts tk,
      tr_if r Sskip Sbreak s' ->
      tr_stmt s ts ->
      match_cont k tk ->
      match_cont (Csem.Kdowhile1 r s k)
                 (Kloop1 ts s' tk)
  | match_Kfor3: forall r s3 s k ts3 s' ts tk,
      tr_if r Sskip Sbreak s' ->
      tr_stmt s3 ts3 ->
      tr_stmt s ts ->
      match_cont k tk ->
      match_cont (Csem.Kfor3 r s3 s k)
                 (Kloop1 (Ssequence s' ts) ts3 tk)
  | match_Kfor4: forall r s3 s k ts3 s' ts tk,
      tr_if r Sskip Sbreak s' ->
      tr_stmt s3 ts3 ->
      tr_stmt s ts ->
      match_cont k tk ->
      match_cont (Csem.Kfor4 r s3 s k)
                 (Kloop2 (Ssequence s' ts) ts3 tk)
  | match_Kswitch2: forall k tk,
      match_cont k tk ->
      match_cont (Csem.Kswitch2 k) (Kswitch tk)
  | match_Kcall: forall f e C ty k optid tf le sl tk a dest tmps,
      tr_function f tf ->
      leftcontext RV RV C ->
      (forall v m, tr_top tge e (set_opttemp optid v le) m dest (C (Csyntax.Eval v ty)) sl a tmps) ->
      match_cont_exp dest a k tk ->
      match_cont (Csem.Kcall f e C ty k)
                 (Kcall optid tf e le (Kseqlist sl tk))
(*
  | match_Kcall_some: forall f e C ty k dst tf le sl tk a dest tmps,
      transl_function f = Errors.OK tf ->
      leftcontext RV RV C ->
      (forall v m, tr_top tge e (PTree.set dst v le) m dest (C (C.Eval v ty)) sl a tmps) ->
      match_cont_exp dest a k tk ->
      match_cont (Csem.Kcall f e C ty k)
                 (Kcall (Some dst) tf e le (Kseqlist sl tk))
*)

with match_cont_exp : destination -> expr -> Csem.cont -> cont -> Prop :=
  | match_Kdo: forall k a tk,
      match_cont k tk ->
      match_cont_exp For_effects a (Csem.Kdo k) tk
  | match_Kifthenelse_1: forall a s1 s2 k ts1 ts2 tk,
      tr_stmt s1 ts1 -> tr_stmt s2 ts2 ->
      match_cont k tk ->
      match_cont_exp For_val a (Csem.Kifthenelse s1 s2 k) (Kseq (Sifthenelse a ts1 ts2) tk)
  | match_Kwhile1: forall r s k s' a ts tk,
      tr_if r Sskip Sbreak s' ->
      tr_stmt s ts ->
      match_cont k tk ->
      match_cont_exp For_val a
         (Csem.Kwhile1 r s k)
         (Kseq (makeif a Sskip Sbreak)
           (Kseq ts (Kloop1 (Ssequence s' ts) Sskip tk)))
  | match_Kdowhile2: forall r s k s' a ts tk,
      tr_if r Sskip Sbreak s' ->
      tr_stmt s ts ->
      match_cont k tk ->
      match_cont_exp For_val a
        (Csem.Kdowhile2 r s k)
        (Kseq (makeif a Sskip Sbreak) (Kloop2 ts s' tk))
  | match_Kfor2: forall r s3 s k s' a ts3 ts tk,
      tr_if r Sskip Sbreak s' ->
      tr_stmt s3 ts3 ->
      tr_stmt s ts ->
      match_cont k tk ->
      match_cont_exp For_val a
        (Csem.Kfor2 r s3 s k)
        (Kseq (makeif a Sskip Sbreak)
          (Kseq ts (Kloop1 (Ssequence s' ts) ts3 tk)))
  | match_Kswitch1: forall ls k a tls tk,
      tr_lblstmts ls tls ->
      match_cont k tk ->
      match_cont_exp For_val a (Csem.Kswitch1 ls k) (Kseq (Sswitch a tls) tk)
  | match_Kreturn: forall k a tk,
      match_cont k tk ->
      match_cont_exp For_val a (Csem.Kreturn k) (Kseq (Sreturn (Some a)) tk).

Lemma match_cont_call:
  forall k tk,
  match_cont k tk ->
  match_cont (Csem.call_cont k) (call_cont tk).
Proof.
  induction 1; simpl; auto. constructor. econstructor; eauto.
Qed.

(** Matching between states *)

Inductive match_states: Csem.state -> state -> Prop :=
  | match_exprstates: forall f r k e m tf sl tk le dest a tmps,
      tr_function f tf ->
      tr_top tge e le m dest r sl a tmps ->
      match_cont_exp dest a k tk ->
      match_states (Csem.ExprState f r k e m)
                   (State tf Sskip (Kseqlist sl tk) e le m)
  | match_regularstates: forall f s k e m tf ts tk le,
      tr_function f tf ->
      tr_stmt s ts ->
      match_cont k tk ->
      match_states (Csem.State f s k e m)
                   (State tf ts tk e le m)
  | match_callstates: forall fd args k m tfd tk,
      tr_fundef fd tfd ->
      match_cont k tk ->
      match_states (Csem.Callstate fd args k m)
                   (Callstate tfd args tk m)
  | match_returnstates: forall res k m tk,
      match_cont k tk ->
      match_states (Csem.Returnstate res k m)
                   (Returnstate res tk m)
  | match_stuckstate: forall S,
      match_states Csem.Stuckstate S.

(** Additional results on translation of statements *)

Lemma tr_select_switch:
  forall n ls tls,
  tr_lblstmts ls tls ->
  tr_lblstmts (Csem.select_switch n ls) (select_switch n tls).
Proof.
  assert (DFL: forall ls tls,
      tr_lblstmts ls tls ->
      tr_lblstmts (Csem.select_switch_default ls) (select_switch_default tls)).
  { induction 1; simpl. constructor. destruct c; auto. constructor; auto. }
  assert (CASE: forall n ls tls,
      tr_lblstmts ls tls ->
      match Csem.select_switch_case n ls with
      | None =>
          select_switch_case n tls = None
      | Some ls' =>
          exists tls', select_switch_case n tls = Some tls' /\ tr_lblstmts ls' tls'
      end).
  { induction 1; simpl; intros.
    auto.
    destruct c; auto. destruct (zeq z n); auto.
    econstructor; split; eauto. constructor; auto. }
  intros. unfold Csem.select_switch, select_switch.
  specialize (CASE n ls tls H).
  destruct (Csem.select_switch_case n ls) as [ls'|].
  destruct CASE as [tls' [P Q]]. rewrite P. auto.
  rewrite CASE. apply DFL; auto.
Qed.

Lemma tr_seq_of_labeled_statement:
  forall ls tls,
  tr_lblstmts ls tls ->
  tr_stmt (Csem.seq_of_labeled_statement ls) (seq_of_labeled_statement tls).
Proof.
  induction 1; simpl; constructor; auto.
Qed.

(** Commutation between translation and the "find label" operation. *)

Section FIND_LABEL.

Variable lbl: label.

Definition nolabel (s: statement) : Prop :=
  forall k, find_label lbl s k = None.

Fixpoint nolabel_list (sl: list statement) : Prop :=
  match sl with
  | nil => True
  | s1 :: sl' => nolabel s1 /\ nolabel_list sl'
  end.

Lemma nolabel_list_app:
  forall sl2 sl1, nolabel_list sl1 -> nolabel_list sl2 -> nolabel_list (sl1 ++ sl2).
Proof.
  induction sl1; simpl; intros. auto. tauto.
Qed.

Lemma makeseq_nolabel:
  forall sl, nolabel_list sl -> nolabel (makeseq sl).
Proof.
  assert (forall sl s, nolabel s -> nolabel_list sl -> nolabel (makeseq_rec s sl)).
  induction sl; simpl; intros. auto. destruct H0. apply IHsl; auto.
  red. intros; simpl. rewrite H. apply H0.
  intros. unfold makeseq. apply H; auto. red. auto.
Qed.

Lemma makeif_nolabel:
  forall a s1 s2, nolabel s1 -> nolabel s2 -> nolabel (makeif a s1 s2).
Proof.
  intros. functional induction (makeif a s1 s2); auto.
  red; simpl; intros. rewrite H; auto.
  red; simpl; intros. rewrite H; auto.
Qed.

Lemma make_set_nolabel:
  forall t a, nolabel (make_set t a).
Proof.
  unfold make_set; intros; red; intros.
  destruct (chunk_for_volatile_type (typeof a)); auto.
Qed.

Lemma make_assign_nolabel:
  forall l r, nolabel (make_assign l r).
Proof.
  unfold make_assign; intros; red; intros.
  destruct (chunk_for_volatile_type (typeof l)); auto.
Qed.

Lemma tr_rvalof_nolabel:
  forall ty a sl a' tmp, tr_rvalof ty a sl a' tmp -> nolabel_list sl.
Proof.
  destruct 1; simpl; intuition. apply make_set_nolabel.
Qed.

Lemma nolabel_do_set:
  forall sd a, nolabel_list (do_set sd a).
Proof.
  induction sd; intros; simpl; split; auto; red; auto.
Qed.

Lemma nolabel_final:
  forall dst a, nolabel_list (final dst a).
Proof.
  destruct dst; simpl; intros. auto. auto. apply nolabel_do_set.
Qed.

Ltac NoLabelTac :=
  match goal with
  | [ |- nolabel_list nil ] => exact I
  | [ |- nolabel_list (final _ _) ] => apply nolabel_final (*; NoLabelTac*)
  | [ |- nolabel_list (_ :: _) ] => simpl; split; NoLabelTac
  | [ |- nolabel_list (_ ++ _) ] => apply nolabel_list_app; NoLabelTac
  | [ H: _ -> nolabel_list ?x |- nolabel_list ?x ] => apply H; NoLabelTac
  | [ |- nolabel (makeseq _) ] => apply makeseq_nolabel; NoLabelTac
  | [ |- nolabel (makeif _ _ _) ] => apply makeif_nolabel; NoLabelTac
  | [ |- nolabel (make_set _ _) ] => apply make_set_nolabel
  | [ |- nolabel (make_assign _ _) ] => apply make_assign_nolabel
  | [ |- nolabel _ ] => red; intros; simpl; auto
  | [ |- _ /\ _ ] => split; NoLabelTac
  | _ => auto
  end.

Lemma tr_find_label_expr:
  (forall le dst r sl a tmps, tr_expr le dst r sl a tmps -> nolabel_list sl)
/\(forall le rl sl al tmps, tr_exprlist le rl sl al tmps -> nolabel_list sl).
Proof.
  apply tr_expr_exprlist; intros; NoLabelTac.
  apply nolabel_do_set.
  eapply tr_rvalof_nolabel; eauto.
  apply nolabel_do_set.
  apply nolabel_do_set.
  eapply tr_rvalof_nolabel; eauto.
  eapply tr_rvalof_nolabel; eauto.
  eapply tr_rvalof_nolabel; eauto.
Qed.

Lemma tr_find_label_top:
  forall e le m dst r sl a tmps,
  tr_top tge e le m dst r sl a tmps -> nolabel_list sl.
Proof.
  induction 1; intros; NoLabelTac.
  eapply (proj1 tr_find_label_expr); eauto.
Qed.

Lemma tr_find_label_expression:
  forall r s a, tr_expression r s a -> forall k, find_label lbl s k = None.
Proof.
  intros. inv H.
  assert (nolabel (makeseq sl)). apply makeseq_nolabel.
  eapply tr_find_label_top with (e := empty_env) (le := PTree.empty val) (m := Mem.empty).
  eauto. apply H.
Qed.

Lemma tr_find_label_expr_stmt:
  forall r s, tr_expr_stmt r s -> forall k, find_label lbl s k = None.
Proof.
  intros. inv H.
  assert (nolabel (makeseq sl)). apply makeseq_nolabel.
  eapply tr_find_label_top with (e := empty_env) (le := PTree.empty val) (m := Mem.empty).
  eauto. apply H.
Qed.

Lemma tr_find_label_if:
  forall r s,
  tr_if r Sskip Sbreak s ->
  forall k, find_label lbl s k = None.
Proof.
  intros. inv H.
  assert (nolabel (makeseq (sl ++ makeif a Sskip Sbreak :: nil))).
  apply makeseq_nolabel.
  apply nolabel_list_app.
  eapply tr_find_label_top with (e := empty_env) (le := PTree.empty val) (m := Mem.empty).
  eauto.
  simpl; split; auto. apply makeif_nolabel. red; simpl; auto. red; simpl; auto.
  apply H.
Qed.

Lemma tr_find_label:
  forall s k ts tk
    (TR: tr_stmt s ts)
    (MC: match_cont k tk),
  match Csem.find_label lbl s k with
  | None =>
      find_label lbl ts tk = None
  | Some (s', k') =>
      exists ts', exists tk',
          find_label lbl ts tk = Some (ts', tk')
       /\ tr_stmt s' ts'
       /\ match_cont k' tk'
  end
with tr_find_label_ls:
  forall s k ts tk
    (TR: tr_lblstmts s ts)
    (MC: match_cont k tk),
  match Csem.find_label_ls lbl s k with
  | None =>
      find_label_ls lbl ts tk = None
  | Some (s', k') =>
      exists ts', exists tk',
          find_label_ls lbl ts tk = Some (ts', tk')
       /\ tr_stmt s' ts'
       /\ match_cont k' tk'
  end.
Proof.
  induction s; intros; inversion TR; subst; clear TR; simpl.
  auto.
  eapply tr_find_label_expr_stmt; eauto.
(* seq *)
  exploit (IHs1 (Csem.Kseq s2 k)); eauto. constructor; eauto.
  destruct (Csem.find_label lbl s1 (Csem.Kseq s2 k)) as [[s' k'] | ].
  intros [ts' [tk' [A [B C]]]]. rewrite A. exists ts'; exists tk'; auto.
  intro EQ. rewrite EQ. eapply IHs2; eauto.
(* if *)
  rename s' into sr.
  rewrite (tr_find_label_expression _ _ _ H2).
  exploit (IHs1 k); eauto.
  destruct (Csem.find_label lbl s1 k) as [[s' k'] | ].
  intros [ts' [tk' [A [B C]]]]. rewrite A. exists ts'; exists tk'; intuition.
  intro EQ. rewrite EQ. eapply IHs2; eauto.
(* while *)
  rename s' into sr.
  rewrite (tr_find_label_if _ _ H1); auto.
  exploit (IHs (Kwhile2 e s k)); eauto. econstructor; eauto.
  destruct (Csem.find_label lbl s (Kwhile2 e s k)) as [[s' k'] | ].
  intros [ts' [tk' [A [B C]]]]. rewrite A. exists ts'; exists tk'; intuition.
  intro EQ. rewrite EQ. auto.
(* dowhile *)
  rename s' into sr.
  rewrite (tr_find_label_if _ _ H1); auto.
  exploit (IHs (Kdowhile1 e s k)); eauto. econstructor; eauto.
  destruct (Csem.find_label lbl s (Kdowhile1 e s k)) as [[s' k'] | ].
  intros [ts' [tk' [A [B C]]]]. rewrite A. exists ts'; exists tk'; intuition.
  intro EQ. rewrite EQ. auto.
(* for skip *)
  rename s' into sr.
  rewrite (tr_find_label_if _ _ H4); auto.
  exploit (IHs3 (Csem.Kfor3 e s2 s3 k)); eauto. econstructor; eauto.
  destruct (Csem.find_label lbl s3 (Csem.Kfor3 e s2 s3 k)) as [[s' k'] | ].
  intros [ts' [tk' [A [B C]]]]. rewrite A. exists ts'; exists tk'; intuition.
  intro EQ. rewrite EQ.
  exploit (IHs2 (Csem.Kfor4 e s2 s3 k)); eauto. econstructor; eauto.
(* for not skip *)
  rename s' into sr.
  rewrite (tr_find_label_if _ _ H3); auto.
  exploit (IHs1 (Csem.Kseq (Csyntax.Sfor Csyntax.Sskip e s2 s3) k)); eauto.
    econstructor; eauto. econstructor; eauto.
  destruct (Csem.find_label lbl s1
               (Csem.Kseq (Csyntax.Sfor Csyntax.Sskip e s2 s3) k)) as [[s' k'] | ].
  intros [ts' [tk' [A [B C]]]]. rewrite A. exists ts'; exists tk'; intuition.
  intro EQ; rewrite EQ.
  exploit (IHs3 (Csem.Kfor3 e s2 s3 k)); eauto. econstructor; eauto.
  destruct (Csem.find_label lbl s3 (Csem.Kfor3 e s2 s3 k)) as [[s'' k''] | ].
  intros [ts' [tk' [A [B C]]]]. rewrite A. exists ts'; exists tk'; intuition.
  intro EQ'. rewrite EQ'.
  exploit (IHs2 (Csem.Kfor4 e s2 s3 k)); eauto. econstructor; eauto.
(* break, continue, return 0 *)
  auto. auto. auto.
(* return 1 *)
  rewrite (tr_find_label_expression _ _ _ H0). auto.
(* switch *)
  rewrite (tr_find_label_expression _ _ _ H1). apply tr_find_label_ls. auto. constructor; auto.
(* labeled stmt *)
  destruct (ident_eq lbl l). exists ts0; exists tk; auto. apply IHs; auto.
(* goto *)
  auto.

  induction s; intros; inversion TR; subst; clear TR; simpl.
(* nil *)
  auto.
(* case *)
  exploit (tr_find_label s (Csem.Kseq (Csem.seq_of_labeled_statement s0) k)); eauto.
  econstructor; eauto. apply tr_seq_of_labeled_statement; eauto.
  destruct (Csem.find_label lbl s
    (Csem.Kseq (Csem.seq_of_labeled_statement s0) k)) as [[s' k'] | ].
  intros [ts' [tk' [A [B C]]]]. rewrite A. exists ts'; exists tk'; auto.
  intro EQ. rewrite EQ. eapply IHs; eauto.
Qed.

End FIND_LABEL.

(** Anti-stuttering measure *)

(** There are some stuttering steps in the translation:
- The execution of [Sdo a] where [a] is side-effect free,
  which is three transitions in the source:
<<
    Sdo a, k  --->  a, Kdo k ---> rval v, Kdo k ---> Sskip, k
>>
  but the translation, which is [Sskip], makes no transitions.
- The reduction [Ecomma (Eval v) r2 --> r2].
- The reduction [Eparen (Eval v) --> Eval v] in a [For_effects] context.

The following measure decreases for these stuttering steps. *)

Fixpoint esize (a: Csyntax.expr) : nat :=
  match a with
  | Csyntax.Eloc _ _ _ => 1%nat
  | Csyntax.Evar _ _ => 1%nat
  | Csyntax.Ederef r1 _ => S(esize r1)
  | Csyntax.Efield l1 _ _ => S(esize l1)
  | Csyntax.Eval _ _ => O
  | Csyntax.Evalof l1 _ => S(esize l1)
  | Csyntax.Eaddrof l1 _ => S(esize l1)
  | Csyntax.Eunop _ r1 _ => S(esize r1)
  | Csyntax.Ebinop _ r1 r2 _ => S(esize r1 + esize r2)%nat
  | Csyntax.Ecast r1 _ => S(esize r1)
  | Csyntax.Eseqand r1 _ _ => S(esize r1)
  | Csyntax.Eseqor r1 _ _ => S(esize r1)
  | Csyntax.Econdition r1 _ _ _ => S(esize r1)
  | Csyntax.Esizeof _ _ => 1%nat
  | Csyntax.Ealignof _ _ => 1%nat
  | Csyntax.Eassign l1 r2 _ => S(esize l1 + esize r2)%nat
  | Csyntax.Eassignop _ l1 r2 _ _ => S(esize l1 + esize r2)%nat
  | Csyntax.Epostincr _ l1 _ => S(esize l1)
  | Csyntax.Ecomma r1 r2 _ => S(esize r1 + esize r2)%nat
  | Csyntax.Ecall r1 rl2 _ => S(esize r1 + esizelist rl2)%nat
  | Csyntax.Ebuiltin ef _ rl _ => S(esizelist rl)%nat
  | Csyntax.Eparen r1 _ _ => S(esize r1)
  end

with esizelist (el: Csyntax.exprlist) : nat :=
  match el with
  | Csyntax.Enil => O
  | Csyntax.Econs r1 rl2 => (esize r1 + esizelist rl2)%nat
  end.

Definition measure (st: Csem.state) : nat :=
  match st with
  | Csem.ExprState _ r _ _ _ => (esize r + 1)%nat
  | Csem.State _ Csyntax.Sskip _ _ _ => 0%nat
  | Csem.State _ (Csyntax.Sdo r) _ _ _ => (esize r + 2)%nat
  | Csem.State _ (Csyntax.Sifthenelse r _ _) _ _ _ => (esize r + 2)%nat
  | _ => 0%nat
  end.

Lemma leftcontext_size:
  forall from to C,
  leftcontext from to C ->
  forall e1 e2,
  (esize e1 < esize e2)%nat ->
  (esize (C e1) < esize (C e2))%nat
with leftcontextlist_size:
  forall from C,
  leftcontextlist from C ->
  forall e1 e2,
  (esize e1 < esize e2)%nat ->
  (esizelist (C e1) < esizelist (C e2))%nat.
Proof.
  induction 1; intros; simpl; auto with arith.
  exploit leftcontextlist_size; eauto. auto with arith.
  exploit leftcontextlist_size; eauto. auto with arith.
  induction 1; intros; simpl; auto with arith. exploit leftcontext_size; eauto. auto with arith.
Qed.

(** Forward simulation for expressions. *)

Lemma tr_val_gen:
  forall le dst v ty a tmp,
  typeof a = ty ->
  (forall tge e le' m,
      (forall id, In id tmp -> le'!id = le!id) ->
      eval_expr tge e le' m a v) ->
  tr_expr le dst (Csyntax.Eval v ty) (final dst a) a tmp.
Proof.
  intros. destruct dst; simpl; econstructor; auto.
Qed.

Lemma estep_simulation:
  forall S1 t S2, Cstrategy.estep ge S1 t S2 ->
  forall S1' (MS: match_states S1 S1'),
  exists S2',
     (plus step1 tge S1' t S2' \/
       (star step1 tge S1' t S2' /\ measure S2 < measure S1)%nat)
  /\ match_states S2 S2'.
Proof.
  induction 1; intros; inv MS.
(* expr *)
  assert (tr_expr le dest r sl a tmps).
    inv H9. contradiction. auto.
  exploit tr_simple_rvalue; eauto. destruct dest.
  (* for val *)
  intros [SL1 [TY1 EV1]]. subst sl.
  econstructor; split.
  right; split. apply star_refl. destruct r; simpl; (contradiction || omega).
  econstructor; eauto.
  instantiate (1 := tmps). apply tr_top_val_val; auto.
  (* for effects *)
  intros SL1. subst sl.
  econstructor; split.
  right; split. apply star_refl. destruct r; simpl; (contradiction || omega).
  econstructor; eauto.
  instantiate (1 := tmps). apply tr_top_base. constructor.
  (* for set *)
  inv H10.
(* rval volatile *)
  exploit tr_top_leftcontext; eauto. clear H11.
  intros [dst' [sl1 [sl2 [a' [tmp' [P [Q [R S]]]]]]]].
  inv P. inv H2. inv H7; try congruence.
  exploit tr_simple_lvalue; eauto. intros [SL [TY EV]]. subst sl0; simpl.
  econstructor; split.
  left. eapply plus_two. constructor. eapply step_make_set; eauto. traceEq.
  econstructor; eauto.
  change (final dst' (Etempvar t0 (Csyntax.typeof l)) ++ sl2) with (nil ++ (final dst' (Etempvar t0 (Csyntax.typeof l)) ++ sl2)).
  apply S. apply tr_val_gen. auto.
  intros. constructor. rewrite H5; auto. apply PTree.gss.
  intros. apply PTree.gso. red; intros; subst; elim H5; auto.
  auto.
(* seqand true *)
  exploit tr_top_leftcontext; eauto. clear H9.
  intros [dst' [sl1 [sl2 [a' [tmp' [P [Q [R S]]]]]]]].
  inv P. inv H2.
  (* for val *)
  exploit tr_simple_rvalue; eauto. intros [SL [TY EV]].
  subst sl0; simpl Kseqlist.
  econstructor; split.
  left. eapply plus_left. constructor.
  eapply star_trans. apply step_makeif with (b := true) (v1 := v); auto. congruence.
  apply push_seq. reflexivity. reflexivity.
  rewrite <- Kseqlist_app.
  eapply match_exprstates; eauto.
  apply S. apply tr_paren_val with (a1 := a2); auto.
  apply tr_expr_monotone with tmp2; eauto. auto. auto.
  (* for effects *)
  exploit tr_simple_rvalue; eauto. intros [SL [TY EV]].
  subst sl0; simpl Kseqlist.
  econstructor; split.
  left. eapply plus_left. constructor.
  eapply star_trans. apply step_makeif with (b := true) (v1 := v); auto. congruence.
  apply push_seq. reflexivity. reflexivity.
  rewrite <- Kseqlist_app.
  eapply match_exprstates; eauto.
  apply S. apply tr_paren_effects with (a1 := a2); auto.
  apply tr_expr_monotone with tmp2; eauto. auto. auto.
  (* for set *)
  exploit tr_simple_rvalue; eauto. intros [SL [TY EV]].
  subst sl0; simpl Kseqlist.
  econstructor; split.
  left. eapply plus_left. constructor.
  eapply star_trans. apply step_makeif with (b := true) (v1 := v); auto. congruence.
  apply push_seq. reflexivity. reflexivity.
  rewrite <- Kseqlist_app.
  eapply match_exprstates; eauto.
  apply S. apply tr_paren_set with (a1 := a2) (t := sd_temp sd); auto.
  apply tr_expr_monotone with tmp2; eauto. auto. auto.
(* seqand false *)
  exploit tr_top_leftcontext; eauto. clear H9.
  intros [dst' [sl1 [sl2 [a' [tmp' [P [Q [R S]]]]]]]].
  inv P. inv H2.
  (* for val *)
  exploit tr_simple_rvalue; eauto. intros [SL [TY EV]].
  subst sl0; simpl Kseqlist.
  econstructor; split.
  left. eapply plus_left. constructor.
  eapply star_trans. apply step_makeif with (b := false) (v1 := v); auto. congruence.
  apply star_one. constructor. constructor. reflexivity. reflexivity.
  eapply match_exprstates; eauto.
  change sl2 with (nil ++ sl2). apply S. econstructor; eauto.
  intros. constructor. rewrite H2. apply PTree.gss. auto.
  intros. apply PTree.gso. congruence.
  auto.
  (* for effects *)
  exploit tr_simple_rvalue; eauto. intros [SL [TY EV]].
  subst sl0; simpl Kseqlist.
  econstructor; split.
  left. eapply plus_left. constructor.
  apply step_makeif with (b := false) (v1 := v); auto. congruence.
  reflexivity.
  eapply match_exprstates; eauto.
  change sl2 with (nil ++ sl2). apply S. econstructor; eauto.
  auto. auto.
  (* for set *)
  exploit tr_simple_rvalue; eauto. intros [SL [TY EV]].
  subst sl0; simpl Kseqlist.
  econstructor; split.
  left. eapply plus_left. constructor.
  eapply star_trans. apply step_makeif with (b := false) (v1 := v); auto. congruence.
  apply push_seq. reflexivity. reflexivity.
  rewrite <- Kseqlist_app.
  eapply match_exprstates; eauto.
  apply S. econstructor; eauto. intros. constructor. auto. auto.
(* seqor true *)
  exploit tr_top_leftcontext; eauto. clear H9.
  intros [dst' [sl1 [sl2 [a' [tmp' [P [Q [R S]]]]]]]].
  inv P. inv H2.
  (* for val *)
  exploit tr_simple_rvalue; eauto. intros [SL [TY EV]].
  subst sl0; simpl Kseqlist.
  econstructor; split.
  left. eapply plus_left. constructor.
  eapply star_trans. apply step_makeif with (b := true) (v1 := v); auto. congruence.
  apply star_one. constructor. constructor. reflexivity. reflexivity.
  eapply match_exprstates; eauto.
  change sl2 with (nil ++ sl2). apply S. econstructor; eauto.
  intros. constructor. rewrite H2. apply PTree.gss. auto.
  intros. apply PTree.gso. congruence.
  auto.
  (* for effects *)
  exploit tr_simple_rvalue; eauto. intros [SL [TY EV]].
  subst sl0; simpl Kseqlist.
  econstructor; split.
  left. eapply plus_left. constructor.
  apply step_makeif with (b := true) (v1 := v); auto. congruence.
  reflexivity.
  eapply match_exprstates; eauto.
  change sl2 with (nil ++ sl2). apply S. econstructor; eauto.
  auto. auto.
  (* for set *)
  exploit tr_simple_rvalue; eauto. intros [SL [TY EV]].
  subst sl0; simpl Kseqlist.
  econstructor; split.
  left. eapply plus_left. constructor.
  eapply star_trans. apply step_makeif with (b := true) (v1 := v); auto. congruence.
  apply push_seq. reflexivity. reflexivity.
  rewrite <- Kseqlist_app.
  eapply match_exprstates; eauto.
  apply S. econstructor; eauto. intros. constructor. auto. auto.
(* seqand false *)
  exploit tr_top_leftcontext; eauto. clear H9.
  intros [dst' [sl1 [sl2 [a' [tmp' [P [Q [R S]]]]]]]].
  inv P. inv H2.
  (* for val *)
  exploit tr_simple_rvalue; eauto. intros [SL [TY EV]].
  subst sl0; simpl Kseqlist.
  econstructor; split.
  left. eapply plus_left. constructor.
  eapply star_trans. apply step_makeif with (b := false) (v1 := v); auto. congruence.
  apply push_seq. reflexivity. reflexivity.
  rewrite <- Kseqlist_app.
  eapply match_exprstates; eauto.
  apply S. apply tr_paren_val with (a1 := a2); auto.
  apply tr_expr_monotone with tmp2; eauto. auto. auto.
  (* for effects *)
  exploit tr_simple_rvalue; eauto. intros [SL [TY EV]].
  subst sl0; simpl Kseqlist.
  econstructor; split.
  left. eapply plus_left. constructor.
  eapply star_trans. apply step_makeif with (b := false) (v1 := v); auto. congruence.
  apply push_seq. reflexivity. reflexivity.
  rewrite <- Kseqlist_app.
  eapply match_exprstates; eauto.
  apply S. apply tr_paren_effects with (a1 := a2); auto.
  apply tr_expr_monotone with tmp2; eauto. auto. auto.
  (* for set *)
  exploit tr_simple_rvalue; eauto. intros [SL [TY EV]].
  subst sl0; simpl Kseqlist.
  econstructor; split.
  left. eapply plus_left. constructor.
  eapply star_trans. apply step_makeif with (b := false) (v1 := v); auto. congruence.
  apply push_seq. reflexivity. reflexivity.
  rewrite <- Kseqlist_app.
  eapply match_exprstates; eauto.
  apply S. apply tr_paren_set with (a1 := a2) (t := sd_temp sd); auto.
  apply tr_expr_monotone with tmp2; eauto. auto. auto.
(* condition *)
  exploit tr_top_leftcontext; eauto. clear H9.
  intros [dst' [sl1 [sl2 [a' [tmp' [P [Q [R S]]]]]]]].
  inv P. inv H2.
  (* for value *)
  exploit tr_simple_rvalue; eauto. intros [SL [TY EV]].
  subst sl0; simpl Kseqlist. destruct b.
  econstructor; split.
  left. eapply plus_left. constructor.
  eapply star_trans. apply step_makeif with (b := true) (v1 := v); auto. congruence.
  apply push_seq. reflexivity. reflexivity.
  rewrite <- Kseqlist_app.
  eapply match_exprstates; eauto.
  apply S. econstructor; eauto. apply tr_expr_monotone with tmp2; eauto. auto. auto.
  econstructor; split.
  left. eapply plus_left. constructor.
  eapply star_trans. apply step_makeif with (b := false) (v1 := v); auto. congruence.
  apply push_seq. reflexivity. reflexivity.
  rewrite <- Kseqlist_app.
  eapply match_exprstates; eauto.
  apply S. econstructor; eauto. apply tr_expr_monotone with tmp3; eauto. auto. auto.
  (* for effects *)
  exploit tr_simple_rvalue; eauto. intros [SL [TY EV]].
  subst sl0; simpl Kseqlist. destruct b.
  econstructor; split.
  left. eapply plus_left. constructor.
  eapply star_trans. apply step_makeif with (b := true) (v1 := v); auto. congruence.
  apply push_seq.
  reflexivity. traceEq.
  rewrite <- Kseqlist_app.
  econstructor. eauto. apply S.
    econstructor; eauto. apply tr_expr_monotone with tmp2; eauto.
    econstructor; eauto.
  auto. auto.
  econstructor; split.
  left. eapply plus_left. constructor.
  eapply star_trans. apply step_makeif with (b := false) (v1 := v); auto. congruence.
  apply push_seq.
  reflexivity. traceEq.
  rewrite <- Kseqlist_app.
  econstructor. eauto. apply S.
    econstructor; eauto. apply tr_expr_monotone with tmp3; eauto.
    econstructor; eauto.
  auto. auto.
  (* for set *)
  exploit tr_simple_rvalue; eauto. intros [SL [TY EV]].
  subst sl0; simpl Kseqlist. destruct b.
  econstructor; split.
  left. eapply plus_left. constructor.
  eapply star_trans. apply step_makeif with (b := true) (v1 := v); auto. congruence.
  apply push_seq.
  reflexivity. traceEq.
  rewrite <- Kseqlist_app.
  econstructor. eauto. apply S.
    econstructor; eauto. apply tr_expr_monotone with tmp2; eauto.
    econstructor; eauto.
  auto. auto.
  econstructor; split.
  left. eapply plus_left. constructor.
  eapply star_trans. apply step_makeif with (b := false) (v1 := v); auto. congruence.
  apply push_seq.
  reflexivity. traceEq.
  rewrite <- Kseqlist_app.
  econstructor. eauto. apply S.
    econstructor; eauto. apply tr_expr_monotone with tmp3; eauto.
    econstructor; eauto.
  auto. auto.
(* assign *)
  exploit tr_top_leftcontext; eauto. clear H12.
  intros [dst' [sl1 [sl2 [a' [tmp' [P [Q [R S]]]]]]]].
  inv P. inv H4.
  (* for effects *)
  exploit tr_simple_rvalue; eauto. intros [SL2 [TY2 EV2]].
  exploit tr_simple_lvalue; eauto. intros [SL1 [TY1 EV1]].
  subst; simpl Kseqlist.
  econstructor; split.
  left. eapply plus_left. constructor.
  apply star_one. eapply step_make_assign; eauto.
  rewrite <- TY2; eauto. traceEq.
  econstructor. auto. change sl2 with (nil ++ sl2). apply S.
  constructor. auto. auto. auto.
  (* for value *)
  exploit tr_simple_rvalue; eauto. intros [SL2 [TY2 EV2]].
  exploit tr_simple_lvalue. eauto.
    eapply tr_expr_invariant with (le' := PTree.set t0 v le). eauto.
    intros. apply PTree.gso. intuition congruence.
  intros [SL1 [TY1 EV1]].
  subst; simpl Kseqlist.
  econstructor; split.
  left. eapply plus_left. constructor.
  eapply star_left. constructor. eauto.
  eapply star_left. constructor.
  apply star_one. eapply step_make_assign; eauto.
  constructor. apply PTree.gss. reflexivity. reflexivity. traceEq.
  econstructor. auto. apply S.
  apply tr_val_gen. auto. intros. econstructor; eauto. constructor.
  rewrite H4; auto. apply PTree.gss.
  intros. apply PTree.gso. intuition congruence.
  auto. auto.
(* assignop *)
  exploit tr_top_leftcontext; eauto. clear H15.
  intros [dst' [sl1 [sl2 [a' [tmp' [P [Q [R S]]]]]]]].
  inv P. inv H6.
  (* for effects *)
  exploit tr_simple_lvalue; eauto. intros [SL1 [TY1 EV1]].
  exploit step_tr_rvalof; eauto. intros [le' [EXEC [EV3 [TY3 INV]]]].
  exploit tr_simple_lvalue. eauto. eapply tr_expr_invariant with (le := le) (le' := le'). eauto.
  intros. apply INV. NOTIN. intros [? [? EV1']].
  exploit tr_simple_rvalue. eauto. eapply tr_expr_invariant with (le := le) (le' := le'). eauto.
  intros. apply INV. NOTIN. simpl. intros [SL2 [TY2 EV2]].
  subst; simpl Kseqlist.
  econstructor; split.
  left. eapply star_plus_trans. rewrite app_ass. rewrite Kseqlist_app. eexact EXEC.
  eapply plus_two. simpl. econstructor. eapply step_make_assign; eauto.
    econstructor. eexact EV3. eexact EV2.
    rewrite TY3; rewrite <- TY1; rewrite <- TY2; rewrite comp_env_preserved; auto.
  reflexivity. traceEq.
  econstructor. auto. change sl2 with (nil ++ sl2). apply S.
  constructor. auto. auto. auto.
  (* for value *)
  exploit tr_simple_lvalue; eauto. intros [SL1 [TY1 EV1]].
  exploit step_tr_rvalof; eauto. intros [le' [EXEC [EV3 [TY3 INV]]]].
  exploit tr_simple_lvalue. eauto. eapply tr_expr_invariant with (le := le) (le' := le'). eauto.
  intros. apply INV. NOTIN. intros [? [? EV1']].
  exploit tr_simple_rvalue. eauto. eapply tr_expr_invariant with (le := le) (le' := le'). eauto.
  intros. apply INV. NOTIN. simpl. intros [SL2 [TY2 EV2]].
  exploit tr_simple_lvalue. eauto.
    eapply tr_expr_invariant with (le := le) (le' := PTree.set t v3 le'). eauto.
    intros. rewrite PTree.gso. apply INV. NOTIN. intuition congruence.
  intros [? [? EV1'']].
  subst; simpl Kseqlist.
  econstructor; split.
  left. rewrite app_ass. rewrite Kseqlist_app.
  eapply star_plus_trans. eexact EXEC.
  simpl. eapply plus_four. econstructor. econstructor.
    econstructor. eexact EV3. eexact EV2.
    rewrite TY3; rewrite <- TY1; rewrite <- TY2; rewrite comp_env_preserved; eauto.
  econstructor. eapply step_make_assign; eauto.
    constructor. apply PTree.gss.
    reflexivity. traceEq.
  econstructor. auto. apply S.
  apply tr_val_gen. auto. intros. econstructor; eauto. constructor.
  rewrite H10; auto. apply PTree.gss.
  intros. rewrite PTree.gso. apply INV.
  red; intros; elim H10; auto.
  intuition congruence.
  auto. auto.
(* assignop stuck *)
  exploit tr_top_leftcontext; eauto. clear H12.
  intros [dst' [sl1 [sl2 [a' [tmp' [P [Q [R S]]]]]]]].
  inv P. inv H4.
  (* for effects *)
  exploit tr_simple_lvalue; eauto. intros [SL1 [TY1 EV1]].
  exploit tr_simple_rvalue; eauto. intros [SL2 [TY2 EV2]].
  exploit step_tr_rvalof; eauto. intros [le' [EXEC [EV3 [TY3 INV]]]].
  subst; simpl Kseqlist.
  econstructor; split.
  right; split. rewrite app_ass. rewrite Kseqlist_app. eexact EXEC.
  simpl. omega.
  constructor.
  (* for value *)
  exploit tr_simple_lvalue; eauto. intros [SL1 [TY1 EV1]].
  exploit tr_simple_rvalue; eauto. intros [SL2 [TY2 EV2]].
  exploit step_tr_rvalof; eauto. intros [le' [EXEC [EV3 [TY3 INV]]]].
  subst; simpl Kseqlist.
  econstructor; split.
  right; split. rewrite app_ass. rewrite Kseqlist_app. eexact EXEC.
  simpl. omega.
  constructor.
(* postincr *)
  exploit tr_top_leftcontext; eauto. clear H14.
  intros [dst' [sl1 [sl2 [a' [tmp' [P [Q [R S]]]]]]]].
  inv P. inv H5.
  (* for effects *)
  exploit tr_simple_lvalue; eauto. intros [SL1 [TY1 EV1]].
  exploit step_tr_rvalof; eauto. intros [le' [EXEC [EV3 [TY3 INV]]]].
  exploit tr_simple_lvalue. eauto. eapply tr_expr_invariant with (le := le) (le' := le'). eauto.
  intros. apply INV. NOTIN. intros [? [? EV1']].
  subst; simpl Kseqlist.
  econstructor; split.
  left. rewrite app_ass; rewrite Kseqlist_app.
  eapply star_plus_trans. eexact EXEC.
  eapply plus_two. simpl. constructor.
  eapply step_make_assign; eauto.
  unfold transl_incrdecr. destruct id; simpl in H2.
  econstructor. eauto. constructor. rewrite TY3; rewrite <- TY1; rewrite comp_env_preserved. simpl; eauto.
  econstructor. eauto. constructor. rewrite TY3; rewrite <- TY1; rewrite comp_env_preserved. simpl; eauto.
  destruct id; auto.
  reflexivity. traceEq.
  econstructor. auto. change sl2 with (nil ++ sl2). apply S.
  constructor. auto. auto. auto.
  (* for value *)
  exploit tr_simple_lvalue; eauto. intros [SL1 [TY1 EV1]].
  exploit tr_simple_lvalue. eauto.
    eapply tr_expr_invariant with (le' := PTree.set t v1 le). eauto.
    intros. apply PTree.gso. intuition congruence.
  intros [SL2 [TY2 EV2]].
  subst; simpl Kseqlist.
  econstructor; split.
  left. eapply plus_four. constructor.
  eapply step_make_set; eauto.
  constructor.
  eapply step_make_assign; eauto.
  unfold transl_incrdecr. destruct id; simpl in H2.
  econstructor. constructor. apply PTree.gss. constructor.
  rewrite comp_env_preserved; simpl; eauto.
  econstructor. constructor. apply PTree.gss. constructor.
  rewrite comp_env_preserved; simpl; eauto.
  destruct id; auto.
  traceEq.
  econstructor. auto. apply S.
  apply tr_val_gen. auto. intros. econstructor; eauto.
  rewrite H5; auto. apply PTree.gss.
  intros. apply PTree.gso. intuition congruence.
  auto. auto.
(* postincr stuck *)
  exploit tr_top_leftcontext; eauto. clear H11.
  intros [dst' [sl1 [sl2 [a' [tmp' [P [Q [R S]]]]]]]].
  inv P. inv H3.
  (* for effects *)
  exploit tr_simple_lvalue; eauto. intros [SL1 [TY1 EV1]].
  exploit step_tr_rvalof; eauto. intros [le' [EXEC [EV3 [TY3 INV]]]].
  subst. simpl Kseqlist.
  econstructor; split.
  right; split. rewrite app_ass; rewrite Kseqlist_app. eexact EXEC.
  simpl; omega.
  constructor.
  (* for value *)
  exploit tr_simple_lvalue; eauto. intros [SL1 [TY1 EV1]].
  subst. simpl Kseqlist.
  econstructor; split.
  left. eapply plus_two. constructor. eapply step_make_set; eauto.
  traceEq.
  constructor.
(* comma *)
  exploit tr_top_leftcontext; eauto. clear H9.
  intros [dst' [sl1 [sl2 [a' [tmp' [P [Q [R S]]]]]]]].
  inv P. inv H1.
  exploit tr_simple_rvalue; eauto. simpl; intro SL1.
  subst sl0; simpl Kseqlist.
  econstructor; split.
  right; split. apply star_refl. simpl. apply plus_lt_compat_r.
  apply (leftcontext_size _ _ _ H). simpl. omega.
  econstructor; eauto. apply S.
  eapply tr_expr_monotone; eauto.
  auto. auto.
(* paren *)
  exploit tr_top_leftcontext; eauto. clear H9.
  intros [dst' [sl1 [sl2 [a' [tmp' [P [Q [R S]]]]]]]].
  inv P. inv H2.
  (* for value *)
  exploit tr_simple_rvalue; eauto. intros [b [SL1 [TY1 EV1]]].
  subst sl1; simpl Kseqlist.
  econstructor; split.
  left. eapply plus_left. constructor. apply star_one.
  econstructor. econstructor; eauto. rewrite <- TY1; eauto. traceEq.
  econstructor; eauto.
  change sl2 with (final For_val (Etempvar t (Csyntax.typeof r)) ++ sl2). apply S.
  constructor. auto. intros. constructor. rewrite H2; auto. apply PTree.gss.
  intros. apply PTree.gso. intuition congruence.
  auto.
  (* for effects *)
  econstructor; split.
  right; split. apply star_refl. simpl. apply plus_lt_compat_r.
  apply (leftcontext_size _ _ _ H). simpl. omega.
  econstructor; eauto.
  exploit tr_simple_rvalue; eauto. simpl. intros A. subst sl1.
  apply S. constructor; auto. auto. auto.
  (* for set *)
  exploit tr_simple_rvalue; eauto. simpl. intros [b [SL1 [TY1 EV1]]]. subst sl1.
  simpl Kseqlist.
  econstructor; split.
  left. eapply plus_left. constructor. apply star_one. econstructor. econstructor; eauto.
  rewrite <- TY1; eauto. traceEq.
  econstructor; eauto.
  apply S. constructor; auto.
  intros. constructor. rewrite H2. apply PTree.gss. auto.
  intros. apply PTree.gso. congruence.
  auto.

(* call *)
  exploit tr_top_leftcontext; eauto. clear H12.
  intros [dst' [sl1 [sl2 [a' [tmp' [P [Q [R S]]]]]]]].
  inv P. inv H5.
  (* for effects *)
  exploit tr_simple_rvalue; eauto. intros [SL1 [TY1 EV1]].
  exploit tr_simple_exprlist; eauto. intros [SL2 EV2].
  subst. simpl Kseqlist.
  exploit functions_translated; eauto. intros [tfd [J K]].
  econstructor; split.
  left. eapply plus_left. constructor.  apply star_one.
  econstructor; eauto. rewrite <- TY1; eauto.
  exploit type_of_fundef_preserved; eauto. congruence.
  traceEq.
  constructor; auto. econstructor; eauto.
  intros. change sl2 with (nil ++ sl2). apply S.
  constructor. auto. auto.
  (* for value *)
  exploit tr_simple_rvalue; eauto. intros [SL1 [TY1 EV1]].
  exploit tr_simple_exprlist; eauto. intros [SL2 EV2].
  subst. simpl Kseqlist.
  exploit functions_translated; eauto. intros [tfd [J K]].
  econstructor; split.
  left. eapply plus_left. constructor.  apply star_one.
  econstructor; eauto. rewrite <- TY1; eauto.
  exploit type_of_fundef_preserved; eauto. congruence.
  traceEq.
  constructor; auto. econstructor; eauto.
  intros. apply S.
  destruct dst'; constructor.
  auto. intros. constructor. rewrite H5; auto. apply PTree.gss.
  auto. intros. constructor. rewrite H5; auto. apply PTree.gss.
  intros. apply PTree.gso. intuition congruence.
  auto.

(* builtin *)
  exploit tr_top_leftcontext; eauto. clear H9.
  intros [dst' [sl1 [sl2 [a' [tmp' [P [Q [R S]]]]]]]].
  inv P. inv H2.
  (* for effects *)
  exploit tr_simple_exprlist; eauto. intros [SL EV].
  subst. simpl Kseqlist.
  econstructor; split.
  left. eapply plus_left. constructor.  apply star_one.
  econstructor; eauto.
  eapply external_call_symbols_preserved; eauto.
  exact symbols_preserved. exact public_preserved. exact varinfo_preserved.
  traceEq.
  econstructor; eauto.
  change sl2 with (nil ++ sl2). apply S. constructor. simpl; auto. auto.
  (* for value *)
  exploit tr_simple_exprlist; eauto. intros [SL EV].
  subst. simpl Kseqlist.
  econstructor; split.
  left. eapply plus_left. constructor. apply star_one.
  econstructor; eauto.
  eapply external_call_symbols_preserved; eauto.
  exact symbols_preserved. exact public_preserved. exact varinfo_preserved.
  traceEq.
  econstructor; eauto.
  change sl2 with (nil ++ sl2). apply S.
  apply tr_val_gen. auto. intros. constructor. rewrite H2; auto. simpl. apply PTree.gss.
  intros; simpl. apply PTree.gso. intuition congruence.
  auto.
Qed.

(** Forward simulation for statements. *)

Lemma tr_top_val_for_val_inv:
  forall e le m v ty sl a tmps,
  tr_top tge e le m For_val (Csyntax.Eval v ty) sl a tmps ->
  sl = nil /\ typeof a = ty /\ eval_expr tge e le m a v.
Proof.
  intros. inv H. auto. inv H0. auto.
Qed.

Lemma alloc_variables_preserved:
  forall e m params e' m',
  Csem.alloc_variables ge e m params e' m' ->
  alloc_variables tge e m params e' m'.
Proof.
  induction 1; econstructor; eauto. rewrite comp_env_preserved; auto.
Qed.

Lemma bind_parameters_preserved:
  forall e m params args m',
  Csem.bind_parameters ge e m params args m' ->
  bind_parameters tge e m params args m'.
Proof.
  induction 1; econstructor; eauto. inv H0.
- eapply assign_loc_value; eauto.
- inv H4. eapply assign_loc_value; eauto.
- rewrite <- comp_env_preserved in *. eapply assign_loc_copy; eauto.
Qed.

Lemma blocks_of_env_preserved:
  forall e, blocks_of_env tge e = Csem.blocks_of_env ge e.
Proof.
  intros; unfold blocks_of_env, Csem.blocks_of_env.
  unfold block_of_binding, Csem.block_of_binding.
  rewrite comp_env_preserved. auto.
Qed.

Lemma sstep_simulation:
  forall S1 t S2, Csem.sstep ge S1 t S2 ->
  forall S1' (MS: match_states S1 S1'),
  exists S2',
     (plus step1 tge S1' t S2' \/
       (star step1 tge S1' t S2' /\ measure S2 < measure S1)%nat)
  /\ match_states S2 S2'.
Proof.
  induction 1; intros; inv MS.
(* do 1 *)
  inv H6. inv H0.
  econstructor; split.
  right; split. apply push_seq.
  simpl. omega.
  econstructor; eauto. constructor. auto.
(* do 2 *)
  inv H7. inv H6. inv H.
  econstructor; split.
  right; split. apply star_refl. simpl. omega.
  econstructor; eauto. constructor.

(* seq *)
  inv H6. econstructor; split. left. apply plus_one. constructor.
  econstructor; eauto. constructor; auto.
(* skip seq *)
  inv H6; inv H7. econstructor; split.
  left. apply plus_one; constructor.
  econstructor; eauto.
(* continue seq *)
  inv H6; inv H7. econstructor; split.
  left. apply plus_one; constructor.
  econstructor; eauto. constructor.
(* break seq *)
  inv H6; inv H7. econstructor; split.
  left. apply plus_one; constructor.
  econstructor; eauto. constructor.

(* ifthenelse *)
  inv H6.
  inv H2. econstructor; split.
  left. eapply plus_left. constructor. apply push_seq. traceEq.
  econstructor; eauto. econstructor; eauto.

(* ifthenelse *)
  inv H8.
  exploit tr_top_val_for_val_inv; eauto. intros [A [B C]]. subst.
  econstructor; split.
  left. eapply plus_two. constructor.
  apply step_ifthenelse with (v1 := v) (b := b); auto. traceEq.
  destruct b; econstructor; eauto.

(* while *)
  inv H6. inv H1. econstructor; split.
  left. eapply plus_left. constructor.
  eapply star_left. constructor.
  apply push_seq.
  reflexivity. traceEq. rewrite Kseqlist_app.
  econstructor; eauto. simpl.  econstructor; eauto. econstructor; eauto.
(* while false *)
  inv H8.
  exploit tr_top_val_for_val_inv; eauto. intros [A [B C]]. subst.
  econstructor; split.
  left. simpl. eapply plus_left. constructor.
  eapply star_trans. apply step_makeif with (v1 := v) (b := false); auto.
  eapply star_two. constructor. apply step_break_loop1.
  reflexivity. reflexivity. traceEq.
  constructor; auto. constructor.
(* while true *)
  inv H8.
  exploit tr_top_val_for_val_inv; eauto. intros [A [B C]]. subst.
  econstructor; split.
  left. simpl. eapply plus_left. constructor.
  eapply star_right. apply step_makeif with (v1 := v) (b := true); auto.
  constructor.
  reflexivity. traceEq.
  constructor; auto. constructor; auto.
(* skip-or-continue while *)
  assert (ts = Sskip \/ ts = Scontinue). destruct H; subst s0; inv H7; auto.
  inv H8.
  econstructor; split.
  left. eapply plus_two. apply step_skip_or_continue_loop1; auto.
  apply step_skip_loop2. traceEq.
  constructor; auto. constructor; auto.
(* break while *)
  inv H6. inv H7.
  econstructor; split.
  left. apply plus_one. apply step_break_loop1.
  constructor; auto. constructor.

(* dowhile *)
  inv H6.
  econstructor; split.
  left. apply plus_one. apply step_loop.
  constructor; auto. constructor; auto.
(* skip_or_continue dowhile *)
  assert (ts = Sskip \/ ts = Scontinue). destruct H; subst s0; inv H7; auto.
  inv H8. inv H4.
  econstructor; split.
  left. eapply plus_left. apply step_skip_or_continue_loop1. auto.
  apply push_seq.
  traceEq.
  rewrite Kseqlist_app.
  econstructor; eauto. simpl. econstructor; auto. econstructor; eauto.
(* dowhile false *)
  inv H8.
  exploit tr_top_val_for_val_inv; eauto. intros [A [B C]]. subst.
  econstructor; split.
  left. simpl. eapply plus_left. constructor.
  eapply star_right. apply step_makeif with (v1 := v) (b := false); auto.
  constructor.
  reflexivity. traceEq.
  constructor; auto. constructor.
(* dowhile true *)
  inv H8.
  exploit tr_top_val_for_val_inv; eauto. intros [A [B C]]. subst.
  econstructor; split.
  left. simpl. eapply plus_left. constructor.
  eapply star_right. apply step_makeif with (v1 := v) (b := true); auto.
  constructor.
  reflexivity. traceEq.
  constructor; auto. constructor; auto.
(* break dowhile *)
  inv H6. inv H7.
  econstructor; split.
  left. apply plus_one. apply step_break_loop1.
  constructor; auto. constructor.

(* for start *)
  inv H7. congruence.
  econstructor; split.
  left; apply plus_one. constructor.
  econstructor; eauto. constructor; auto. econstructor; eauto.
(* for *)
  inv H6; try congruence. inv H2.
  econstructor; split.
  left. eapply plus_left. apply step_loop.
  eapply star_left. constructor. apply push_seq.
  reflexivity. traceEq.
  rewrite Kseqlist_app. econstructor; eauto. simpl. constructor; auto. econstructor; eauto.
(* for false *)
  inv H8. exploit tr_top_val_for_val_inv; eauto. intros [A [B C]]. subst.
  econstructor; split.
  left. simpl. eapply plus_left. constructor.
  eapply star_trans. apply step_makeif with (v1 := v) (b := false); auto.
  eapply star_two. constructor. apply step_break_loop1.
  reflexivity. reflexivity. traceEq.
  constructor; auto. constructor.
(* for true *)
  inv H8. exploit tr_top_val_for_val_inv; eauto. intros [A [B C]]. subst.
  econstructor; split.
  left. simpl. eapply plus_left. constructor.
  eapply star_right. apply step_makeif with (v1 := v) (b := true); auto.
  constructor.
  reflexivity. traceEq.
  constructor; auto. constructor; auto.
(* skip_or_continue for3 *)
  assert (ts = Sskip \/ ts = Scontinue). destruct H; subst x; inv H7; auto.
  inv H8.
  econstructor; split.
  left. apply plus_one. apply step_skip_or_continue_loop1. auto.
  econstructor; eauto. econstructor; auto.
(* break for3 *)
  inv H6. inv H7.
  econstructor; split.
  left. apply plus_one. apply step_break_loop1.
  econstructor; eauto. constructor.
(* skip for4 *)
  inv H6. inv H7.
  econstructor; split.
  left. apply plus_one. constructor.
  econstructor; eauto. constructor; auto.


(* return none *)
  inv H7. econstructor; split.
  left. apply plus_one. econstructor; eauto. rewrite blocks_of_env_preserved; eauto.
  constructor. apply match_cont_call; auto.
(* return some 1 *)
  inv H6. inv H0. econstructor; split.
  left; eapply plus_left. constructor. apply push_seq. traceEq.
  econstructor; eauto. constructor. auto.
(* return some 2 *)
  inv H9. exploit tr_top_val_for_val_inv; eauto. intros [A [B C]]. subst.
  econstructor; split.
  left. eapply plus_two. constructor. econstructor. eauto.
  erewrite function_return_preserved; eauto. rewrite blocks_of_env_preserved; eauto.
  eauto. traceEq.
  constructor. apply match_cont_call; auto.
(* skip return *)
  inv H8.
  assert (is_call_cont tk). inv H9; simpl in *; auto.
  econstructor; split.
  left. apply plus_one. apply step_skip_call; eauto. rewrite blocks_of_env_preserved; eauto.
  constructor. auto.

(* switch *)
  inv H6. inv H1.
  econstructor; split.
  left; eapply plus_left. constructor. apply push_seq. traceEq.
  econstructor; eauto. constructor; auto.
(* expr switch *)
  inv H8. exploit tr_top_val_for_val_inv; eauto. intros [A [B C]]. subst.
  econstructor; split.
  left; eapply plus_two. constructor. econstructor; eauto. traceEq.
  econstructor; eauto.
  apply tr_seq_of_labeled_statement. apply tr_select_switch. auto.
  constructor; auto.

(* skip-or-break switch *)
  assert (ts = Sskip \/ ts = Sbreak). destruct H; subst x; inv H7; auto.
  inv H8.
  econstructor; split.
  left; apply plus_one. apply step_skip_break_switch. auto.
  constructor; auto. constructor.

(* continue switch *)
  inv H6. inv H7.
  econstructor; split.
  left; apply plus_one. apply step_continue_switch.
  constructor; auto. constructor.

(* label *)
  inv H6. econstructor; split.
  left; apply plus_one. constructor.
  constructor; auto.

(* goto *)
  inv H7.
  inversion H6; subst.
  exploit tr_find_label. eauto. apply match_cont_call. eauto.
  instantiate (1 := lbl). rewrite H.
  intros [ts' [tk' [P [Q R]]]].
  econstructor; split.
  left. apply plus_one. econstructor; eauto.
  econstructor; eauto.

(* internal function *)
  inv H7. inversion H3; subst.
  econstructor; split.
  left; apply plus_one. eapply step_internal_function. econstructor.
  rewrite H6; rewrite H7; auto.
  rewrite H6; rewrite H7. eapply alloc_variables_preserved; eauto.
  rewrite H6. eapply bind_parameters_preserved; eauto.
  eauto.
  constructor; auto.

(* external function *)
  inv H5.
  econstructor; split.
  left; apply plus_one. econstructor; eauto.
  eapply external_call_symbols_preserved; eauto.
  exact symbols_preserved. exact public_preserved. exact varinfo_preserved.
  constructor; auto.

(* return *)
  inv H3.
  econstructor; split.
  left; apply plus_one. constructor.
  econstructor; eauto.
Qed.

(** Semantic preservation *)

Theorem simulation:
  forall S1 t S2, Cstrategy.step ge S1 t S2 ->
  forall S1' (MS: match_states S1 S1'),
  exists S2',
     (plus step1 tge S1' t S2' \/
       (star step1 tge S1' t S2' /\ measure S2 < measure S1)%nat)
  /\ match_states S2 S2'.
Proof.
  intros S1 t S2 STEP. destruct STEP.
  apply estep_simulation; auto.
  apply sstep_simulation; auto.
Qed.

Lemma transl_initial_states:
  forall S,
  Csem.initial_state prog S ->
  exists S', Clight.initial_state tprog S' /\ match_states S S'.
Proof.
  intros. inv H. generalize TRANSL; intros TR; monadInv TR. rewrite H4.
  exploit transl_program_spec; eauto. intros MP.
  exploit function_ptr_translated; eauto. intros [tf [FIND TR]].
  econstructor; split.
  econstructor.
  exploit Genv.init_mem_match; eauto.
  change (Genv.globalenv tprog) with (genv_genv tge). rewrite symbols_preserved.
  rewrite <- H4; simpl; eauto.
  eexact FIND.
  rewrite <- H3. apply type_of_fundef_preserved. auto.
  constructor. auto. constructor.
Qed.

Lemma transl_final_states:
  forall S S' r,
  match_states S S' -> Csem.final_state S r -> Clight.final_state S' r.
Proof.
  intros. inv H0. inv H. inv H4. constructor.
Qed.

Theorem transl_program_correct:
  forward_simulation (Cstrategy.semantics prog) (Clight.semantics1 tprog).
Proof.
  eapply forward_simulation_star_wf with (order := ltof _ measure).
  eexact public_preserved.
  eexact transl_initial_states.
  eexact transl_final_states.
  apply well_founded_ltof.
  exact simulation.
Qed.

End PRESERVATION.<|MERGE_RESOLUTION|>--- conflicted
+++ resolved
@@ -45,11 +45,7 @@
 Lemma comp_env_preserved:
   Clight.genv_cenv tge = Csem.genv_cenv ge.
 Proof.
-<<<<<<< HEAD
   monadInv TRANSL. auto.
-=======
-  monadInv TRANSL. unfold tge; rewrite <- H0; auto.
->>>>>>> 5111bce0
 Qed.
 
 Lemma symbols_preserved:
