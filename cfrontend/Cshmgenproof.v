(* *********************************************************************)
(*                                                                     *)
(*              The Compcert verified compiler                         *)
(*                                                                     *)
(*          Xavier Leroy, INRIA Paris-Rocquencourt                     *)
(*                                                                     *)
(*  Copyright Institut National de Recherche en Informatique et en     *)
(*  Automatique.  All rights reserved.  This file is distributed       *)
(*  under the terms of the INRIA Non-Commercial License Agreement.     *)
(*                                                                     *)
(* *********************************************************************)

(** * Correctness of the translation from Clight to C#minor. *)

Require Import Coqlib Errors Maps Integers Floats.
Require Import AST Linking.
<<<<<<< HEAD
Require Import Values Events Memory Globalenvs Smallstep ExposedSimulations.
=======
Require Import Values Events Memory Globalenvs Smallstep ExposedSmallstep.
>>>>>>> 161659ed
Require Import Ctypes Cop Clight Cminor Csharpminor.
Require Import Cshmgen.

(** * Relational specification of the transformation *) 

Inductive match_fundef (p: Clight.program) : Clight.fundef -> Csharpminor.fundef -> Prop :=
  | match_fundef_internal: forall f tf,
      transl_function p.(prog_comp_env) f = OK tf ->
      match_fundef p (Ctypes.Internal f) (AST.Internal tf)
  | match_fundef_external: forall ef args res cc,
      ef_sig ef = signature_of_type args res cc ->
      match_fundef p (Ctypes.External ef args res cc) (AST.External ef).

Definition match_varinfo (v: type) (tv: unit) := True.

Definition match_prog (p: Clight.program) (tp: Csharpminor.program) : Prop :=
  match_program_gen match_fundef match_varinfo p p tp.

Lemma transf_program_match:
  forall p tp, transl_program p = OK tp -> match_prog p tp.
Proof.
  unfold transl_program; intros.
  eapply match_transform_partial_program2.
  eexact H.
- intros. destruct f; simpl in H0.
+ monadInv H0. constructor; auto.
+ destruct (signature_eq (ef_sig e) (signature_of_type t t0 c)); inv H0.
  constructor; auto.
- intros; red; auto.
Qed.

(** * Properties of operations over types *)

Remark transl_params_types:
  forall params,
  map typ_of_type (map snd params) = typlist_of_typelist (type_of_params params).
Proof.
  induction params; simpl. auto. destruct a as [id ty]; simpl. f_equal; auto.
Qed.

Lemma transl_fundef_sig1:
  forall ce f tf args res cc,
  match_fundef ce f tf ->
  classify_fun (type_of_fundef f) = fun_case_f args res cc ->
  funsig tf = signature_of_type args res cc.
Proof.
  intros. inv H.
- monadInv H1. simpl. inversion H0.
  unfold signature_of_function, signature_of_type.
  f_equal. apply transl_params_types.
- simpl in H0. unfold funsig. congruence.
Qed.

Lemma transl_fundef_sig2:
  forall ce f tf args res cc,
  match_fundef ce f tf ->
  type_of_fundef f = Tfunction args res cc ->
  funsig tf = signature_of_type args res cc.
Proof.
  intros. eapply transl_fundef_sig1; eauto.
  rewrite H0; reflexivity.
Qed.

Lemma transl_sizeof:
  forall (cunit prog: Clight.program) t sz,
  linkorder cunit prog ->
  sizeof cunit.(prog_comp_env) t = OK sz ->
  sz = Ctypes.sizeof prog.(prog_comp_env) t.
Proof.
  intros. destruct H.
  unfold sizeof in H0. destruct (complete_type (prog_comp_env cunit) t) eqn:C; inv H0.
  symmetry. apply Ctypes.sizeof_stable; auto.
Qed.

Lemma transl_alignof:
  forall (cunit prog: Clight.program) t al,
  linkorder cunit prog ->
  alignof cunit.(prog_comp_env) t = OK al ->
  al = Ctypes.alignof prog.(prog_comp_env) t.
Proof.
  intros. destruct H.
  unfold alignof in H0. destruct (complete_type (prog_comp_env cunit) t) eqn:C; inv H0.
  symmetry. apply Ctypes.alignof_stable; auto.
Qed.

Lemma transl_alignof_blockcopy:
  forall (cunit prog: Clight.program) t sz,
  linkorder cunit prog ->
  sizeof cunit.(prog_comp_env) t = OK sz ->
  sz = Ctypes.sizeof prog.(prog_comp_env) t /\
  alignof_blockcopy cunit.(prog_comp_env) t = alignof_blockcopy prog.(prog_comp_env) t.
Proof.
  intros. destruct H.
  unfold sizeof in H0. destruct (complete_type (prog_comp_env cunit) t) eqn:C; inv H0.
  split.
- symmetry. apply Ctypes.sizeof_stable; auto.
- revert C. induction t; simpl; auto;
  destruct (prog_comp_env cunit)!i as [co|] eqn:X; try discriminate; erewrite H1 by eauto; auto.
Qed.

Lemma field_offset_stable:
  forall (cunit prog: Clight.program) id co f,
  linkorder cunit prog ->
  cunit.(prog_comp_env)!id = Some co ->
  prog.(prog_comp_env)!id = Some co /\
  field_offset prog.(prog_comp_env) f (co_members co) = field_offset cunit.(prog_comp_env) f (co_members co).
Proof.
  intros.
  assert (C: composite_consistent cunit.(prog_comp_env) co).
  { apply build_composite_env_consistent with cunit.(prog_types) id; auto.
    apply prog_comp_env_eq. }
  destruct H as [_ A].
  split. auto. generalize (co_consistent_complete _ _ C).
  unfold field_offset. generalize 0. induction (co_members co) as [ | [f1 t1] m]; simpl; intros.
- auto.
- InvBooleans.
  rewrite ! (alignof_stable _ _ A) by auto.
  rewrite ! (sizeof_stable _ _ A) by auto.
  destruct (ident_eq f f1); eauto.
Qed.

(** * Properties of the translation functions *)

(** Transformation of expressions and statements. *)

Lemma transl_expr_lvalue:
  forall ge e le m a loc ofs ce ta,
  Clight.eval_lvalue ge e le m a loc ofs ->
  transl_expr ce a = OK ta ->
  (exists tb, transl_lvalue ce a = OK tb /\ make_load tb (typeof a) = OK ta).
Proof.
  intros until ta; intros EVAL TR. inv EVAL; simpl in TR.
  (* var local *)
  exists (Eaddrof id); auto.
  (* var global *)
  exists (Eaddrof id); auto.
  (* deref *)
  monadInv TR. exists x; auto.
  (* field struct *)
  monadInv TR. exists x0; split; auto. simpl; rewrite EQ; auto.
  (* field union *)
  monadInv TR. exists x0; split; auto. simpl; rewrite EQ; auto.
Qed.

(** Properties of labeled statements *)

Lemma transl_lbl_stmt_1:
  forall ce tyret nbrk ncnt n sl tsl,
  transl_lbl_stmt ce tyret nbrk ncnt sl = OK tsl ->
  transl_lbl_stmt ce tyret nbrk ncnt (Clight.select_switch n sl) = OK (select_switch n tsl).
Proof.
  intros until n.
  assert (DFL: forall sl tsl,
    transl_lbl_stmt ce tyret nbrk ncnt sl = OK tsl ->
    transl_lbl_stmt ce tyret nbrk ncnt (Clight.select_switch_default sl) = OK (select_switch_default tsl)).
  {
    induction sl; simpl; intros.
    inv H; auto.
    monadInv H. simpl. destruct o; eauto. simpl; rewrite EQ; simpl; rewrite EQ1; auto.
  }
  assert (CASE: forall sl tsl,
    transl_lbl_stmt ce tyret nbrk ncnt sl = OK tsl ->
    match Clight.select_switch_case n sl with
    | None =>
        select_switch_case n tsl = None
    | Some sl' =>
        exists tsl',
           select_switch_case n tsl = Some tsl'
        /\ transl_lbl_stmt ce tyret nbrk ncnt sl' = OK tsl'
    end).
  {
    induction sl; simpl; intros.
    inv H; auto.
    monadInv H; simpl. destruct o. destruct (zeq z n).
    econstructor; split; eauto. simpl; rewrite EQ; simpl; rewrite EQ1; auto.
    apply IHsl; auto.
    apply IHsl; auto.
  }
  intros. specialize (CASE _ _ H). unfold Clight.select_switch, select_switch.
  destruct (Clight.select_switch_case n sl) as [sl'|].
  destruct CASE as [tsl' [P Q]]. rewrite P, Q. auto.
  rewrite CASE. auto.
Qed.

Lemma transl_lbl_stmt_2:
  forall ce tyret nbrk ncnt sl tsl,
  transl_lbl_stmt ce tyret nbrk ncnt sl = OK tsl ->
  transl_statement ce tyret nbrk ncnt (seq_of_labeled_statement sl) = OK (seq_of_lbl_stmt tsl).
Proof.
  induction sl; intros.
  monadInv H. auto.
  monadInv H. simpl. rewrite EQ; simpl. rewrite (IHsl _ EQ1). simpl. auto.
Qed.

(** * Correctness of Csharpminor construction functions *)

Section CONSTRUCTORS.

Variables cunit prog: Clight.program.
Hypothesis LINK: linkorder cunit prog.
Variable ge: genv.

Lemma make_intconst_correct:
  forall n e le m,
  eval_expr ge e le m (make_intconst n) (Vint n).
Proof.
  intros. unfold make_intconst. econstructor. reflexivity.
Qed.

Lemma make_floatconst_correct:
  forall n e le m,
  eval_expr ge e le m (make_floatconst n) (Vfloat n).
Proof.
  intros. unfold make_floatconst. econstructor. reflexivity.
Qed.

Lemma make_singleconst_correct:
  forall n e le m,
  eval_expr ge e le m (make_singleconst n) (Vsingle n).
Proof.
  intros. unfold make_singleconst. econstructor. reflexivity.
Qed.

Lemma make_longconst_correct:
  forall n e le m,
  eval_expr ge e le m (make_longconst n) (Vlong n).
Proof.
  intros. unfold make_floatconst. econstructor. reflexivity.
Qed.

Lemma make_ptrofsconst_correct:
  forall n e le m,
  eval_expr ge e le m (make_ptrofsconst n) (Vptrofs (Ptrofs.repr n)).
Proof.
  intros. unfold Vptrofs, make_ptrofsconst. destruct Archi.ptr64 eqn:SF.
- replace (Ptrofs.to_int64 (Ptrofs.repr n)) with (Int64.repr n).
  apply make_longconst_correct.
  symmetry; auto with ptrofs.
- replace (Ptrofs.to_int (Ptrofs.repr n)) with (Int.repr n).
  apply make_intconst_correct.
  symmetry; auto with ptrofs.
Qed.

Lemma make_singleoffloat_correct:
  forall a n e le m,
  eval_expr ge e le m a (Vfloat n) ->
  eval_expr ge e le m (make_singleoffloat a) (Vsingle (Float.to_single n)).
Proof.
  intros. econstructor. eauto. auto.
Qed.

Lemma make_floatofsingle_correct:
  forall a n e le m,
  eval_expr ge e le m a (Vsingle n) ->
  eval_expr ge e le m (make_floatofsingle a) (Vfloat (Float.of_single n)).
Proof.
  intros. econstructor. eauto. auto.
Qed.

Lemma make_floatofint_correct:
  forall a n sg e le m,
  eval_expr ge e le m a (Vint n) ->
  eval_expr ge e le m (make_floatofint a sg) (Vfloat(cast_int_float sg n)).
Proof.
  intros. unfold make_floatofint, cast_int_float.
  destruct sg; econstructor; eauto.
Qed.

Hint Resolve make_intconst_correct make_floatconst_correct make_longconst_correct
             make_singleconst_correct make_singleoffloat_correct make_floatofsingle_correct
             make_floatofint_correct: cshm.
Hint Constructors eval_expr eval_exprlist: cshm.
Hint Extern 2 (@eq trace _ _) => traceEq: cshm.

Lemma make_cmpu_ne_zero_correct:
  forall e le m a n,
  eval_expr ge e le m a (Vint n) ->
  eval_expr ge e le m (make_cmpu_ne_zero a) (Vint (if Int.eq n Int.zero then Int.zero else Int.one)).
Proof.
  intros.
  assert (DEFAULT: eval_expr ge e le m (Ebinop (Ocmpu Cne) a (make_intconst Int.zero))
                                       (Vint (if Int.eq n Int.zero then Int.zero else Int.one))).
  { econstructor; eauto with cshm. simpl. unfold Val.cmpu, Val.cmpu_bool.
    unfold Int.cmpu. destruct (Int.eq n Int.zero); auto. }
  assert (CMP: forall ob,
               Val.of_optbool ob = Vint n ->
               n = (if Int.eq n Int.zero then Int.zero else Int.one)).
  { intros. destruct ob; simpl in H0; inv H0. destruct b; inv H2.
    rewrite Int.eq_false. auto. apply Int.one_not_zero.
    rewrite Int.eq_true. auto. }
  destruct a; simpl; auto. destruct b; auto.
- inv H. econstructor; eauto. rewrite H6. decEq. decEq.
  simpl in H6. inv H6. eauto.
- inv H. econstructor; eauto. rewrite H6. decEq. decEq.
  simpl in H6. inv H6. eauto.
- inv H. econstructor; eauto. rewrite H6. decEq. decEq.
  simpl in H6. inv H6. eauto.
- inv H. econstructor; eauto. rewrite H6. decEq. decEq.
  simpl in H6. inv H6. eauto.
- inv H. econstructor; eauto. rewrite H6. decEq. decEq.
  simpl in H6. unfold Val.cmpl in H6.
  destruct (Val.cmpl_bool c v1 v2) as [[]|]; inv H6; reflexivity.
- inv H. econstructor; eauto. rewrite H6. decEq. decEq.
  simpl in H6. unfold Val.cmplu in H6.
  destruct (Val.cmplu_bool (Mem.valid_pointer m) c v1 v2) as [[]|]; inv H6; reflexivity.
Qed.

Lemma make_cmpu_ne_zero_correct_ptr:
  forall e le m a b i,
  eval_expr ge e le m a (Vptr b i) ->
  Archi.ptr64 = false ->
  Mem.weak_valid_pointer m b (Ptrofs.unsigned i) = true ->
  eval_expr ge e le m (make_cmpu_ne_zero a) Vone.
Proof.
  intros.
  assert (DEFAULT: eval_expr ge e le m (Ebinop (Ocmpu Cne) a (make_intconst Int.zero)) Vone).
  { econstructor; eauto with cshm. simpl. unfold Val.cmpu, Val.cmpu_bool.
    unfold Mem.weak_valid_pointer in H1. rewrite H0, H1.
    rewrite Int.eq_true; auto. }
  assert (OF_OPTBOOL: forall ob, Some (Val.of_optbool ob) <> Some (Vptr b i)).
  { intros. destruct ob as [[]|]; discriminate. }
  assert (OF_BOOL: forall ob, option_map Val.of_bool ob <> Some (Vptr b i)).
  { intros. destruct ob as [[]|]; discriminate. }
  destruct a; simpl; auto. destruct b0; auto.
- inv H; eelim OF_OPTBOOL; eauto.
- inv H; eelim OF_OPTBOOL; eauto.
- inv H; eelim OF_OPTBOOL; eauto.
- inv H; eelim OF_OPTBOOL; eauto.
- inv H; eelim OF_BOOL; eauto.
- inv H; eelim OF_BOOL; eauto.
Qed.

Lemma make_cast_int_correct:
  forall e le m a n sz si,
  eval_expr ge e le m a (Vint n) ->
  eval_expr ge e le m (make_cast_int a sz si) (Vint (cast_int_int sz si n)).
Proof.
  intros. unfold make_cast_int, cast_int_int.
  destruct sz.
  destruct si; eauto with cshm.
  destruct si; eauto with cshm.
  auto.
  apply make_cmpu_ne_zero_correct; auto.
Qed.

Lemma make_longofint_correct:
  forall e le m a n si,
  eval_expr ge e le m a (Vint n) ->
  eval_expr ge e le m (make_longofint a si) (Vlong (cast_int_long si n)).
Proof.
  intros. unfold make_longofint, cast_int_long. destruct si; eauto with cshm.
Qed.

Hint Resolve make_cast_int_correct make_longofint_correct: cshm.

Ltac InvEval :=
  match goal with
  | [ H: None = Some _ |- _ ] => discriminate
  | [ H: Some _ = Some _ |- _ ] => inv H; InvEval
  | [ H: match ?x with Some _ => _ | None => _ end = Some _ |- _ ] => destruct x eqn:?; InvEval
  | [ H: match ?x with true => _ | false => _ end = Some _ |- _ ] => destruct x eqn:?; InvEval
  | _ => idtac
  end.

Lemma make_cast_correct:
  forall e le m a b v ty1 ty2 v',
  make_cast ty1 ty2 a = OK b ->
  eval_expr ge e le m a v ->
  sem_cast v ty1 ty2 m = Some v' ->
  eval_expr ge e le m b v'.
Proof.
  intros. unfold make_cast, sem_cast in *;
  destruct (classify_cast ty1 ty2); inv H; destruct v; InvEval; eauto with cshm.
- (* single -> int *)
  unfold make_singleofint, cast_int_float. destruct si1; eauto with cshm.
- (* float -> int *)
  apply make_cast_int_correct.
  unfold cast_float_int in Heqo. unfold make_intoffloat.
  destruct si2; econstructor; eauto; simpl; rewrite Heqo; auto.
- (* single -> int *)
  apply make_cast_int_correct.
  unfold cast_single_int in Heqo. unfold make_intofsingle.
  destruct si2; econstructor; eauto with cshm; simpl; rewrite Heqo; auto.
- (* long -> float *)
  unfold make_floatoflong, cast_long_float. destruct si1; eauto with cshm.
- (* long -> single *)
  unfold make_singleoflong, cast_long_single. destruct si1; eauto with cshm.
- (* float -> long *)
  unfold cast_float_long in Heqo. unfold make_longoffloat.
  destruct si2; econstructor; eauto; simpl; rewrite Heqo; auto.
- (* single -> long *)
  unfold cast_single_long in Heqo. unfold make_longofsingle.
  destruct si2; econstructor; eauto with cshm; simpl; rewrite Heqo; auto.
- (* int -> bool *)
  apply make_cmpu_ne_zero_correct; auto.
- (* pointer (32 bits) -> bool *)
  eapply make_cmpu_ne_zero_correct_ptr; eauto.
- (* long -> bool *)
  econstructor; eauto with cshm.
  simpl. unfold Val.cmplu, Val.cmplu_bool, Int64.cmpu.
  destruct (Int64.eq i Int64.zero); auto.
- (* pointer (64 bits) -> bool *)
  econstructor; eauto with cshm.
  simpl. unfold Val.cmplu, Val.cmplu_bool. unfold Mem.weak_valid_pointer in Heqb1.
  rewrite Heqb0, Heqb1. rewrite Int64.eq_true. reflexivity.
- (* float -> bool *)
  econstructor; eauto with cshm.
  simpl. unfold Val.cmpf, Val.cmpf_bool. rewrite Float.cmp_ne_eq.
  destruct (Float.cmp Ceq f Float.zero); auto.
- (* single -> bool *)
  econstructor; eauto with cshm.
  simpl. unfold Val.cmpfs, Val.cmpfs_bool. rewrite Float32.cmp_ne_eq.
  destruct (Float32.cmp Ceq f Float32.zero); auto.
- (* struct *)
  destruct (ident_eq id1 id2); inv H1; auto.
- (* union *)
  destruct (ident_eq id1 id2); inv H1; auto.
Qed.

Lemma make_boolean_correct:
 forall e le m a v ty b,
  eval_expr ge e le m a v ->
  bool_val v ty m = Some b ->
  exists vb,
    eval_expr ge e le m (make_boolean a ty) vb
    /\ Val.bool_of_val vb b.
Proof.
  intros. unfold make_boolean. unfold bool_val in H0.
  destruct (classify_bool ty); destruct v; InvEval.
- (* int *)
  econstructor; split. apply make_cmpu_ne_zero_correct with (n := i); auto.
  destruct (Int.eq i Int.zero); simpl; constructor.
- (* ptr 32 bits *)
  exists Vone; split. eapply make_cmpu_ne_zero_correct_ptr; eauto. constructor.
- (* long *)
  econstructor; split. econstructor; eauto with cshm. simpl. unfold Val.cmplu. simpl. eauto.
  destruct (Int64.eq i Int64.zero); simpl; constructor.
- (* ptr 64 bits *)
  exists Vone; split.
  econstructor; eauto with cshm. simpl. unfold Val.cmplu, Val.cmplu_bool.
  unfold Mem.weak_valid_pointer in Heqb0. rewrite Heqb0, Heqb1, Int64.eq_true. reflexivity.
  constructor.
- (* float *)
  econstructor; split. econstructor; eauto with cshm. simpl. eauto.
  unfold Val.cmpf, Val.cmpf_bool. simpl. rewrite <- Float.cmp_ne_eq.
  destruct (Float.cmp Cne f Float.zero); constructor.
- (* single *)
  econstructor; split. econstructor; eauto with cshm. simpl. eauto.
  unfold Val.cmpfs, Val.cmpfs_bool. simpl. rewrite <- Float32.cmp_ne_eq.
  destruct (Float32.cmp Cne f Float32.zero); constructor.
Qed.

Lemma make_neg_correct:
  forall a tya c va v e le m,
  sem_neg va tya = Some v ->
  make_neg a tya = OK c ->
  eval_expr ge e le m a va ->
  eval_expr ge e le m c v.
Proof.
  unfold sem_neg, make_neg; intros until m; intros SEM MAKE EV1;
  destruct (classify_neg tya); inv MAKE; destruct va; inv SEM; eauto with cshm.
Qed.

Lemma make_absfloat_correct:
  forall a tya c va v e le m,
  sem_absfloat va tya = Some v ->
  make_absfloat a tya = OK c ->
  eval_expr ge e le m a va ->
  eval_expr ge e le m c v.
Proof.
  unfold sem_absfloat, make_absfloat; intros until m; intros SEM MAKE EV1;
  destruct (classify_neg tya); inv MAKE; destruct va; inv SEM; eauto with cshm.
  unfold make_floatoflong, cast_long_float. destruct s.
  econstructor. econstructor; simpl; eauto. simpl; eauto. simpl; eauto.
  econstructor. econstructor; simpl; eauto. simpl; eauto. simpl; eauto.
Qed.

Lemma make_notbool_correct:
  forall a tya c va v e le m,
  sem_notbool va tya m = Some v ->
  make_notbool a tya = OK c ->
  eval_expr ge e le m a va ->
  eval_expr ge e le m c v.
Proof.
  unfold sem_notbool, bool_val, make_notbool; intros until m; intros SEM MAKE EV1.
  destruct (classify_bool tya); inv MAKE; destruct va; simpl in SEM; InvEval.
- econstructor; eauto with cshm. simpl. unfold Val.cmpu, Val.cmpu_bool, Int.cmpu.
  destruct (Int.eq i Int.zero); auto.
- destruct Archi.ptr64 eqn:SF; inv SEM.
  destruct (Mem.weak_valid_pointer m b (Ptrofs.unsigned i)) eqn:V; simpl in H0; inv H0.
  econstructor; eauto with cshm. simpl. unfold Val.cmpu, Val.cmpu_bool.
  unfold Mem.weak_valid_pointer in V. rewrite SF, V, Int.eq_true. auto.
- econstructor; eauto with cshm. simpl. unfold Val.cmplu, Val.cmplu_bool, Int64.cmpu.
  destruct (Int64.eq i Int64.zero); auto.
- destruct Archi.ptr64 eqn:SF; inv SEM.
  destruct (Mem.weak_valid_pointer m b (Ptrofs.unsigned i)) eqn:V; simpl in H0; inv H0.
  econstructor; eauto with cshm. simpl. unfold Val.cmplu, Val.cmplu_bool.
  unfold Mem.weak_valid_pointer in V. rewrite SF, V, Int64.eq_true. auto.
- econstructor; eauto with cshm. simpl. unfold Val.cmpf, Val.cmpf_bool.
  destruct (Float.cmp Ceq f Float.zero); auto.
- econstructor; eauto with cshm. simpl. unfold Val.cmpfs, Val.cmpfs_bool.
  destruct (Float32.cmp Ceq f Float32.zero); auto.
Qed.

Lemma make_notint_correct:
  forall a tya c va v e le m,
  sem_notint va tya = Some v ->
  make_notint a tya = OK c ->
  eval_expr ge e le m a va ->
  eval_expr ge e le m c v.
Proof.
  unfold sem_notint, make_notint; intros until m; intros SEM MAKE EV1;
  destruct (classify_notint tya); inv MAKE; destruct va; inv SEM; eauto with cshm.
Qed.

Definition binary_constructor_correct
    (make: expr -> type -> expr -> type -> res expr)
    (sem: val -> type -> val -> type -> mem -> option val): Prop :=
  forall a tya b tyb c va vb v e le m,
  sem va tya vb tyb m = Some v ->
  make a tya b tyb = OK c ->
  eval_expr ge e le m a va ->
  eval_expr ge e le m b vb ->
  eval_expr ge e le m c v.

Definition shift_constructor_correct
    (make: expr -> type -> expr -> type -> res expr)
    (sem: val -> type -> val -> type -> option val): Prop :=
  forall a tya b tyb c va vb v e le m,
  sem va tya vb tyb = Some v ->
  make a tya b tyb = OK c ->
  eval_expr ge e le m a va ->
  eval_expr ge e le m b vb ->
  eval_expr ge e le m c v.

Section MAKE_BIN.

Variable sem_int: signedness -> int -> int -> option val.
Variable sem_long: signedness -> int64 -> int64 -> option val.
Variable sem_float: float -> float -> option val.
Variable sem_single: float32 -> float32 -> option val.
Variables iop iopu fop sop lop lopu: binary_operation.

Hypothesis iop_ok:
  forall x y m, eval_binop iop (Vint x) (Vint y) m = sem_int Signed x y.
Hypothesis iopu_ok:
  forall x y m, eval_binop iopu (Vint x) (Vint y) m = sem_int Unsigned x y.
Hypothesis lop_ok:
  forall x y m, eval_binop lop (Vlong x) (Vlong y) m = sem_long Signed x y.
Hypothesis lopu_ok:
  forall x y m, eval_binop lopu (Vlong x) (Vlong y) m = sem_long Unsigned x y.
Hypothesis fop_ok:
  forall x y m, eval_binop fop (Vfloat x) (Vfloat y) m = sem_float x y.
Hypothesis sop_ok:
  forall x y m, eval_binop sop (Vsingle x) (Vsingle y) m = sem_single x y.

Lemma make_binarith_correct:
  binary_constructor_correct
    (make_binarith iop iopu fop sop lop lopu)
    (sem_binarith sem_int sem_long sem_float sem_single).
Proof.
  red; unfold make_binarith, sem_binarith;
  intros until m; intros SEM MAKE EV1 EV2.
  set (cls := classify_binarith tya tyb) in *.
  set (ty := binarith_type cls) in *.
  monadInv MAKE.
  destruct (sem_cast va tya ty m) as [va'|] eqn:Ca; try discriminate.
  destruct (sem_cast vb tyb ty m) as [vb'|] eqn:Cb; try discriminate.
  exploit make_cast_correct. eexact EQ. eauto. eauto. intros EV1'.
  exploit make_cast_correct. eexact EQ1. eauto. eauto. intros EV2'.
  destruct cls; inv EQ2; destruct va'; try discriminate; destruct vb'; try discriminate.
- destruct s; inv H0; econstructor; eauto with cshm.
  rewrite iop_ok; auto. rewrite iopu_ok; auto.
- destruct s; inv H0; econstructor; eauto with cshm.
  rewrite lop_ok; auto. rewrite lopu_ok; auto.
- erewrite <- fop_ok in SEM; eauto with cshm.
- erewrite <- sop_ok in SEM; eauto with cshm.
Qed.

Lemma make_binarith_int_correct:
  binary_constructor_correct
    (make_binarith_int iop iopu lop lopu)
    (sem_binarith sem_int sem_long (fun x y => None) (fun x y => None)).
Proof.
  red; unfold make_binarith_int, sem_binarith;
  intros until m; intros SEM MAKE EV1 EV2.
  set (cls := classify_binarith tya tyb) in *.
  set (ty := binarith_type cls) in *.
  monadInv MAKE.
  destruct (sem_cast va tya ty m) as [va'|] eqn:Ca; try discriminate.
  destruct (sem_cast vb tyb ty m) as [vb'|] eqn:Cb; try discriminate.
  exploit make_cast_correct. eexact EQ. eauto. eauto. intros EV1'.
  exploit make_cast_correct. eexact EQ1. eauto. eauto. intros EV2'.
  destruct cls; inv EQ2; destruct va'; try discriminate; destruct vb'; try discriminate.
- destruct s; inv H0; econstructor; eauto with cshm.
  rewrite iop_ok; auto. rewrite iopu_ok; auto.
- destruct s; inv H0; econstructor; eauto with cshm.
  rewrite lop_ok; auto. rewrite lopu_ok; auto.
Qed.

End MAKE_BIN.

Hint Extern 2 (@eq (option val) _ _) => (simpl; reflexivity) : cshm.

Lemma make_add_correct: binary_constructor_correct (make_add cunit.(prog_comp_env)) (sem_add prog.(prog_comp_env)).
Proof.
  assert (A: forall ty si a b c e le m va vb v,
             make_add_ptr_int cunit.(prog_comp_env) ty si a b = OK c ->
             eval_expr ge e le m a va -> eval_expr ge e le m b vb ->
             sem_add_ptr_int (prog_comp_env prog) ty si va vb = Some v ->
             eval_expr ge e le m c v).
  { unfold make_add_ptr_int, sem_add_ptr_int; intros until v; intros MAKE EV1 EV2 SEM; monadInv MAKE.
    destruct Archi.ptr64 eqn:SF; inv EQ0; rewrite (transl_sizeof _ _ _ _ LINK EQ).
  - destruct va; InvEval; destruct vb; inv SEM.
  + eauto with cshm.
  + econstructor; eauto with cshm.
    simpl. rewrite SF. f_equal. f_equal. f_equal.
    assert (Ptrofs.agree64 (ptrofs_of_int si i0) (cast_int_long si i0)).
    { destruct si; simpl; apply Ptrofs.agree64_repr; auto. }
    auto with ptrofs.
  - destruct va; InvEval; destruct vb; inv SEM.
  + eauto with cshm.
  + econstructor; eauto with cshm.
    simpl. rewrite SF. f_equal. f_equal. f_equal.
    assert (Ptrofs.agree32 (ptrofs_of_int si i0) i0) by (destruct si; simpl; auto with ptrofs).
    auto with ptrofs.
  }
  assert (B: forall ty a b c e le m va vb v,
             make_add_ptr_long cunit.(prog_comp_env) ty a b = OK c ->
             eval_expr ge e le m a va -> eval_expr ge e le m b vb ->
             sem_add_ptr_long (prog_comp_env prog) ty va vb = Some v ->
             eval_expr ge e le m c v).
  { unfold make_add_ptr_long, sem_add_ptr_long; intros until v; intros MAKE EV1 EV2 SEM; monadInv MAKE.
    destruct Archi.ptr64 eqn:SF; inv EQ0; rewrite (transl_sizeof _ _ _ _ LINK EQ).
  - destruct va; InvEval; destruct vb; inv SEM.
  + eauto with cshm.
  + econstructor; eauto with cshm.
    simpl. rewrite SF. f_equal. f_equal. f_equal. auto with ptrofs.
  - destruct va; InvEval; destruct vb; inv SEM.
  + eauto with cshm.
  + econstructor; eauto with cshm.
    simpl. rewrite SF. f_equal. f_equal. f_equal.
    assert (Ptrofs.agree32 (Ptrofs.of_int64 i0) (Int64.loword i0)) by (apply Ptrofs.agree32_repr; auto).
    auto with ptrofs.
  }
  red; unfold make_add, sem_add;
  intros until m; intros SEM MAKE EV1 EV2;
  destruct (classify_add tya tyb); eauto.
- eapply make_binarith_correct; eauto; intros; auto.
Qed.

Lemma make_sub_correct: binary_constructor_correct (make_sub cunit.(prog_comp_env)) (sem_sub prog.(prog_comp_env)).
Proof.
  red; unfold make_sub, sem_sub;
  intros until m; intros SEM MAKE EV1 EV2;
  destruct (classify_sub tya tyb); try (monadInv MAKE).
- destruct Archi.ptr64 eqn:SF; inv EQ0; rewrite (transl_sizeof _ _ _ _ LINK EQ).
+ destruct va; InvEval; destruct vb; inv SEM; eauto with cshm.
  econstructor; eauto with cshm.
  simpl. rewrite SF. apply f_equal. apply f_equal. apply f_equal.
  assert (Ptrofs.agree64 (ptrofs_of_int si i0) (cast_int_long si i0)).
  { destruct si; simpl; apply Ptrofs.agree64_repr; auto. }
  auto with ptrofs.
+ destruct va; InvEval; destruct vb; inv SEM; eauto with cshm.
  econstructor; eauto with cshm. simpl. rewrite SF. apply f_equal. apply f_equal. apply f_equal.
  assert (Ptrofs.agree32 (ptrofs_of_int si i0) i0) by (destruct si; simpl; auto with ptrofs).
  auto with ptrofs.
- rewrite (transl_sizeof _ _ _ _ LINK EQ) in EQ0. clear EQ.
  set (sz := Ctypes.sizeof (prog_comp_env prog) ty) in *.
  destruct va; InvEval; destruct vb; InvEval.
  destruct (eq_block b0 b1); try discriminate.
  destruct (zlt 0 sz); try discriminate.
  destruct (zle sz Ptrofs.max_signed); simpl in SEM; inv SEM.
  assert (E1: Ptrofs.signed (Ptrofs.repr sz) = sz).
  { apply Ptrofs.signed_repr. generalize Ptrofs.min_signed_neg; omega. }
  destruct Archi.ptr64 eqn:SF; inversion EQ0; clear EQ0; subst c.
+ assert (E: Int64.signed (Int64.repr sz) = sz).
  { apply Int64.signed_repr.
    replace Int64.max_signed with Ptrofs.max_signed.
    generalize Int64.min_signed_neg; omega.
    unfold Ptrofs.max_signed, Ptrofs.half_modulus; rewrite Ptrofs.modulus_eq64 by auto. reflexivity. }
  econstructor; eauto with cshm.
  rewrite SF, dec_eq_true. simpl.
  predSpec Int64.eq Int64.eq_spec (Int64.repr sz) Int64.zero.
  rewrite H in E; rewrite Int64.signed_zero in E; omegaContradiction.
  predSpec Int64.eq Int64.eq_spec (Int64.repr sz) Int64.mone.
  rewrite H0 in E; rewrite Int64.signed_mone in E; omegaContradiction.
  rewrite andb_false_r; simpl. unfold Vptrofs; rewrite SF. apply f_equal.
  apply f_equal. symmetry. auto with ptrofs.
+ assert (E: Int.signed (Int.repr sz) = sz).
  { apply Int.signed_repr.
    replace Int.max_signed with Ptrofs.max_signed.
    generalize Int.min_signed_neg; omega.
    unfold Ptrofs.max_signed, Ptrofs.half_modulus, Ptrofs.modulus, Ptrofs.wordsize, Wordsize_Ptrofs.wordsize. rewrite SF. reflexivity.
  }
  econstructor; eauto with cshm. rewrite SF, dec_eq_true. simpl.
  predSpec Int.eq Int.eq_spec (Int.repr sz) Int.zero.
  rewrite H in E; rewrite Int.signed_zero in E; omegaContradiction.
  predSpec Int.eq Int.eq_spec (Int.repr sz) Int.mone.
  rewrite H0 in E; rewrite Int.signed_mone in E; omegaContradiction.
  rewrite andb_false_r; simpl. unfold Vptrofs; rewrite SF. apply f_equal. apply f_equal.
  symmetry. auto with ptrofs.
- destruct Archi.ptr64 eqn:SF; inv EQ0; rewrite (transl_sizeof _ _ _ _ LINK EQ).
+ destruct va; InvEval; destruct vb; inv SEM; eauto with cshm.
  econstructor; eauto with cshm.
  simpl. rewrite SF. apply f_equal. apply f_equal. apply f_equal.
  auto with ptrofs.
+ destruct va; InvEval; destruct vb; inv SEM; eauto with cshm.
  econstructor; eauto with cshm. simpl. rewrite SF. apply f_equal. apply f_equal. apply f_equal.
  assert (Ptrofs.agree32 (Ptrofs.of_int64 i0) (Int64.loword i0)) by (apply Ptrofs.agree32_repr; auto).
  auto with ptrofs.
- eapply make_binarith_correct; eauto; intros; auto.
Qed.

Lemma make_mul_correct: binary_constructor_correct make_mul sem_mul.
Proof.
  apply make_binarith_correct; intros; auto.
Qed.

Lemma make_div_correct: binary_constructor_correct make_div sem_div.
Proof.
  apply make_binarith_correct; intros; auto.
Qed.

Lemma make_mod_correct: binary_constructor_correct make_mod sem_mod.
Proof.
  apply make_binarith_int_correct; intros; auto.
Qed.

Lemma make_and_correct: binary_constructor_correct make_and sem_and.
Proof.
  apply make_binarith_int_correct; intros; auto.
Qed.

Lemma make_or_correct: binary_constructor_correct make_or sem_or.
Proof.
  apply make_binarith_int_correct; intros; auto.
Qed.

Lemma make_xor_correct: binary_constructor_correct make_xor sem_xor.
Proof.
  apply make_binarith_int_correct; intros; auto.
Qed.

Ltac comput val :=
  let x := fresh in set val as x in *; vm_compute in x; subst x.

Remark small_shift_amount_1:
  forall i,
  Int64.ltu i Int64.iwordsize = true ->
  Int.ltu (Int64.loword i) Int64.iwordsize' = true
  /\ Int64.unsigned i = Int.unsigned (Int64.loword i).
Proof.
  intros. apply Int64.ltu_inv in H. comput (Int64.unsigned Int64.iwordsize).
  assert (Int64.unsigned i = Int.unsigned (Int64.loword i)).
  {
    unfold Int64.loword. rewrite Int.unsigned_repr; auto.
    comput Int.max_unsigned; omega.
  }
  split; auto. unfold Int.ltu. apply zlt_true. rewrite <- H0. tauto.
Qed.

Remark small_shift_amount_2:
  forall i,
  Int64.ltu i (Int64.repr 32) = true ->
  Int.ltu (Int64.loword i) Int.iwordsize = true.
Proof.
  intros. apply Int64.ltu_inv in H. comput (Int64.unsigned (Int64.repr 32)).
  assert (Int64.unsigned i = Int.unsigned (Int64.loword i)).
  {
    unfold Int64.loword. rewrite Int.unsigned_repr; auto.
    comput Int.max_unsigned; omega.
  }
  unfold Int.ltu. apply zlt_true. rewrite <- H0. tauto.
Qed.

Lemma small_shift_amount_3:
  forall i,
  Int.ltu i Int64.iwordsize' = true ->
  Int64.unsigned (Int64.repr (Int.unsigned i)) = Int.unsigned i.
Proof.
  intros. apply Int.ltu_inv in H. comput (Int.unsigned Int64.iwordsize').
  apply Int64.unsigned_repr. comput Int64.max_unsigned; omega.
Qed.

Lemma make_shl_correct: shift_constructor_correct make_shl sem_shl.
Proof.
  red; unfold make_shl, sem_shl, sem_shift;
  intros until m; intros SEM MAKE EV1 EV2;
  destruct (classify_shift tya tyb); inv MAKE;
  destruct va; try discriminate; destruct vb; try discriminate.
- destruct (Int.ltu i0 Int.iwordsize) eqn:E; inv SEM.
  econstructor; eauto. simpl; rewrite E; auto.
- destruct (Int64.ltu i0 Int64.iwordsize) eqn:E; inv SEM.
  exploit small_shift_amount_1; eauto. intros [A B].
  econstructor; eauto with cshm. simpl. rewrite A.
  f_equal; f_equal. unfold Int64.shl', Int64.shl. rewrite B; auto.
- destruct (Int64.ltu i0 (Int64.repr 32)) eqn:E; inv SEM.
  econstructor; eauto with cshm. simpl. rewrite small_shift_amount_2; auto.
- destruct (Int.ltu i0 Int64.iwordsize') eqn:E; inv SEM.
  econstructor; eauto with cshm. simpl. rewrite E.
  unfold Int64.shl', Int64.shl. rewrite small_shift_amount_3; auto.
Qed.

Lemma make_shr_correct: shift_constructor_correct make_shr sem_shr.
Proof.
  red; unfold make_shr, sem_shr, sem_shift;
  intros until m; intros SEM MAKE EV1 EV2;
  destruct (classify_shift tya tyb); inv MAKE;
  destruct va; try discriminate; destruct vb; try discriminate.
- destruct (Int.ltu i0 Int.iwordsize) eqn:E; inv SEM.
  destruct s; inv H0; econstructor; eauto; simpl; rewrite E; auto.
- destruct (Int64.ltu i0 Int64.iwordsize) eqn:E; inv SEM.
  exploit small_shift_amount_1; eauto. intros [A B].
  destruct s; inv H0; econstructor; eauto with cshm; simpl; rewrite A;
  f_equal; f_equal.
  unfold Int64.shr', Int64.shr; rewrite B; auto.
  unfold Int64.shru', Int64.shru; rewrite B; auto.
- destruct (Int64.ltu i0 (Int64.repr 32)) eqn:E; inv SEM.
  destruct s; inv H0; econstructor; eauto with cshm; simpl; rewrite small_shift_amount_2; auto.
- destruct (Int.ltu i0 Int64.iwordsize') eqn:E; inv SEM.
  destruct s; inv H0; econstructor; eauto with cshm; simpl; rewrite E.
  unfold Int64.shr', Int64.shr; rewrite small_shift_amount_3; auto.
  unfold Int64.shru', Int64.shru; rewrite small_shift_amount_3; auto.
Qed.

Lemma make_cmp_ptr_correct:
  forall cmp e le m a va b vb v,
  cmp_ptr m cmp va vb = Some v ->
  eval_expr ge e le m a va ->
  eval_expr ge e le m b vb ->
  eval_expr ge e le m (make_cmp_ptr cmp a b) v.
Proof.
  unfold cmp_ptr, make_cmp_ptr; intros.
  destruct Archi.ptr64.
- econstructor; eauto.
- econstructor; eauto. simpl. unfold Val.cmpu.
  destruct (Val.cmpu_bool (Mem.valid_pointer m) cmp va vb) as [bo|]; inv H. auto.
Qed.

Remark make_ptrofs_of_int_correct:
  forall e le m a i si,
  eval_expr ge e le m a (Vint i) ->
  eval_expr ge e le m (if Archi.ptr64 then make_longofint a si else a) (Vptrofs (ptrofs_of_int si i)).
Proof.
  intros. unfold Vptrofs, ptrofs_of_int. destruct Archi.ptr64 eqn:SF.
- unfold make_longofint. destruct si.
+ replace (Ptrofs.to_int64 (Ptrofs.of_ints i)) with (Int64.repr (Int.signed i)).
  eauto with cshm.
  apply Int64.eqm_samerepr. rewrite Ptrofs.eqm64 by auto. apply Ptrofs.eqm_unsigned_repr.
+ replace (Ptrofs.to_int64 (Ptrofs.of_intu i)) with (Int64.repr (Int.unsigned i)).
  eauto with cshm.
  apply Int64.eqm_samerepr. rewrite Ptrofs.eqm64 by auto. apply Ptrofs.eqm_unsigned_repr.
- destruct si.
+ replace (Ptrofs.to_int (Ptrofs.of_ints i)) with i. auto.
  symmetry. auto with ptrofs.
+ replace (Ptrofs.to_int (Ptrofs.of_intu i)) with i. auto.
  symmetry. auto with ptrofs.
Qed.

Remark make_ptrofs_of_int64_correct:
  forall e le m a i,
  eval_expr ge e le m a (Vlong i) ->
  eval_expr ge e le m (if Archi.ptr64 then a else Eunop Ointoflong a) (Vptrofs (Ptrofs.of_int64 i)).
Proof.
  intros. unfold Vptrofs. destruct Archi.ptr64 eqn:SF.
- replace (Ptrofs.to_int64 (Ptrofs.of_int64 i)) with i. auto.
  symmetry. auto with ptrofs.
- econstructor; eauto. simpl. apply f_equal. apply f_equal.
  apply Int.eqm_samerepr. rewrite Ptrofs.eqm32 by auto. apply Ptrofs.eqm_unsigned_repr.
Qed.

Lemma make_cmp_correct: forall cmp, binary_constructor_correct (make_cmp cmp) (sem_cmp cmp).
Proof.
  red; unfold sem_cmp, make_cmp; intros until m; intros SEM MAKE EV1 EV2;
  destruct (classify_cmp tya tyb).
- inv MAKE. eapply make_cmp_ptr_correct; eauto.
- inv MAKE. destruct vb; InvEval; eauto using make_cmp_ptr_correct, make_ptrofs_of_int_correct.
- inv MAKE. destruct va; InvEval; eauto using make_cmp_ptr_correct, make_ptrofs_of_int_correct.
- inv MAKE. destruct vb; InvEval; eauto using make_cmp_ptr_correct, make_ptrofs_of_int64_correct.
- inv MAKE. destruct va; InvEval; eauto using make_cmp_ptr_correct, make_ptrofs_of_int64_correct.
- eapply make_binarith_correct; eauto; intros; auto.
Qed.

Lemma transl_unop_correct:
  forall op a tya c va v e le m,
  transl_unop op a tya = OK c ->
  sem_unary_operation op va tya m = Some v ->
  eval_expr ge e le m a va ->
  eval_expr ge e le m c v.
Proof.
  intros. destruct op; simpl in *.
  eapply make_notbool_correct; eauto.
  eapply make_notint_correct; eauto.
  eapply make_neg_correct; eauto.
  eapply make_absfloat_correct; eauto.
Qed.

Lemma transl_binop_correct:
  forall op a tya b tyb c va vb v e le m,
  transl_binop cunit.(prog_comp_env) op a tya b tyb = OK c ->
  sem_binary_operation prog.(prog_comp_env) op va tya vb tyb m = Some v ->
  eval_expr ge e le m a va ->
  eval_expr ge e le m b vb ->
  eval_expr ge e le m c v.
Proof.
  intros. destruct op; simpl in *.
  eapply make_add_correct; eauto.
  eapply make_sub_correct; eauto.
  eapply make_mul_correct; eauto.
  eapply make_div_correct; eauto.
  eapply make_mod_correct; eauto.
  eapply make_and_correct; eauto.
  eapply make_or_correct; eauto.
  eapply make_xor_correct; eauto.
  eapply make_shl_correct; eauto.
  eapply make_shr_correct; eauto.
  eapply make_cmp_correct; eauto.
  eapply make_cmp_correct; eauto.
  eapply make_cmp_correct; eauto.
  eapply make_cmp_correct; eauto.
  eapply make_cmp_correct; eauto.
  eapply make_cmp_correct; eauto.
Qed.

Lemma make_load_correct:
  forall addr ty code b ofs v e le m,
  make_load addr ty = OK code ->
  eval_expr ge e le m addr (Vptr b ofs) ->
  deref_loc ty m b ofs v ->
  eval_expr ge e le m code v.
Proof.
  unfold make_load; intros until m; intros MKLOAD EVEXP DEREF.
  inv DEREF.
  (* scalar *)
  rewrite H in MKLOAD. inv MKLOAD. apply eval_Eload with (Vptr b ofs); auto.
  (* by reference *)
  rewrite H in MKLOAD. inv MKLOAD. auto.
  (* by copy *)
  rewrite H in MKLOAD. inv MKLOAD. auto.
Qed.

Lemma make_memcpy_correct:
  forall f dst src ty k e le m b ofs v m' s,
  eval_expr ge e le m dst (Vptr b ofs) ->
  eval_expr ge e le m src v ->
  assign_loc prog.(prog_comp_env) ty m b ofs v m' ->
  access_mode ty = By_copy ->
  make_memcpy cunit.(prog_comp_env) dst src ty = OK s ->
  step ge (State f s k e le m) E0 (State f Sskip k e le m').
Proof.
  intros. inv H1; try congruence.
  monadInv H3.
  exploit transl_alignof_blockcopy. eexact LINK. eauto. intros [A B]. rewrite A, B.
  change le with (set_optvar None Vundef le) at 2.
  econstructor.
  econstructor. eauto. econstructor. eauto. constructor.
  econstructor; eauto.
  apply alignof_blockcopy_1248.
  apply sizeof_pos.
  apply sizeof_alignof_blockcopy_compat.
Qed.

Lemma make_store_correct:
  forall addr ty rhs code e le m b ofs v m' f k,
  make_store cunit.(prog_comp_env) addr ty rhs = OK code ->
  eval_expr ge e le m addr (Vptr b ofs) ->
  eval_expr ge e le m rhs v ->
  assign_loc prog.(prog_comp_env) ty m b ofs v m' ->
  step ge (State f code k e le m) E0 (State f Sskip k e le m').
Proof.
  unfold make_store. intros until k; intros MKSTORE EV1 EV2 ASSIGN.
  inversion ASSIGN; subst.
  (* nonvolatile scalar *)
  rewrite H in MKSTORE; inv MKSTORE.
  econstructor; eauto.
  (* by copy *)
  rewrite H in MKSTORE.
  eapply make_memcpy_correct with (b := b) (v := Vptr b' ofs'); eauto.
Qed.

End CONSTRUCTORS.

(** * Basic preservation invariants *)

Section CORRECTNESS.

Variable prog: Clight.program.
Variable tprog: Csharpminor.program.
Hypothesis TRANSL: match_prog prog tprog.

Let ge := globalenv prog.
Let tge := Genv.globalenv tprog.

Lemma symbols_preserved:
  forall s, Genv.find_symbol tge s = Genv.find_symbol ge s.
Proof (Genv.find_symbol_match TRANSL).

Lemma senv_preserved:
  Senv.equiv ge tge.
Proof (Genv.senv_match TRANSL).

Lemma function_ptr_translated:
  forall v f,
  Genv.find_funct_ptr ge v = Some f ->
  exists cu tf, Genv.find_funct_ptr tge v = Some tf /\ match_fundef cu f tf /\ linkorder cu prog.
Proof (Genv.find_funct_ptr_match TRANSL).

Lemma functions_translated:
  forall v f,
  Genv.find_funct ge v = Some f ->
  exists cu tf, Genv.find_funct tge v = Some tf /\ match_fundef cu f tf /\ linkorder cu prog.
Proof (Genv.find_funct_match TRANSL).

(** * Matching between environments *)

(** In this section, we define a matching relation between
  a Clight local environment and a Csharpminor local environment. *)

Record match_env (e: Clight.env) (te: Csharpminor.env) : Prop :=
  mk_match_env {
    me_local:
      forall id b ty,
      e!id = Some (b, ty) -> te!id = Some(b, Ctypes.sizeof ge ty);
    me_local_inv:
      forall id b sz,
      te!id = Some (b, sz) -> exists ty, e!id = Some(b, ty)
  }.

Lemma match_env_globals:
  forall e te id,
  match_env e te ->
  e!id = None ->
  te!id = None.
Proof.
  intros. destruct (te!id) as [[b sz] | ] eqn:?; auto.
  exploit me_local_inv; eauto. intros [ty EQ]. congruence.
Qed.

Lemma match_env_same_blocks:
  forall e te,
  match_env e te ->
  blocks_of_env te = Clight.blocks_of_env ge e.
Proof.
  intros.
  set (R := fun (x: (block * type)) (y: (block * Z)) =>
         match x, y with
         | (b1, ty), (b2, sz) => b2 = b1 /\ sz = Ctypes.sizeof ge ty
         end).
  assert (list_forall2
            (fun i_x i_y => fst i_x = fst i_y /\ R (snd i_x) (snd i_y))
            (PTree.elements e) (PTree.elements te)).
  apply PTree.elements_canonical_order.
  intros id [b ty] GET. exists (b, Ctypes.sizeof ge ty); split. eapply me_local; eauto. red; auto.
  intros id [b sz] GET. exploit me_local_inv; eauto. intros [ty EQ].
  exploit me_local; eauto. intros EQ1.
  exists (b, ty); split. auto. red; split; congruence.

  unfold blocks_of_env, Clight.blocks_of_env.
  generalize H0. induction 1. auto.
  simpl. f_equal; auto.
  unfold block_of_binding, Clight.block_of_binding.
  destruct a1 as [id1 [blk1 ty1]]. destruct b1 as [id2 [blk2 sz2]].
  simpl in *. destruct H1 as [A [B C]]. congruence.
Qed.

Lemma match_env_free_blocks:
  forall e te m m',
  match_env e te ->
  Mem.free_list m (Clight.blocks_of_env ge e) = Some m' ->
  Mem.free_list m (blocks_of_env te) = Some m'.
Proof.
  intros. rewrite (match_env_same_blocks _ _ H). auto.
Qed.

Lemma match_env_empty:
  match_env Clight.empty_env Csharpminor.empty_env.
Proof.
  unfold Clight.empty_env, Csharpminor.empty_env.
  constructor.
  intros until ty. repeat rewrite PTree.gempty. congruence.
  intros until sz. rewrite PTree.gempty. congruence.
Qed.

(** The following lemmas establish the [match_env] invariant at
  the beginning of a function invocation, after allocation of
  local variables and initialization of the parameters. *)

Lemma match_env_alloc_variables:
  forall cunit, linkorder cunit prog ->
  forall e1 m1 vars e2 m2, Clight.alloc_variables ge e1 m1 vars e2 m2 ->
  forall tvars te1,
  mmap (transl_var cunit.(prog_comp_env)) vars = OK tvars ->
  match_env e1 te1 ->
  exists te2,
  Csharpminor.alloc_variables te1 m1 tvars te2 m2
  /\ match_env e2 te2.
Proof.
  induction 2; simpl; intros.
- inv H0. exists te1; split. constructor. auto.
- monadInv H2. monadInv EQ. simpl in *.
  exploit transl_sizeof. eexact H. eauto. intros SZ; rewrite SZ.
  exploit (IHalloc_variables x0 (PTree.set id (b1, Ctypes.sizeof ge ty) te1)).
  auto.
  constructor.
    (* me_local *)
    intros until ty0. repeat rewrite PTree.gsspec.
    destruct (peq id0 id); intros. congruence. eapply me_local; eauto.
    (* me_local_inv *)
    intros until sz. repeat rewrite PTree.gsspec.
    destruct (peq id0 id); intros. exists ty; congruence. eapply me_local_inv; eauto.
  intros [te2 [ALLOC MENV]].
  exists te2; split. econstructor; eauto. auto.
Qed.

Lemma create_undef_temps_match:
  forall temps,
  create_undef_temps (map fst temps) = Clight.create_undef_temps temps.
Proof.
  induction temps; simpl. auto.
  destruct a as [id ty]. simpl. decEq. auto.
Qed.

Lemma bind_parameter_temps_match:
  forall vars vals le1 le2,
  Clight.bind_parameter_temps vars vals le1 = Some le2 ->
  bind_parameters (map fst vars) vals le1 = Some le2.
Proof.
  induction vars; simpl; intros.
  destruct vals; inv H. auto.
  destruct a as [id ty]. destruct vals; try discriminate. auto.
Qed.

Lemma transl_vars_names:
  forall ce vars tvars,
  mmap (transl_var ce) vars = OK tvars ->
  map fst tvars = var_names vars.
Proof.
  intros. exploit mmap_inversion; eauto. generalize vars tvars. induction 1; simpl.
- auto.
- monadInv H0. simpl; congruence.
Qed.

(** * Proof of semantic preservation *)

(** ** Semantic preservation for expressions *)

(** The proof of semantic preservation for the translation of expressions
  relies on simulation diagrams of the following form:
<<
         e, le, m, a ------------------- te, le, m, ta
            |                                |
            |                                |
            |                                |
            v                                v
         e, le, m, v ------------------- te, le, m, v
>>
  Left: evaluation of r-value expression [a] in Clight.
  Right: evaluation of its translation [ta] in Csharpminor.
  Top (precondition): matching between environments [e], [te],
    plus well-typedness of expression [a].
  Bottom (postcondition): the result values [v]
    are identical in both evaluations.

  We state these diagrams as the following properties, parameterized
  by the Clight evaluation. *)

Section EXPR.

Variable cunit: Clight.program.
Hypothesis LINK: linkorder cunit prog.
Variable e: Clight.env.
Variable le: temp_env.
Variable m: mem.
Variable te: Csharpminor.env.
Hypothesis MENV: match_env e te.

Lemma transl_expr_lvalue_correct:
  (forall a v,
   Clight.eval_expr ge e le m a v ->
   forall ta (TR: transl_expr cunit.(prog_comp_env) a = OK ta) ,
   Csharpminor.eval_expr tge te le m ta v)
/\(forall a b ofs,
   Clight.eval_lvalue ge e le m a b ofs ->
   forall ta (TR: transl_lvalue cunit.(prog_comp_env) a = OK ta),
   Csharpminor.eval_expr tge te le m ta (Vptr b ofs)).
Proof.
  apply eval_expr_lvalue_ind; intros; try (monadInv TR).
- (* const int *)
  apply make_intconst_correct.
- (* const float *)
  apply make_floatconst_correct.
- (* const single *)
  apply make_singleconst_correct.
- (* const long *)
  apply make_longconst_correct.
- (* temp var *)
  constructor; auto.
- (* addrof *)
  simpl in TR. auto.
- (* unop *)
  eapply transl_unop_correct; eauto.
- (* binop *)
  eapply transl_binop_correct; eauto.
- (* cast *)
  eapply make_cast_correct; eauto.
- (* sizeof *)
  rewrite (transl_sizeof _ _ _ _ LINK EQ). apply make_ptrofsconst_correct.
- (* alignof *)
  rewrite (transl_alignof _ _ _ _ LINK EQ). apply make_ptrofsconst_correct.
- (* rvalue out of lvalue *)
  exploit transl_expr_lvalue; eauto. intros [tb [TRLVAL MKLOAD]].
  eapply make_load_correct; eauto.
- (* var local *)
  exploit (me_local _ _ MENV); eauto. intros EQ.
  econstructor. eapply eval_var_addr_local. eauto.
- (* var global *)
  econstructor. eapply eval_var_addr_global.
  eapply match_env_globals; eauto.
  rewrite symbols_preserved. auto.
- (* deref *)
  simpl in TR. eauto.
- (* field struct *)
  unfold make_field_access in EQ0. rewrite H1 in EQ0.
  destruct (prog_comp_env cunit)!id as [co'|] eqn:CO; monadInv EQ0.
  exploit field_offset_stable. eexact LINK. eauto. instantiate (1 := i). intros [A B].
  rewrite <- B in EQ1.
  assert (x0 = delta) by (unfold ge in *; simpl in *; congruence).
  subst x0.
  destruct Archi.ptr64 eqn:SF.
+ eapply eval_Ebinop; eauto using make_longconst_correct.
  simpl. rewrite SF. apply f_equal. apply f_equal. apply f_equal. auto with ptrofs.
+ eapply eval_Ebinop; eauto using make_intconst_correct.
  simpl. rewrite SF. apply f_equal. apply f_equal. apply f_equal. auto with ptrofs.
- (* field union *)
  unfold make_field_access in EQ0; rewrite H1 in EQ0; monadInv EQ0.
  auto.
Qed.

Lemma transl_expr_correct:
   forall a v,
   Clight.eval_expr ge e le m a v ->
   forall ta, transl_expr cunit.(prog_comp_env) a = OK ta ->
   Csharpminor.eval_expr tge te le m ta v.
Proof (proj1 transl_expr_lvalue_correct).

Lemma transl_lvalue_correct:
   forall a b ofs,
   Clight.eval_lvalue ge e le m a b ofs ->
   forall ta, transl_lvalue cunit.(prog_comp_env) a = OK ta ->
   Csharpminor.eval_expr tge te le m ta (Vptr b ofs).
Proof (proj2 transl_expr_lvalue_correct).

Lemma transl_arglist_correct:
  forall al tyl vl,
  Clight.eval_exprlist ge e le m al tyl vl ->
  forall tal, transl_arglist cunit.(prog_comp_env) al tyl = OK tal ->
  Csharpminor.eval_exprlist tge te le m tal vl.
Proof.
  induction 1; intros.
  monadInv H. constructor.
  monadInv H2. constructor.
  eapply make_cast_correct; eauto. eapply transl_expr_correct; eauto. auto.
Qed.

Lemma typlist_of_arglist_eq:
  forall al tyl vl,
  Clight.eval_exprlist ge e le m al tyl vl ->
  typlist_of_arglist al tyl = typlist_of_typelist tyl.
Proof.
  induction 1; simpl.
  auto.
  f_equal; auto.
Qed.

End EXPR.

(** ** Semantic preservation for statements *)

(** The simulation diagram for the translation of statements and functions
  is a "plus" diagram of the form
<<
           I
     S1 ------- R1
     |          |
   t |        + | t
     v          v
     S2 ------- R2
           I                         I
>>

The invariant [I] is the [match_states] predicate that we now define.
*)

Inductive match_transl: stmt -> cont -> stmt -> cont -> Prop :=
  | match_transl_0: forall ts tk,
      match_transl ts tk ts tk
  | match_transl_1: forall ts tk,
      match_transl (Sblock ts) tk ts (Kblock tk).

Lemma match_transl_step:
  forall ts tk ts' tk' f te le m,
  match_transl (Sblock ts) tk ts' tk' ->
  star (step tge) (State f ts' tk' te le m) E0 (State f ts (Kblock tk) te le m).
Proof.
  intros. inv H.
  apply star_one. constructor.
  apply star_refl.
Qed.

Inductive match_cont: composite_env -> type -> nat -> nat -> Clight.cont -> Csharpminor.cont -> Prop :=
  | match_Kstop: forall ce tyret nbrk ncnt,
      match_cont tyret ce nbrk ncnt Clight.Kstop Kstop
  | match_Kseq: forall ce tyret nbrk ncnt s k ts tk,
      transl_statement ce tyret nbrk ncnt s = OK ts ->
      match_cont ce tyret nbrk ncnt k tk ->
      match_cont ce tyret nbrk ncnt
                 (Clight.Kseq s k)
                 (Kseq ts tk)
  | match_Kloop1: forall ce tyret s1 s2 k ts1 ts2 nbrk ncnt tk,
      transl_statement ce tyret 1%nat 0%nat s1 = OK ts1 ->
      transl_statement ce tyret 0%nat (S ncnt) s2 = OK ts2 ->
      match_cont ce tyret nbrk ncnt k tk ->
      match_cont ce tyret 1%nat 0%nat
                 (Clight.Kloop1 s1 s2 k)
                 (Kblock (Kseq ts2 (Kseq (Sloop (Sseq (Sblock ts1) ts2)) (Kblock tk))))
  | match_Kloop2: forall ce tyret s1 s2 k ts1 ts2 nbrk ncnt tk,
      transl_statement ce tyret 1%nat 0%nat s1 = OK ts1 ->
      transl_statement ce tyret 0%nat (S ncnt) s2 = OK ts2 ->
      match_cont ce tyret nbrk ncnt k tk ->
      match_cont ce tyret 0%nat (S ncnt)
                 (Clight.Kloop2 s1 s2 k)
                 (Kseq (Sloop (Sseq (Sblock ts1) ts2)) (Kblock tk))
  | match_Kswitch: forall ce tyret nbrk ncnt k tk,
      match_cont ce tyret nbrk ncnt k tk ->
      match_cont ce tyret 0%nat (S ncnt)
                 (Clight.Kswitch k)
                 (Kblock tk)
  | match_Kcall: forall ce tyret nbrk ncnt nbrk' ncnt' f e k id tf te le tk cu,
      linkorder cu prog ->
      transl_function cu.(prog_comp_env) f = OK tf ->
      match_env e te ->
      match_cont cu.(prog_comp_env) (Clight.fn_return f) nbrk' ncnt' k tk ->
      match_cont ce tyret nbrk ncnt
                 (Clight.Kcall id f e le k)
                 (Kcall id tf te le tk).

Inductive match_states: Clight.state -> Csharpminor.state -> Prop :=
  | match_state:
      forall f nbrk ncnt s k e le m tf ts tk te ts' tk' cu
          (LINK: linkorder cu prog)
          (TRF: transl_function cu.(prog_comp_env) f = OK tf)
          (TR: transl_statement cu.(prog_comp_env) (Clight.fn_return f) nbrk ncnt s = OK ts)
          (MTR: match_transl ts tk ts' tk')
          (MENV: match_env e te)
          (MK: match_cont cu.(prog_comp_env) (Clight.fn_return f) nbrk ncnt k tk),
      match_states (Clight.State f s k e le m)
                   (State tf ts' tk' te le m)
  | match_callstate:
      forall fd args k m tfd tk targs tres cconv cu ce
          (LINK: linkorder cu prog)
          (TR: match_fundef cu fd tfd)
          (MK: match_cont ce Tvoid 0%nat 0%nat k tk)
          (ISCC: Clight.is_call_cont k)
          (TY: type_of_fundef fd = Tfunction targs tres cconv),
      match_states (Clight.Callstate fd args k m)
                   (Callstate tfd args tk m)
  | match_returnstate:
      forall res k m tk ce
          (MK: match_cont ce Tvoid 0%nat 0%nat k tk),
      match_states (Clight.Returnstate res k m)
                   (Returnstate res tk m).

Remark match_states_skip:
  forall f e le te nbrk ncnt k tf tk m cu,
  linkorder cu prog ->
  transl_function cu.(prog_comp_env) f = OK tf ->
  match_env e te ->
  match_cont cu.(prog_comp_env) (Clight.fn_return f) nbrk ncnt k tk ->
  match_states (Clight.State f Clight.Sskip k e le m) (State tf Sskip tk te le m).
Proof.
  intros. econstructor; eauto. simpl; reflexivity. constructor.
Qed.

(** Commutation between label resolution and compilation *)

Section FIND_LABEL.
Variable ce: composite_env.
Variable lbl: label.
Variable tyret: type.

Lemma transl_find_label:
  forall s nbrk ncnt k ts tk
  (TR: transl_statement ce tyret nbrk ncnt s = OK ts)
  (MC: match_cont ce tyret nbrk ncnt k tk),
  match Clight.find_label lbl s k with
  | None => find_label lbl ts tk = None
  | Some (s', k') =>
      exists ts', exists tk', exists nbrk', exists ncnt',
      find_label lbl ts tk = Some (ts', tk')
      /\ transl_statement ce tyret nbrk' ncnt' s' = OK ts'
      /\ match_cont ce tyret nbrk' ncnt' k' tk'
  end

with transl_find_label_ls:
  forall ls nbrk ncnt k tls tk
  (TR: transl_lbl_stmt ce tyret nbrk ncnt ls = OK tls)
  (MC: match_cont ce tyret nbrk ncnt k tk),
  match Clight.find_label_ls lbl ls k with
  | None => find_label_ls lbl tls tk = None
  | Some (s', k') =>
      exists ts', exists tk', exists nbrk', exists ncnt',
      find_label_ls lbl tls tk = Some (ts', tk')
      /\ transl_statement ce tyret nbrk' ncnt' s' = OK ts'
      /\ match_cont ce tyret nbrk' ncnt' k' tk'
  end.

Proof.
* intro s; case s; intros; try (monadInv TR); simpl.
- (* skip *)
  auto.
- (* assign *)
  unfold make_store, make_memcpy in EQ3.
  destruct (access_mode (typeof e)); monadInv EQ3; auto.
- (* set *)
  auto.
- (* call *)
  simpl in TR. destruct (classify_fun (typeof e)); monadInv TR. auto.
- (* builtin *)
  auto.
- (* seq *)
  exploit (transl_find_label s0 nbrk ncnt (Clight.Kseq s1 k)); eauto. constructor; eauto.
  destruct (Clight.find_label lbl s0 (Clight.Kseq s1 k)) as [[s' k'] | ].
  intros [ts' [tk' [nbrk' [ncnt' [A [B C]]]]]].
  rewrite A. exists ts'; exists tk'; exists nbrk'; exists ncnt'; auto.
  intro. rewrite H. eapply transl_find_label; eauto.
- (* ifthenelse *)
  exploit (transl_find_label s0); eauto.
  destruct (Clight.find_label lbl s0 k) as [[s' k'] | ].
  intros [ts' [tk' [nbrk' [ncnt' [A [B C]]]]]].
  rewrite A. exists ts'; exists tk'; exists nbrk'; exists ncnt'; auto.
  intro. rewrite H. eapply transl_find_label; eauto.
- (* loop *)
  exploit (transl_find_label s0 1%nat 0%nat (Kloop1 s0 s1 k)); eauto. econstructor; eauto.
  destruct (Clight.find_label lbl s0 (Kloop1 s0 s1 k)) as [[s' k'] | ].
  intros [ts' [tk' [nbrk' [ncnt' [A [B C]]]]]].
  rewrite A. exists ts'; exists tk'; exists nbrk'; exists ncnt'; auto.
  intro. rewrite H.
  eapply transl_find_label; eauto. econstructor; eauto.
- (* break *)
  auto.
- (* continue *)
  auto.
- (* return *)
  simpl in TR. destruct o; monadInv TR. auto. auto.
- (* switch *)
  assert (exists b, ts = Sblock (Sswitch b x x0)).
  { destruct (classify_switch (typeof e)); inv EQ2; econstructor; eauto. }
  destruct H as [b EQ3]; rewrite EQ3; simpl.
  eapply transl_find_label_ls with (k := Clight.Kswitch k); eauto. econstructor; eauto.
- (* label *)
  destruct (ident_eq lbl l).
  exists x; exists tk; exists nbrk; exists ncnt; auto.
  eapply transl_find_label; eauto.
- (* goto *)
  auto.

* intro ls; case ls; intros; monadInv TR; simpl.
- (* nil *)
  auto.
- (* cons *)
  exploit (transl_find_label s nbrk ncnt (Clight.Kseq (seq_of_labeled_statement l) k)); eauto.
  econstructor; eauto. apply transl_lbl_stmt_2; eauto.
  destruct (Clight.find_label lbl s (Clight.Kseq (seq_of_labeled_statement l) k)) as [[s' k'] | ].
  intros [ts' [tk' [nbrk' [ncnt' [A [B C]]]]]].
  rewrite A. exists ts'; exists tk'; exists nbrk'; exists ncnt'; auto.
  intro. rewrite H.
  eapply transl_find_label_ls; eauto.
Qed.

End FIND_LABEL.

(** Properties of call continuations *)

Lemma match_cont_call_cont:
  forall ce' tyret' nbrk' ncnt' ce tyret nbrk ncnt k tk,
  match_cont ce tyret nbrk ncnt k tk ->
  match_cont ce' tyret' nbrk' ncnt' (Clight.call_cont k) (call_cont tk).
Proof.
  induction 1; simpl; auto.
  constructor.
  econstructor; eauto.
Qed.

Lemma match_cont_is_call_cont:
  forall ce tyret nbrk ncnt k tk ce' tyret' nbrk' ncnt',
  match_cont ce tyret nbrk ncnt k tk ->
  Clight.is_call_cont k ->
  match_cont ce' tyret' nbrk' ncnt' k tk /\ is_call_cont tk.
Proof.
  intros. inv H; simpl in H0; try contradiction; simpl.
  split; auto; constructor.
  split; auto; econstructor; eauto.
Qed.

(** The simulation proof *)

Lemma transl_step:
  forall S1 t S2, Clight.step2 ge S1 t S2 ->
  forall T1, match_states S1 T1 ->
  exists T2, plus (step tge) T1 t T2 /\ match_states S2 T2.
Proof.
  induction 1; intros T1 MST; inv MST.

- (* assign *)
  monadInv TR.
  assert (SAME: ts' = ts /\ tk' = tk).
  { inversion MTR. auto.
    subst ts. unfold make_store, make_memcpy in EQ3.
    destruct (access_mode (typeof a1)); monadInv EQ3; auto. }
  destruct SAME; subst ts' tk'.
  econstructor; split.
  apply plus_one. eapply make_store_correct; eauto.
  eapply transl_lvalue_correct; eauto. eapply make_cast_correct; eauto.
  eapply transl_expr_correct; eauto.
  eapply match_states_skip; eauto.

- (* set *)
  monadInv TR. inv MTR. econstructor; split.
  apply plus_one. econstructor. eapply transl_expr_correct; eauto.
  eapply match_states_skip; eauto.

- (* call *)
  revert TR. simpl. case_eq (classify_fun (typeof a)); try congruence.
  intros targs tres cc CF TR. monadInv TR. inv MTR.
  exploit functions_translated; eauto. intros (cu' & tfd & FIND & TFD & LINK').
  rewrite H in CF. simpl in CF. inv CF.
  econstructor; split.
  apply plus_one. econstructor; eauto.
  eapply transl_expr_correct with (cunit := cu); eauto.
  eapply transl_arglist_correct with (cunit := cu); eauto.
  erewrite typlist_of_arglist_eq by eauto.
  eapply transl_fundef_sig1; eauto.
  rewrite H3. auto.
  econstructor; eauto.
  eapply match_Kcall with (ce := prog_comp_env cu') (cu := cu); eauto.
  simpl. auto.

- (* builtin *)
  monadInv TR. inv MTR.
  econstructor; split.
  apply plus_one. econstructor.
  eapply transl_arglist_correct; eauto.
  eapply external_call_symbols_preserved with (ge1 := ge). apply senv_preserved. eauto.
  eapply match_states_skip; eauto.

- (* seq *)
  monadInv TR. inv MTR.
  econstructor; split.
  apply plus_one. constructor.
  econstructor; eauto. constructor.
  econstructor; eauto.

- (* skip seq *)
  monadInv TR. inv MTR. inv MK.
  econstructor; split.
  apply plus_one. apply step_skip_seq.
  econstructor; eauto. constructor.

- (* continue seq *)
  monadInv TR. inv MTR. inv MK.
  econstructor; split.
  apply plus_one. constructor.
  econstructor; eauto. simpl. reflexivity. constructor.

- (* break seq *)
  monadInv TR. inv MTR. inv MK.
  econstructor; split.
  apply plus_one. constructor.
  econstructor; eauto. simpl. reflexivity. constructor.

- (* ifthenelse *)
  monadInv TR. inv MTR.
  exploit make_boolean_correct; eauto.
  exploit transl_expr_correct; eauto.
  intros [v [A B]].
  econstructor; split.
  apply plus_one. apply step_ifthenelse with (v := v) (b := b); auto.
  destruct b; econstructor; eauto; constructor.

- (* loop *)
  monadInv TR.
  econstructor; split.
  eapply star_plus_trans. eapply match_transl_step; eauto.
  eapply plus_left. constructor.
  eapply star_left. constructor.
  apply star_one. constructor.
  reflexivity. reflexivity. traceEq.
  econstructor; eauto. constructor. econstructor; eauto.

- (* skip-or-continue loop *)
  assert ((ts' = Sskip \/ ts' = Sexit ncnt) /\ tk' = tk).
  { destruct H; subst x; monadInv TR; inv MTR; auto. }
  destruct H0. inv MK.
  econstructor; split.
  eapply plus_left.
  destruct H0; subst ts'. 2:constructor. constructor.
  apply star_one. constructor. traceEq.
  econstructor; eauto. constructor. econstructor; eauto.

- (* break loop1 *)
  monadInv TR. inv MTR. inv MK.
  econstructor; split.
  eapply plus_left. constructor.
  eapply star_left. constructor.
  eapply star_left. constructor.
  apply star_one. constructor.
  reflexivity. reflexivity. traceEq.
  eapply match_states_skip; eauto.

- (* skip loop2 *)
  monadInv TR. inv MTR. inv MK.
  econstructor; split.
  apply plus_one. constructor.
  econstructor; eauto.
  simpl. rewrite H6; simpl. rewrite H8; simpl. eauto.
  constructor.

- (* break loop2 *)
  monadInv TR. inv MTR. inv MK.
  econstructor; split.
  eapply plus_left. constructor.
  apply star_one. constructor.
  traceEq.
  eapply match_states_skip; eauto.

- (* return none *)
  monadInv TR. inv MTR.
  econstructor; split.
  apply plus_one. constructor.
  eapply match_env_free_blocks; eauto.
  eapply match_returnstate with (ce := prog_comp_env cu); eauto.
  eapply match_cont_call_cont. eauto.

- (* return some *)
  monadInv TR. inv MTR.
  econstructor; split.
  apply plus_one. constructor.
  eapply make_cast_correct; eauto. eapply transl_expr_correct; eauto.
  eapply match_env_free_blocks; eauto.
  eapply match_returnstate with (ce := prog_comp_env cu); eauto.
  eapply match_cont_call_cont. eauto.

- (* skip call *)
  monadInv TR. inv MTR.
  exploit match_cont_is_call_cont; eauto. intros [A B].
  econstructor; split.
  apply plus_one. apply step_skip_call. auto.
  eapply match_env_free_blocks; eauto.
  eapply match_returnstate with (ce := prog_comp_env cu); eauto.

- (* switch *)
  monadInv TR.
  assert (E: exists b, ts = Sblock (Sswitch b x x0) /\ Switch.switch_argument b v n).
  { unfold sem_switch_arg in H0.
    destruct (classify_switch (typeof a)); inv EQ2; econstructor; split; eauto;
    destruct v; inv H0; constructor. }
  destruct E as (b & A & B). subst ts.
  exploit transl_expr_correct; eauto. intro EV.
  econstructor; split.
  eapply star_plus_trans. eapply match_transl_step; eauto.
  apply plus_one. econstructor; eauto. traceEq.
  econstructor; eauto.
  apply transl_lbl_stmt_2. apply transl_lbl_stmt_1. eauto.
  constructor.
  econstructor. eauto.

- (* skip or break switch *)
  assert ((ts' = Sskip \/ ts' = Sexit nbrk) /\ tk' = tk).
    destruct H; subst x; monadInv TR; inv MTR; auto.
  destruct H0. inv MK.
  econstructor; split.
  apply plus_one. destruct H0; subst ts'. 2:constructor. constructor.
  eapply match_states_skip; eauto.

- (* continue switch *)
  monadInv TR. inv MTR. inv MK.
  econstructor; split.
  apply plus_one. constructor.
  econstructor; eauto. simpl. reflexivity. constructor.

- (* label *)
  monadInv TR. inv MTR.
  econstructor; split.
  apply plus_one. constructor.
  econstructor; eauto. constructor.

- (* goto *)
  monadInv TR. inv MTR.
  generalize TRF. unfold transl_function. intro TRF'. monadInv TRF'.
  exploit (transl_find_label (prog_comp_env cu) lbl). eexact EQ. eapply match_cont_call_cont. eauto.
  rewrite H.
  intros [ts' [tk'' [nbrk' [ncnt' [A [B C]]]]]].
  econstructor; split.
  apply plus_one. constructor. simpl. eexact A.
  econstructor; eauto. constructor.

- (* internal function *)
  inv H. inv TR. monadInv H5.
  exploit match_cont_is_call_cont; eauto. intros [A B].
  exploit match_env_alloc_variables; eauto.
  apply match_env_empty.
  intros [te1 [C D]].
  econstructor; split.
  apply plus_one. eapply step_internal_function.
  simpl. erewrite transl_vars_names by eauto. assumption.
  simpl. assumption.
  simpl. assumption.
  simpl; eauto.
  simpl. rewrite create_undef_temps_match. eapply bind_parameter_temps_match; eauto.
  simpl. econstructor; eauto.
  unfold transl_function. rewrite EQ; simpl. rewrite EQ1; simpl. auto.
  constructor.

- (* external function *)
  inv TR.
  exploit match_cont_is_call_cont; eauto. intros [A B].
  econstructor; split.
  apply plus_one. constructor. eauto.
  eapply external_call_symbols_preserved; eauto. apply senv_preserved.
  eapply match_returnstate with (ce := ce); eauto.

- (* returnstate *)
  inv MK.
  econstructor; split.
  apply plus_one. constructor.
  econstructor; eauto. simpl; reflexivity. constructor.
Qed.

(*Lemma transl_initial_states:
  forall S, Clight.initial_state prog S ->
  exists R, initial_state tprog R /\ match_states S R.
Proof.
  intros. inv H.
  exploit function_ptr_translated; eauto. intros (cu & tf & A & B & C).
  assert (D: Genv.find_symbol tge (AST.prog_main tprog) = Some b).
  { destruct TRANSL as (P & Q & R). rewrite Q. rewrite symbols_preserved. auto. }
  assert (E: funsig tf = signature_of_type Tnil type_int32s cc_default).
  { eapply transl_fundef_sig2; eauto. }
  econstructor; split.
  econstructor; eauto. apply (Genv.init_mem_match TRANSL). eauto.
  econstructor; eauto. instantiate (1 := prog_comp_env cu). constructor; auto. exact I.
Qed.*)

Lemma transl_entry_points:
  forall (s1 : Clight.state) (f : val) (arg : list val) (m0 : mem),
  Clight.entry_point (globalenv prog) m0 s1 f arg ->
  exists s2 : state, entry_point tprog m0 s2 f arg /\ match_states s1 s2.
Proof.
  intros. inv H.
  exploit function_ptr_translated; eauto. intros (cu & tf & A & B & C).
  econstructor; split.
  - econstructor; eauto.
    eapply globals_not_fresh_preserve; simpl in *; try eassumption;
      eapply match_program_gen_len_defs; eauto.
    erewrite transl_fundef_sig2; simpl; eauto.
  - econstructor; eauto. instantiate (1 := prog_comp_env cu). constructor; auto. exact I.
Qed.

Lemma transl_initial_states:
    forall s1 : Smallstep.state (semantics2 prog),
  Smallstep.initial_state (semantics2 prog) s1 ->
  exists s2 : Smallstep.state (semantics tprog),
    Smallstep.initial_state (semantics tprog) s2 /\ match_states s1 s2.
Proof.
  
  eapply init_states_from_entry; try apply transl_entry_points.
  - apply (Genv.init_mem_match TRANSL); eauto.
  - simpl. destruct TRANSL as (P & Q & R). auto.
Qed.
      
Lemma transl_final_states:
  forall S R r,
  match_states S R -> Clight.final_state S r -> final_state R r.
Proof.
  intros. inv H0. inv H. inv MK. constructor.
Qed.

Theorem transl_program_correct'':
  forward_simulation (Clight.semantics2 prog) (Csharpminor.semantics tprog).
Proof.
  eapply forward_simulation_plus.
  apply senv_preserved.
  eexact transl_entry_points.
  eexact transl_initial_states.
  eexact transl_final_states.
  eexact transl_step.
Qed.

Theorem transl_program_correct':
  fsim_properties (Clight.semantics2 prog) (Csharpminor.semantics tprog)
                  _ (ltof _ ( fun _ => O))
(fun idx s1 s2 => idx = s1 /\ match_states s1 s2).
Proof.
<<<<<<< HEAD
  eapply fsim_properties_plus.
  apply senv_preserved.
  eexact transl_entry_points.
=======
  eapply forward_simulation_plus'.
  apply senv_preserved.
>>>>>>> 161659ed
  eexact transl_initial_states.
  eexact transl_final_states.
  eexact transl_step.
Qed.

Theorem transf_program_correct:
  @fsim_properties_ext
    (Clight.semantics2 prog) (Csharpminor.semantics tprog)
    Clight.get_mem Csharpminor.get_mem.
Proof.
  eapply EqEx_sim'; eapply sim_eqSim'; try eapply transl_program_correct'.
  simpl; intros ? ? ? [? ?].
    inversion H0; reflexivity.
Qed.

End CORRECTNESS.

(** ** Commutation with linking *)

Instance TransfCshmgenLink : TransfLink match_prog.
Proof.
  red; intros. destruct (link_linkorder _ _ _ H) as (LO1 & LO2).
  generalize H.
Local Transparent Ctypes.Linker_program.
  simpl; unfold link_program.
  destruct (link (program_of_program p1) (program_of_program p2)) as [pp|] eqn:LP; try discriminate.
  destruct (lift_option (link (prog_types p1) (prog_types p2))) as [[typs EQ]|P]; try discriminate.
  destruct (link_build_composite_env (prog_types p1) (prog_types p2) typs
           (prog_comp_env p1) (prog_comp_env p2) (prog_comp_env_eq p1)
           (prog_comp_env_eq p2) EQ) as (env & P & Q).
  intros E.
  eapply Linking.link_match_program; eauto.
- intros.
Local Transparent Linker_fundef Linking.Linker_fundef.
  inv H3; inv H4; simpl in H2.
+ discriminate.
+ destruct ef; inv H2. econstructor; split. simpl; eauto. left; constructor; auto.
+ destruct ef; inv H2. econstructor; split. simpl; eauto. right; constructor; auto.
+ destruct (external_function_eq ef ef0 && typelist_eq args args0 &&
         type_eq res res0 && calling_convention_eq cc cc0) eqn:E'; inv H2.
  InvBooleans. subst ef0. econstructor; split.
  simpl; rewrite dec_eq_true; eauto.
  left; constructor. congruence.
- intros. exists tt. auto.
- replace (program_of_program p) with pp. auto. inv E; destruct pp; auto.
Qed.<|MERGE_RESOLUTION|>--- conflicted
+++ resolved
@@ -14,11 +14,7 @@
 
 Require Import Coqlib Errors Maps Integers Floats.
 Require Import AST Linking.
-<<<<<<< HEAD
 Require Import Values Events Memory Globalenvs Smallstep ExposedSimulations.
-=======
-Require Import Values Events Memory Globalenvs Smallstep ExposedSmallstep.
->>>>>>> 161659ed
 Require Import Ctypes Cop Clight Cminor Csharpminor.
 Require Import Cshmgen.
 
@@ -1758,7 +1754,7 @@
   econstructor; eauto. simpl; reflexivity. constructor.
 Qed.
 
-(*Lemma transl_initial_states:
+Lemma transl_initial_states:
   forall S, Clight.initial_state prog S ->
   exists R, initial_state tprog R /\ match_states S R.
 Proof.
@@ -1771,7 +1767,7 @@
   econstructor; split.
   econstructor; eauto. apply (Genv.init_mem_match TRANSL). eauto.
   econstructor; eauto. instantiate (1 := prog_comp_env cu). constructor; auto. exact I.
-Qed.*)
+Qed.
 
 Lemma transl_entry_points:
   forall (s1 : Clight.state) (f : val) (arg : list val) (m0 : mem),
@@ -1788,7 +1784,7 @@
   - econstructor; eauto. instantiate (1 := prog_comp_env cu). constructor; auto. exact I.
 Qed.
 
-Lemma transl_initial_states:
+Lemma transl_initial_states':
     forall s1 : Smallstep.state (semantics2 prog),
   Smallstep.initial_state (semantics2 prog) s1 ->
   exists s2 : Smallstep.state (semantics tprog),
@@ -1798,6 +1794,7 @@
   eapply init_states_from_entry; try apply transl_entry_points.
   - apply (Genv.init_mem_match TRANSL); eauto.
   - simpl. destruct TRANSL as (P & Q & R). auto.
+    rewrite symbols_preserved, Q; auto.
 Qed.
       
 Lemma transl_final_states:
@@ -1813,7 +1810,7 @@
   eapply forward_simulation_plus.
   apply senv_preserved.
   eexact transl_entry_points.
-  eexact transl_initial_states.
+  eexact transl_initial_states'.
   eexact transl_final_states.
   eexact transl_step.
 Qed.
@@ -1823,15 +1820,10 @@
                   _ (ltof _ ( fun _ => O))
 (fun idx s1 s2 => idx = s1 /\ match_states s1 s2).
 Proof.
-<<<<<<< HEAD
   eapply fsim_properties_plus.
   apply senv_preserved.
   eexact transl_entry_points.
-=======
-  eapply forward_simulation_plus'.
-  apply senv_preserved.
->>>>>>> 161659ed
-  eexact transl_initial_states.
+  eexact transl_initial_states'.
   eexact transl_final_states.
   eexact transl_step.
 Qed.
