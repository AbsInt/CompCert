--- conflicted
+++ resolved
@@ -64,15 +64,6 @@
   Axiom gsspec:
     forall (A: Type) (i j: elt) (x: A) (m: t A),
     get i (set j x m) = if elt_eq i j then Some x else get i m.
-<<<<<<< HEAD
-  Axiom gsident:
-    forall (A: Type) (i: elt) (m: t A) (v: A),
-    get i m = Some v -> set i v m = m.
-  (* We could implement the following, but it's not needed for the moment.
-    Axiom grident:
-      forall (A: Type) (i: elt) (m: t A) (v: A),
-      get i m = None -> remove i m = m.
-=======
   (* We could implement the following, but it's not needed for the moment.
   Hypothesis gsident:
     forall (A: Type) (i: elt) (m: t A) (v: A),
@@ -80,7 +71,6 @@
   Hypothesis grident:
     forall (A: Type) (i: elt) (m: t A) (v: A),
     get i m = None -> remove i m = m.
->>>>>>> aca71566
   *)
   Axiom grs:
     forall (A: Type) (i: elt) (m: t A), get i (remove i m) = None.
@@ -125,14 +115,6 @@
     f None None = None ->
     forall (m1: t A) (m2: t B) (i: elt),
     get i (combine f m1 m2) = f (get i m1) (get i m2).
-<<<<<<< HEAD
-  Axiom combine_commut:
-    forall (A B: Type) (f g: option A -> option A -> option B),
-    (forall (i j: option A), f i j = g j i) ->
-    forall (m1 m2: t A),
-    combine f m1 m2 = combine g m2 m1.
-=======
->>>>>>> aca71566
 
   (** Enumerating the bindings of a tree. *)
   Parameter elements:
