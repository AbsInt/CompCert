--- conflicted
+++ resolved
@@ -19,16 +19,9 @@
     floating-point numbers, on top of the Flocq library. *)
 
 From Coq Require Import Reals SpecFloat ZArith Psatz Bool Eqdep_dec.
+From Coq Require Znumtheory.
 From Flocq Require Import Core Digits Operations Round Bracket Sterbenz
                           BinarySingleNaN Binary Round_odd.
-<<<<<<< HEAD
-Require Import ZArith.
-Require Znumtheory.
-Require Import Psatz.
-Require Import Bool.
-Require Import Eqdep_dec.
-=======
->>>>>>> b41d5c13
 
 Local Open Scope Z_scope.
 
