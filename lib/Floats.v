(* *********************************************************************)
(*                                                                     *)
(*              The Compcert verified compiler                         *)
(*                                                                     *)
(*          Xavier Leroy, INRIA Paris-Rocquencourt                     *)
(*          Jacques-Henri Jourdan, INRIA Paris-Rocquencourt            *)
(*                                                                     *)
(*  Copyright Institut National de Recherche en Informatique et en     *)
(*  Automatique.  All rights reserved.  This file is distributed       *)
(*  under the terms of the GNU General Public License as published by  *)
(*  the Free Software Foundation, either version 2 of the License, or  *)
(*  (at your option) any later version.  This file is also distributed *)
(*  under the terms of the INRIA Non-Commercial License Agreement.     *)
(*                                                                     *)
(* *********************************************************************)

(** Formalization of floating-point numbers, using the Flocq library. *)

Require Import Coqlib.
Require Import Integers.
Require Import Fappli_IEEE.
Require Import Fappli_IEEE_bits.
Require Import Fappli_IEEE_extra.
Require Import Fcore.
Require Import Program.
Require Archi.

Close Scope R_scope.

Definition float := binary64. (**r the type of IEE754 double-precision FP numbers *)
Definition float32 := binary32. (**r the type of IEE754 single-precision FP numbers *)

(** Boolean-valued comparisons *)

Definition cmp_of_comparison (c: comparison) (x: option Datatypes.comparison) : bool :=
  match c with
  | Ceq =>
      match x with Some Eq => true | _ => false end
  | Cne =>
      match x with Some Eq => false | _ => true end
  | Clt =>
      match x with Some Lt => true | _ => false end
  | Cle =>
      match x with Some(Lt|Eq) => true | _ => false end
  | Cgt =>
      match x with Some Gt => true | _ => false end
  | Cge =>
      match x with Some(Gt|Eq) => true | _ => false end
  end.

Lemma cmp_of_comparison_swap:
  forall c x,
  cmp_of_comparison (swap_comparison c) x =
  cmp_of_comparison c (match x with None => None | Some x => Some (CompOpp x) end).
Proof.
  intros. destruct c; destruct x as [[]|]; reflexivity.
Qed.

Lemma cmp_of_comparison_ne_eq:
  forall x, cmp_of_comparison Cne x = negb (cmp_of_comparison Ceq x).
Proof.
  intros. destruct x as [[]|]; reflexivity.
Qed.

Lemma cmp_of_comparison_lt_eq_false:
  forall x, cmp_of_comparison Clt x = true -> cmp_of_comparison Ceq x = true -> False.
Proof.
  destruct x as [[]|]; simpl; intros; discriminate.
Qed.

Lemma cmp_of_comparison_le_lt_eq:
  forall x, cmp_of_comparison Cle x = cmp_of_comparison Clt x || cmp_of_comparison Ceq x.
Proof.
  destruct x as [[]|]; reflexivity.
Qed.

Lemma cmp_of_comparison_gt_eq_false:
  forall x, cmp_of_comparison Cgt x = true -> cmp_of_comparison Ceq x = true -> False.
Proof.
  destruct x as [[]|]; simpl; intros; discriminate.
Qed.

Lemma cmp_of_comparison_ge_gt_eq:
  forall x, cmp_of_comparison Cge x = cmp_of_comparison Cgt x || cmp_of_comparison Ceq x.
Proof.
  destruct x as [[]|]; reflexivity.
Qed.

Lemma cmp_of_comparison_lt_gt_false:
  forall x, cmp_of_comparison Clt x = true -> cmp_of_comparison Cgt x = true -> False.
Proof.
  destruct x as [[]|]; simpl; intros; discriminate.
Qed.

Local Notation __ := (refl_equal Datatypes.Lt).

Local Hint Extern 1 (Prec_gt_0 _) => exact (refl_equal Datatypes.Lt).
Local Hint Extern 1 (_ < _) => exact (refl_equal Datatypes.Lt).

(** * Double-precision FP numbers *)

Module Float.

(** ** NaN payload manipulations *)

(** The following definitions are not part of the IEEE754 standard but
    apply to all architectures supported by CompCert. *)

(** Transform a Nan payload to a quiet Nan payload. *)

Program Definition transform_quiet_pl (pl:nan_pl 53) : nan_pl 53 :=
  Pos.lor pl (iter_nat 51 _ xO xH).
Next Obligation.
  destruct pl.
  simpl. rewrite Z.ltb_lt in *.
  assert (forall x, Fcore_digits.digits2_pos x = Pos.size x).
  { induction x0; simpl; auto; rewrite IHx0; zify; omega. }
  rewrite H, Psize_log_inf, <- Zlog2_log_inf in *. clear H.
  change (Z.pos (Pos.lor x 2251799813685248)) with (Z.lor (Z.pos x) 2251799813685248%Z).
  rewrite Z.log2_lor by (zify; omega).
  apply Z.max_case. auto. simpl. omega.
Qed.

Lemma nan_payload_fequal:
  forall prec (p1 p2: nan_pl prec),
  proj1_sig p1 = proj1_sig p2 -> p1 = p2.
Proof.
  intros. destruct p1, p2; simpl in H; subst. f_equal. apply Fcore_Zaux.eqbool_irrelevance.
Qed.

Lemma lor_idempotent:
  forall x y, Pos.lor (Pos.lor x y) y = Pos.lor x y.
Proof.
  induction x; destruct y; simpl; f_equal; auto;
  induction y; simpl; f_equal; auto.
Qed.

Lemma transform_quiet_pl_idempotent:
  forall pl, transform_quiet_pl (transform_quiet_pl pl) = transform_quiet_pl pl.
Proof.
  intros. apply nan_payload_fequal; simpl. apply lor_idempotent.
Qed.

(** Nan payload operations for single <-> double conversions. *)

Definition expand_pl (pl: nan_pl 24) : nan_pl 53.
Proof.
  refine (exist _ (Pos.shiftl_nat (proj1_sig pl) 29) _).
  abstract (
    destruct pl; unfold proj1_sig, Pos.shiftl_nat, nat_rect, Fcore_digits.digits2_pos;
    fold (Fcore_digits.digits2_pos x);
    rewrite Z.ltb_lt in *;
    zify; omega).
Defined.

Definition of_single_pl (s:bool) (pl:nan_pl 24) : (bool * nan_pl 53) :=
  (s,
   if Archi.float_of_single_preserves_sNaN
   then expand_pl pl
   else transform_quiet_pl (expand_pl pl)).

Definition reduce_pl (pl: nan_pl 53) : nan_pl 24.
Proof.
  refine (exist _ (Pos.shiftr_nat (proj1_sig pl) 29) _).
  abstract (
    destruct pl; unfold proj1_sig, Pos.shiftr_nat, nat_rect;
    rewrite Z.ltb_lt in *;
    assert (forall x, Fcore_digits.digits2_pos (Pos.div2 x) =
                      (Fcore_digits.digits2_pos x - 1)%positive)
      by (destruct x0; simpl; auto; rewrite Pplus_one_succ_r, Pos.add_sub; auto);
    rewrite !H, !Pos2Z.inj_sub_max;
    repeat (apply Z.max_lub_lt; [reflexivity |apply Z.lt_sub_lt_add_l]); auto).
Defined.

Definition to_single_pl (s:bool) (pl:nan_pl 53) : (bool * nan_pl 24) :=
  (s, reduce_pl (transform_quiet_pl pl)).

(** NaN payload operations for opposite and absolute value. *)

Definition neg_pl (s:bool) (pl:nan_pl 53) := (negb s, pl).
Definition abs_pl (s:bool) (pl:nan_pl 53) := (false, pl).

(** The NaN payload operations for two-argument arithmetic operations
   are not part of the IEEE754 standard, but all architectures of
   Compcert share a similar NaN behavior, parameterized by:
- a "default" payload which occurs when an operation generates a NaN from
  non-NaN arguments;
- a choice function determining which of the payload arguments to choose,
  when an operation is given two NaN arguments. *)

Definition binop_pl (x y: binary64) : bool*nan_pl 53 :=
  match x, y with
  | B754_nan s1 pl1, B754_nan s2 pl2 =>
      if Archi.choose_binop_pl_64 s1 pl1 s2 pl2
      then (s2, transform_quiet_pl pl2)
      else (s1, transform_quiet_pl pl1)
  | B754_nan s1 pl1, _ => (s1, transform_quiet_pl pl1)
  | _, B754_nan s2 pl2 => (s2, transform_quiet_pl pl2)
  | _, _ => Archi.default_pl_64
  end.

(** ** Operations over double-precision floats *)

Definition zero: float := B754_zero _ _ false. (**r the float [+0.0] *)

Definition eq_dec: forall (f1 f2: float), {f1 = f2} + {f1 <> f2} := Beq_dec _ _.

(** Arithmetic operations *)

Definition neg: float -> float := Bopp _ _ neg_pl. (**r opposite (change sign) *)
Definition abs: float -> float := Babs _ _ abs_pl. (**r absolute value (set sign to [+]) *)
Definition add: float -> float -> float :=
  Bplus 53 1024 __ __ binop_pl mode_NE. (**r addition *)
Definition sub: float -> float -> float :=
  Bminus 53 1024 __ __ binop_pl mode_NE. (**r subtraction *)
Definition mul: float -> float -> float :=
  Bmult 53 1024 __ __ binop_pl mode_NE. (**r multiplication *)
Definition div: float -> float -> float :=
  Bdiv 53 1024 __ __ binop_pl mode_NE. (**r division *)
Definition cmp (c:comparison) (f1 f2: float) : bool := (**r comparison *)
  cmp_of_comparison c (Bcompare _ _ f1 f2).

(** Conversions *)

Definition of_single: float32 -> float := Bconv _ _ 53 1024 __ __ of_single_pl mode_NE.
Definition to_single: float -> float32 := Bconv _ _ 24 128 __ __ to_single_pl mode_NE.

Definition to_int (f:float): option int := (**r conversion to signed 32-bit int *)
  option_map Int.repr (ZofB_range _ _ f Int.min_signed Int.max_signed).
Definition to_intu (f:float): option int := (**r conversion to unsigned 32-bit int *)
  option_map Int.repr (ZofB_range _ _ f 0 Int.max_unsigned).
Definition to_long (f:float): option int64 := (**r conversion to signed 64-bit int *)
  option_map Int64.repr (ZofB_range _ _ f Int64.min_signed Int64.max_signed).
Definition to_longu (f:float): option int64 := (**r conversion to unsigned 64-bit int *)
  option_map Int64.repr (ZofB_range _ _ f 0 Int64.max_unsigned).

Definition of_int (n:int): float := (**r conversion from signed 32-bit int *)
  BofZ 53 1024 __ __ (Int.signed n).
Definition of_intu (n:int): float:= (**r conversion from unsigned 32-bit int *)
  BofZ 53 1024 __ __ (Int.unsigned n).

Definition of_long (n:int64): float := (**r conversion from signed 64-bit int *)
  BofZ 53 1024 __ __ (Int64.signed n).
Definition of_longu (n:int64): float:= (**r conversion from unsigned 64-bit int *)
  BofZ 53 1024 __ __ (Int64.unsigned n).

Definition from_parsed (base:positive) (intPart:positive) (expPart:Z) : float :=
  Bparse 53 1024 __ __ base intPart expPart.

(** Conversions between floats and their concrete in-memory representation
    as a sequence of 64 bits. *)

Definition to_bits (f: float): int64 := Int64.repr (bits_of_b64 f).
Definition of_bits (b: int64): float := b64_of_bits (Int64.unsigned b).

Definition from_words (hi lo: int) : float := of_bits (Int64.ofwords hi lo).

(** ** Properties *)

(** Below are the only properties of floating-point arithmetic that we
  rely on in the compiler proof. *)

(** Some tactics **)

Ltac compute_this val :=
  let x := fresh in set val as x in *; vm_compute in x; subst x.

Ltac smart_omega :=
  simpl radix_val in *; simpl Zpower in *;
  compute_this Int.modulus; compute_this Int.half_modulus;
  compute_this Int.max_unsigned;
  compute_this Int.min_signed; compute_this Int.max_signed;
  compute_this Int64.modulus; compute_this Int64.half_modulus;
  compute_this Int64.max_unsigned;
  compute_this (Zpower_pos 2 1024); compute_this (Zpower_pos 2 53); compute_this (Zpower_pos 2 52); compute_this (Zpower_pos 2 32);
  zify; omega.

(** Commutativity properties of addition and multiplication. *)

Theorem add_commut:
  forall x y, is_nan _ _ x = false \/ is_nan _ _ y = false -> add x y = add y x.
Proof.
  intros. apply Bplus_commut.
  destruct x, y; try reflexivity. simpl in H. intuition congruence.
Qed.

Theorem mul_commut:
  forall x y, is_nan _ _ x = false \/ is_nan _ _ y = false -> mul x y = mul y x.
Proof.
  intros. apply Bmult_commut.
  destruct x, y; try reflexivity. simpl in H. intuition congruence.
Qed.

(** Multiplication by 2 is diagonal addition. *)

Theorem mul2_add:
  forall f, add f f = mul f (of_int (Int.repr 2%Z)).
Proof.
  intros. apply Bmult2_Bplus.
  intros. destruct x; try discriminate. simpl.
  transitivity (b, transform_quiet_pl n).
  destruct Archi.choose_binop_pl_64; auto.
  destruct y; auto || discriminate.
Qed.

(** Divisions that can be turned into multiplication by an inverse. *)

Definition exact_inverse : float -> option float := Bexact_inverse 53 1024 __ __.

Theorem div_mul_inverse:
  forall x y z, exact_inverse y = Some z -> div x y = mul x z.
Proof.
  intros. apply Bdiv_mult_inverse; auto.
  intros. destruct x0; try discriminate. simpl.
  transitivity (b, transform_quiet_pl n).
  destruct y0; reflexivity || discriminate.
  destruct z0; reflexivity || discriminate.
Qed.

(** Properties of comparisons. *)

Theorem cmp_swap:
  forall c x y, cmp (swap_comparison c) x y = cmp c y x.
Proof.
  unfold cmp; intros. rewrite (Bcompare_swap _ _ x y).
  apply cmp_of_comparison_swap.
Qed.

Theorem cmp_ne_eq:
  forall f1 f2, cmp Cne f1 f2 = negb (cmp Ceq f1 f2).
Proof.
  intros; apply cmp_of_comparison_ne_eq.
Qed.

Theorem cmp_lt_eq_false:
  forall f1 f2, cmp Clt f1 f2 = true -> cmp Ceq f1 f2 = true -> False.
Proof.
  intros f1 f2; apply cmp_of_comparison_lt_eq_false.
Qed.

Theorem cmp_le_lt_eq:
  forall f1 f2, cmp Cle f1 f2 = cmp Clt f1 f2 || cmp Ceq f1 f2.
Proof.
  intros f1 f2; apply cmp_of_comparison_le_lt_eq.
Qed.

Theorem cmp_gt_eq_false:
  forall x y, cmp Cgt x y = true -> cmp Ceq x y = true -> False.
Proof.
  intros f1 f2; apply cmp_of_comparison_gt_eq_false.
Qed.

Theorem cmp_ge_gt_eq:
  forall f1 f2, cmp Cge f1 f2 = cmp Cgt f1 f2 || cmp Ceq f1 f2.
Proof.
  intros f1 f2; apply cmp_of_comparison_ge_gt_eq.
Qed.

Theorem cmp_lt_gt_false:
  forall f1 f2, cmp Clt f1 f2 = true -> cmp Cgt f1 f2 = true -> False.
Proof.
  intros f1 f2; apply cmp_of_comparison_lt_gt_false.
Qed.

(** Properties of conversions to/from in-memory representation.
  The conversions are bijective (one-to-one). *)

Theorem of_to_bits:
  forall f, of_bits (to_bits f) = f.
Proof.
  intros; unfold of_bits, to_bits, bits_of_b64, b64_of_bits.
  rewrite Int64.unsigned_repr, binary_float_of_bits_of_binary_float; [reflexivity|].
  generalize (bits_of_binary_float_range 52 11 __ __ f).
  change (2^(52+11+1)) with (Int64.max_unsigned + 1). omega.
Qed.

Theorem to_of_bits:
  forall b, to_bits (of_bits b) = b.
Proof.
  intros; unfold of_bits, to_bits, bits_of_b64, b64_of_bits.
  rewrite bits_of_binary_float_of_bits. apply Int64.repr_unsigned.
  apply Int64.unsigned_range.
Qed.

(** Conversions between floats and unsigned ints can be defined
  in terms of conversions between floats and signed ints.
  (Most processors provide only the latter, forcing the compiler
  to emulate the former.)   *)

Definition ox8000_0000 := Int.repr Int.half_modulus.  (**r [0x8000_0000] *)

Theorem of_intu_of_int_1:
  forall x,
  Int.ltu x ox8000_0000 = true ->
  of_intu x = of_int x.
Proof.
  unfold of_intu, of_int, Int.signed, Int.ltu; intro.
  change (Int.unsigned ox8000_0000) with Int.half_modulus.
  destruct (zlt (Int.unsigned x) Int.half_modulus); now intuition.
Qed.

Theorem of_intu_of_int_2:
  forall x,
  Int.ltu x ox8000_0000 = false ->
  of_intu x = add (of_int (Int.sub x ox8000_0000)) (of_intu ox8000_0000).
Proof.
  unfold add, of_intu, of_int; intros.
  set (y := Int.sub x ox8000_0000).
  pose proof (Int.unsigned_range x); pose proof (Int.signed_range y).
  assert (Ry: integer_representable 53 1024 (Int.signed y)).
  { apply integer_representable_n; auto; smart_omega. }
  assert (R8: integer_representable 53 1024 (Int.unsigned ox8000_0000)).
  { apply integer_representable_2p with (p := 31);auto; smart_omega. }
  rewrite BofZ_plus by auto.
  f_equal.
  unfold Int.ltu in H. destruct zlt in H; try discriminate.
  unfold y, Int.sub. rewrite Int.signed_repr. omega.
  compute_this (Int.unsigned ox8000_0000); smart_omega.
Qed.

Theorem to_intu_to_int_1:
  forall x n,
  cmp Clt x (of_intu ox8000_0000) = true ->
  to_intu x = Some n ->
  to_int x = Some n.
Proof.
  intros. unfold to_intu in H0.
  destruct (ZofB_range 53 1024 x 0 Int.max_unsigned) as [p|] eqn:E; simpl in H0; inv H0.
  exploit ZofB_range_inversion; eauto. intros (A & B & C).
  unfold to_int, ZofB_range. rewrite C.
  rewrite Zle_bool_true by smart_omega. rewrite Zle_bool_true; auto.
  exploit (BofZ_exact 53 1024 __ __ (Int.unsigned ox8000_0000)).
  vm_compute; intuition congruence.
  set (y := of_intu ox8000_0000) in *.
  change (BofZ 53 1024 eq_refl eq_refl (Int.unsigned ox8000_0000)) with y.
  intros (EQy & FINy & SIGNy).
  assert (FINx: is_finite _ _ x = true).
  { rewrite ZofB_correct in C. destruct (is_finite _ _ x) eqn:FINx; congruence. }
  destruct (zeq p 0).
  subst p; smart_omega.
  destruct (ZofB_range_pos 53 1024 __ __ x p C) as [P Q]. omega.
  assert (CMP: Bcompare _ _ x y = Some Lt).
  { unfold cmp, cmp_of_comparison in H. destruct (Bcompare _ _ x y) as [[]|]; auto; discriminate. }
  rewrite Bcompare_correct in CMP by auto.
  inv CMP. apply Rcompare_Lt_inv in H1. rewrite EQy in H1.
  assert (p < Int.unsigned ox8000_0000).
  { apply lt_Z2R. eapply Rle_lt_trans; eauto. }
  change Int.max_signed with (Int.unsigned ox8000_0000 - 1). omega.
Qed.

Theorem to_intu_to_int_2:
  forall x n,
  cmp Clt x (of_intu ox8000_0000) = false ->
  to_intu x = Some n ->
  to_int (sub x (of_intu ox8000_0000)) = Some (Int.sub n ox8000_0000).
Proof.
  intros. unfold to_intu in H0.
  destruct (ZofB_range _ _ x 0 Int.max_unsigned) as [p|] eqn:E; simpl in H0; inv H0.
  exploit ZofB_range_inversion; eauto. intros (A & B & C).
  exploit (BofZ_exact 53 1024 __ __ (Int.unsigned ox8000_0000)).
  vm_compute; intuition congruence.
  set (y := of_intu ox8000_0000) in *.
  change (BofZ 53 1024 __ __ (Int.unsigned ox8000_0000)) with y.
  intros (EQy & FINy & SIGNy).
  assert (FINx: is_finite _ _ x = true).
  { rewrite ZofB_correct in C. destruct (is_finite _ _ x) eqn:FINx; congruence. }
  assert (GE: (B2R _ _ x >= Z2R (Int.unsigned ox8000_0000))%R).
  { rewrite <- EQy. unfold cmp, cmp_of_comparison in H.
    rewrite Bcompare_correct in H by auto.
    destruct (Rcompare (B2R 53 1024 x) (B2R 53 1024 y)) eqn:CMP.
    apply Req_ge; apply Rcompare_Eq_inv; auto.
    discriminate.
    apply Rgt_ge; apply Rcompare_Gt_inv; auto.
  }
  assert (EQ: ZofB_range _ _ (sub x y) Int.min_signed Int.max_signed = Some (p - Int.unsigned ox8000_0000)).
<<<<<<< HEAD
  { apply ZofB_range_minus. exact E.
    compute_this (Int.unsigned ox8000_0000). smart_omega.
    apply Rge_le; auto.
  }
  unfold to_int; rewrite EQ. simpl. unfold Int.sub. rewrite Int.unsigned_repr by omega. auto.
=======
  {
    apply ZofB_range_minus. exact E.
    compute_this (Int.unsigned ox8000_0000). smart_omega.
    apply Rge_le; auto.
  }
  unfold to_int; rewrite EQ. simpl. f_equal. unfold Int.sub. f_equal. f_equal.
  symmetry; apply Int.unsigned_repr. omega.
>>>>>>> 5111bce0
Qed.

(** Conversions from ints to floats can be defined as bitwise manipulations
  over the in-memory representation.  This is what the PowerPC port does.
  The trick is that [from_words 0x4330_0000 x] is the float
  [2^52 + of_intu x]. *)

Definition ox4330_0000 := Int.repr 1127219200.        (**r [0x4330_0000] *)

Lemma split_bits_or:
  forall x,
  split_bits 52 11 (Int64.unsigned (Int64.ofwords ox4330_0000 x)) = (false, Int.unsigned x, 1075).
Proof.
  intros.
  transitivity (split_bits 52 11 (join_bits 52 11 false (Int.unsigned x) 1075)).
  - f_equal. rewrite Int64.ofwords_add'. reflexivity.
  - apply split_join_bits.
    compute; auto.
    generalize (Int.unsigned_range x).
    compute_this Int.modulus; compute_this (2^52); omega.
    compute_this (2^11); omega.
Qed.

Lemma from_words_value:
  forall x,
     B2R _ _ (from_words ox4330_0000 x) = (bpow radix2 52 + Z2R (Int.unsigned x))%R
  /\ is_finite _ _ (from_words ox4330_0000 x) = true
  /\ Bsign _ _ (from_words ox4330_0000 x) = false.
Proof.
  intros; unfold from_words, of_bits, b64_of_bits, binary_float_of_bits.
  rewrite B2R_FF2B, is_finite_FF2B, Bsign_FF2B.
  unfold binary_float_of_bits_aux; rewrite split_bits_or; simpl; pose proof (Int.unsigned_range x).
  destruct (Int.unsigned x + Zpower_pos 2 52) eqn:?.
  exfalso; now smart_omega.
  simpl; rewrite <- Heqz;  unfold F2R; simpl. split; auto.
  rewrite <- (Z2R_plus 4503599627370496), Rmult_1_r. f_equal. rewrite Zplus_comm. auto.
  exfalso; now smart_omega.
Qed.

Lemma from_words_eq:
  forall x, from_words ox4330_0000 x = BofZ 53 1024 __ __ (2^52 + Int.unsigned x).
Proof.
  intros.
  pose proof (Int.unsigned_range x).
  destruct (from_words_value x) as (A & B & C).
  destruct (BofZ_exact 53 1024 __ __ (2^52 + Int.unsigned x)) as (D & E & F).
  smart_omega.
  apply B2R_Bsign_inj; auto.
  rewrite A, D. rewrite Z2R_plus. auto.
  rewrite C, F. symmetry. apply Zlt_bool_false. smart_omega.
Qed.

Theorem of_intu_from_words:
  forall x,
  of_intu x = sub (from_words ox4330_0000 x) (from_words ox4330_0000 Int.zero).
Proof.
  intros. pose proof (Int.unsigned_range x).
<<<<<<< HEAD
  rewrite ! from_words_eq. unfold sub. rewrite BofZ_minus. 
  unfold of_intu. apply (f_equal (BofZ 53 1024 __ __)). rewrite Int.unsigned_zero. omega.
=======
  rewrite ! from_words_eq. unfold sub. rewrite BofZ_minus.
  unfold of_intu. f_equal. rewrite Int.unsigned_zero. omega.
>>>>>>> 5111bce0
  apply integer_representable_n; auto; smart_omega.
  apply integer_representable_n; auto; rewrite Int.unsigned_zero; smart_omega.
Qed.

Lemma ox8000_0000_signed_unsigned:
  forall x,
    Int.unsigned (Int.add x ox8000_0000) = Int.signed x + Int.half_modulus.
Proof.
  intro; unfold Int.signed, Int.add; pose proof (Int.unsigned_range x).
  destruct (zlt (Int.unsigned x) Int.half_modulus).
  rewrite Int.unsigned_repr; compute_this (Int.unsigned ox8000_0000); now smart_omega.
  rewrite (Int.eqm_samerepr _ (Int.unsigned x + -2147483648)).
  rewrite Int.unsigned_repr; now smart_omega.
  apply Int.eqm_add; [now apply Int.eqm_refl|exists 1;reflexivity].
Qed.

Theorem of_int_from_words:
  forall x,
  of_int x = sub (from_words ox4330_0000 (Int.add x ox8000_0000))
                 (from_words ox4330_0000 ox8000_0000).
Proof.
  intros.
  pose proof (Int.signed_range x).
  rewrite ! from_words_eq. rewrite ox8000_0000_signed_unsigned.
  change (Int.unsigned ox8000_0000) with Int.half_modulus.
<<<<<<< HEAD
  unfold sub. rewrite BofZ_minus. 
  unfold of_int. apply f_equal. omega.
=======
  unfold sub. rewrite BofZ_minus.
  unfold of_int. f_equal. omega.
>>>>>>> 5111bce0
  apply integer_representable_n; auto; smart_omega.
  apply integer_representable_n; auto; smart_omega.
Qed.

Definition ox4530_0000 := Int.repr 1160773632.        (**r [0x4530_0000] *)

Lemma split_bits_or':
  forall x,
  split_bits 52 11 (Int64.unsigned (Int64.ofwords ox4530_0000 x)) = (false, Int.unsigned x, 1107).
Proof.
  intros.
  transitivity (split_bits 52 11 (join_bits 52 11 false (Int.unsigned x) 1107)).
  - f_equal. rewrite Int64.ofwords_add'. reflexivity.
  - apply split_join_bits.
    compute; auto.
    generalize (Int.unsigned_range x).
    compute_this Int.modulus; compute_this (2^52); omega.
    compute_this (2^11); omega.
Qed.

Lemma from_words_value':
  forall x,
     B2R _ _ (from_words ox4530_0000 x) = (bpow radix2 84 + Z2R (Int.unsigned x * two_p 32))%R
  /\ is_finite _ _ (from_words ox4530_0000 x) = true
  /\ Bsign _ _ (from_words ox4530_0000 x) = false.
Proof.
  intros; unfold from_words, of_bits, b64_of_bits, binary_float_of_bits.
  rewrite B2R_FF2B, is_finite_FF2B, Bsign_FF2B.
  unfold binary_float_of_bits_aux; rewrite split_bits_or'; simpl; pose proof (Int.unsigned_range x).
  destruct (Int.unsigned x + Zpower_pos 2 52) eqn:?.
  exfalso; now smart_omega.
  simpl; rewrite <- Heqz;  unfold F2R; simpl. split; auto.
  rewrite <- (Z2R_plus 19342813113834066795298816), <- (Z2R_mult _ 4294967296).
  f_equal; compute_this (Zpower_pos 2 52); compute_this (two_power_pos 32); ring.
  assert (Zneg p < 0) by reflexivity.
  exfalso; now smart_omega.
Qed.

Lemma from_words_eq':
  forall x, from_words ox4530_0000 x = BofZ 53 1024 __ __ (2^84 + Int.unsigned x * 2^32).
Proof.
  intros.
  pose proof (Int.unsigned_range x).
  destruct (from_words_value' x) as (A & B & C).
  destruct (BofZ_representable 53 1024 __ __ (2^84 + Int.unsigned x * 2^32)) as (D & E & F).
  replace (2^84 + Int.unsigned x * 2^32)
    with  ((2^52 + Int.unsigned x) * 2^32) by ring.
  apply integer_representable_n2p; auto. smart_omega. omega. omega.
  apply B2R_Bsign_inj; auto.
  rewrite A, D. rewrite <- Z2R_Zpower by omega. rewrite <- Z2R_plus. auto.
  rewrite C, F. symmetry. apply Zlt_bool_false.
  compute_this (2^84); compute_this (2^32); omega.
Qed.

Theorem of_longu_from_words:
  forall l,
  of_longu l =
    add (sub (from_words ox4530_0000 (Int64.hiword l))
             (from_words ox4530_0000 (Int.repr (two_p 20))))
        (from_words ox4330_0000 (Int64.loword l)).
Proof.
  intros.
  pose proof (Int64.unsigned_range l).
  pose proof (Int.unsigned_range (Int64.hiword l)).
  pose proof (Int.unsigned_range (Int64.loword l)).
  rewrite ! from_words_eq, ! from_words_eq'.
  set (p20 := Int.unsigned (Int.repr (two_p 20))).
  set (x := Int64.unsigned l) in *;
  set (xl := Int.unsigned (Int64.loword l)) in *;
  set (xh := Int.unsigned (Int64.hiword l)) in *.
  unfold sub. rewrite BofZ_minus.
  replace (2^84 + xh * 2^32 - (2^84 + p20 * 2^32))
     with ((xh - p20) * 2^32) by ring.
  unfold add. rewrite BofZ_plus.
<<<<<<< HEAD
  unfold of_longu. apply f_equal.
=======
  unfold of_longu. f_equal.
>>>>>>> 5111bce0
  rewrite <- (Int64.ofwords_recompose l) at 1. rewrite Int64.ofwords_add'.
  fold xh; fold xl. compute_this (two_p 32); compute_this p20; ring.
  apply integer_representable_n2p; auto.
  compute_this p20; smart_omega. omega. omega.
  apply integer_representable_n; auto; smart_omega.
  replace (2^84 + xh * 2^32) with ((2^52 + xh) * 2^32) by ring.
  apply integer_representable_n2p; auto. smart_omega. omega. omega.
  change (2^84 + p20 * 2^32) with ((2^52 + 1048576) * 2^32).
  apply integer_representable_n2p; auto. omega. omega.
Qed.

Theorem of_long_from_words:
  forall l,
  of_long l =
    add (sub (from_words ox4530_0000 (Int.add (Int64.hiword l) ox8000_0000))
             (from_words ox4530_0000 (Int.repr (two_p 20+two_p 31))))
        (from_words ox4330_0000 (Int64.loword l)).
Proof.
  intros.
  pose proof (Int64.signed_range l).
  pose proof (Int.signed_range (Int64.hiword l)).
  pose proof (Int.unsigned_range (Int64.loword l)).
  rewrite ! from_words_eq, ! from_words_eq'.
  set (p := Int.unsigned (Int.repr (two_p 20 + two_p 31))).
  set (x := Int64.signed l) in *;
  set (xl := Int.unsigned (Int64.loword l)) in *;
  set (xh := Int.signed (Int64.hiword l)) in *.
  rewrite ox8000_0000_signed_unsigned. fold xh.
  unfold sub. rewrite BofZ_minus.
  replace (2^84 + (xh + Int.half_modulus) * 2^32 - (2^84 + p * 2^32))
     with ((xh - 2^20) * 2^32)
       by (compute_this p; compute_this Int.half_modulus; ring).
<<<<<<< HEAD
  unfold add. rewrite BofZ_plus. 
  unfold of_long. apply f_equal. 
=======
  unfold add. rewrite BofZ_plus.
  unfold of_long. f_equal.
>>>>>>> 5111bce0
  rewrite <- (Int64.ofwords_recompose l) at 1. rewrite Int64.ofwords_add''.
  fold xh; fold xl. compute_this (two_p 32); ring.
  apply integer_representable_n2p; auto.
  compute_this (2^20); smart_omega. omega. omega.
  apply integer_representable_n; auto; smart_omega.
  replace (2^84 + (xh + Int.half_modulus) * 2^32)
     with ((2^52 + xh + Int.half_modulus) * 2^32)
       by (compute_this Int.half_modulus; ring).
  apply integer_representable_n2p; auto. smart_omega. omega. omega.
  change (2^84 + p * 2^32) with ((2^52 + p) * 2^32).
  apply integer_representable_n2p; auto.
  compute_this p; smart_omega. omega.
Qed.

(** Conversions from 64-bit integers can be expressed in terms of
  conversions from their 32-bit halves. *)

Theorem of_longu_decomp:
  forall l,
  of_longu l = add (mul (of_intu (Int64.hiword l)) (BofZ 53 1024 __ __ (2^32)))
                   (of_intu (Int64.loword l)).
Proof.
  intros.
  unfold of_longu, of_intu, add, mul.
  pose proof (Int.unsigned_range (Int64.loword l)).
  pose proof (Int.unsigned_range (Int64.hiword l)).
  pose proof (Int64.unsigned_range l).
  set (x := Int64.unsigned l) in *.
  set (yl := Int.unsigned (Int64.loword l)) in *.
  set (yh := Int.unsigned (Int64.hiword l)) in *.
  assert (DECOMP: x = yh * 2^32 + yl).
  { unfold x. rewrite <- (Int64.ofwords_recompose l). apply Int64.ofwords_add'. }
  rewrite BofZ_mult. rewrite BofZ_plus. rewrite DECOMP; auto.
  apply integer_representable_n2p; auto. smart_omega. omega. omega.
  apply integer_representable_n; auto; smart_omega.
  apply integer_representable_n; auto; smart_omega.
  apply integer_representable_n; auto; smart_omega.
  compute; auto.
Qed.

Theorem of_long_decomp:
  forall l,
  of_long l = add (mul (of_int (Int64.hiword l)) (BofZ 53 1024 __ __ (2^32)))
                  (of_intu (Int64.loword l)).
Proof.
  intros.
  unfold of_long, of_int, of_intu, add, mul.
  pose proof (Int.unsigned_range (Int64.loword l)).
  pose proof (Int.signed_range (Int64.hiword l)).
  pose proof (Int64.signed_range l).
  set (x := Int64.signed l) in *.
  set (yl := Int.unsigned (Int64.loword l)) in *.
  set (yh := Int.signed (Int64.hiword l)) in *.
  assert (DECOMP: x = yh * 2^32 + yl).
  { unfold x. rewrite <- (Int64.ofwords_recompose l), Int64.ofwords_add''. auto. }
  rewrite BofZ_mult. rewrite BofZ_plus. rewrite DECOMP; auto.
  apply integer_representable_n2p; auto. smart_omega. omega. omega.
  apply integer_representable_n; auto; smart_omega.
  apply integer_representable_n; auto; smart_omega.
  apply integer_representable_n; auto. compute; intuition congruence.
  compute; auto.
Qed.

(** Conversions from unsigned longs can be expressed in terms of conversions from signed longs.
    If the unsigned long is too big, a round-to-odd must be performed on it
    to avoid double rounding. *)

Theorem of_longu_of_long_1:
  forall x,
  Int64.ltu x (Int64.repr Int64.half_modulus) = true ->
  of_longu x = of_long x.
Proof.
  unfold of_longu, of_long, Int64.signed, Int64.ltu; intro.
  change (Int64.unsigned (Int64.repr Int64.half_modulus)) with Int64.half_modulus.
  destruct (zlt (Int64.unsigned x) Int64.half_modulus); now intuition.
Qed.

Theorem of_longu_of_long_2:
  forall x,
  Int64.ltu x (Int64.repr Int64.half_modulus) = false ->
  of_longu x = mul (of_long (Int64.or (Int64.shru x Int64.one)
                                      (Int64.and x Int64.one)))
                   (of_int (Int.repr 2)).
Proof.
  intros. change (of_int (Int.repr 2)) with (BofZ 53 1024 __ __ (2^1)).
  pose proof (Int64.unsigned_range x).
  unfold Int64.ltu in H.
  change (Int64.unsigned (Int64.repr Int64.half_modulus)) with (2^63) in H.
  destruct (zlt (Int64.unsigned x) (2^63)); inv H.
  assert (Int64.modulus <= 2^1024 - 2^(1024-53)) by (vm_compute; intuition congruence).
  set (n := Int64.or (Int64.shru x Int64.one) (Int64.and x Int64.one)).
  assert (NB: forall i, 0 <= i < 64 ->
              Int64.testbit n i =
                if zeq i 0 then Int64.testbit x 1 || Int64.testbit x 0
                else if zeq i 63 then false else Int64.testbit x (i + 1)).
  { intros; unfold n; autorewrite with ints; auto. rewrite Int64.unsigned_one.
    rewrite Int64.bits_one. compute_this Int64.zwordsize.
    destruct (zeq i 0); simpl proj_sumbool.
    rewrite zlt_true by omega. rewrite andb_true_r. subst i; auto.
    rewrite andb_false_r, orb_false_r.
    destruct (zeq i 63). subst i. apply zlt_false; omega.
    apply zlt_true; omega. }
  assert (NB2: forall i, 0 <= i ->
               Z.testbit (Int64.signed n * 2^1) i =
               if zeq i 0 then false else
               if zeq i 1 then Int64.testbit x 1 || Int64.testbit x 0 else
               Int64.testbit x i).
  { intros. rewrite Z.mul_pow2_bits by omega. destruct (zeq i 0).
    apply Z.testbit_neg_r; omega.
    rewrite Int64.bits_signed by omega. compute_this Int64.zwordsize.
    destruct (zlt (i-1) 64).
    rewrite NB by omega. destruct (zeq i 1).
    subst. rewrite dec_eq_true by auto. auto.
    rewrite dec_eq_false by omega. destruct (zeq (i - 1) 63).
    symmetry. apply Int64.bits_above. compute_this Int64.zwordsize; omega.
    f_equal; omega.
    rewrite NB by omega. rewrite dec_eq_false by omega. rewrite dec_eq_true by auto.
    rewrite dec_eq_false by omega. symmetry. apply Int64.bits_above. compute_this Int64.zwordsize; omega.
  }
  assert (EQ: Int64.signed n * 2 = int_round_odd (Int64.unsigned x) 1).
  {
  symmetry. apply (int_round_odd_bits 53 1024). omega.
  intros. rewrite NB2 by omega. replace i with 0 by omega. auto.
  rewrite NB2 by omega. rewrite dec_eq_false by omega. rewrite dec_eq_true.
  rewrite orb_comm. unfold Int64.testbit. change (2^1) with 2.
  destruct (Z.testbit (Int64.unsigned x) 0) eqn:B0;
  [rewrite Z.testbit_true in B0 by omega|rewrite Z.testbit_false in B0 by omega];
  change (2^0) with 1 in B0; rewrite Zdiv_1_r in B0; rewrite B0; auto.
  intros. rewrite NB2 by omega. rewrite ! dec_eq_false by omega. auto.
  }
  unfold mul, of_long, of_longu.
  rewrite BofZ_mult_2p.
- change (2^1) with 2. rewrite EQ. apply BofZ_round_odd with (p := 1).
+ omega.
+ apply Zle_trans with Int64.modulus; trivial. smart_omega.
+ omega.
+ apply Zle_trans with (2^63). compute; intuition congruence. xomega.
- apply Zle_trans with Int64.modulus; trivial.
  pose proof (Int64.signed_range n).
  compute_this Int64.min_signed; compute_this Int64.max_signed;
  compute_this Int64.modulus; xomega.
- assert (2^63 <= int_round_odd (Int64.unsigned x) 1).
  { change (2^63) with (int_round_odd (2^63) 1). apply (int_round_odd_le 0 0); omega. }
  rewrite <- EQ in H1. compute_this (2^63). compute_this (2^53). xomega.
- omega.
Qed.

End Float.

(** * Single-precision FP numbers *)

Module Float32.

(** ** NaN payload manipulations *)

Program Definition transform_quiet_pl (pl:nan_pl 24) : nan_pl 24 :=
  Pos.lor pl (iter_nat 22 _ xO xH).
Next Obligation.
  destruct pl.
  simpl. rewrite Z.ltb_lt in *.
  assert (forall x, Fcore_digits.digits2_pos x = Pos.size x).
  { induction x0; simpl; auto; rewrite IHx0; zify; omega. }
  rewrite H, Psize_log_inf, <- Zlog2_log_inf in *. clear H.
  change (Z.pos (Pos.lor x 4194304)) with (Z.lor (Z.pos x) 4194304%Z).
  rewrite Z.log2_lor by (zify; omega).
  apply Z.max_case. auto. simpl. omega.
Qed.

Lemma transform_quiet_pl_idempotent:
  forall pl, transform_quiet_pl (transform_quiet_pl pl) = transform_quiet_pl pl.
Proof.
  intros []; simpl; intros. apply Float.nan_payload_fequal.
  simpl. apply Float.lor_idempotent.
Qed.

Definition neg_pl (s:bool) (pl:nan_pl 24) := (negb s, pl).
Definition abs_pl (s:bool) (pl:nan_pl 24) := (false, pl).

Definition binop_pl (x y: binary32) : bool*nan_pl 24 :=
  match x, y with
  | B754_nan s1 pl1, B754_nan s2 pl2 =>
      if Archi.choose_binop_pl_32 s1 pl1 s2 pl2
      then (s2, transform_quiet_pl pl2)
      else (s1, transform_quiet_pl pl1)
  | B754_nan s1 pl1, _ => (s1, transform_quiet_pl pl1)
  | _, B754_nan s2 pl2 => (s2, transform_quiet_pl pl2)
  | _, _ => Archi.default_pl_32
  end.

(** ** Operations over single-precision floats *)

Definition zero: float32 := B754_zero _ _ false. (**r the float [+0.0] *)

Definition eq_dec: forall (f1 f2: float32), {f1 = f2} + {f1 <> f2} := Beq_dec _ _.

(** Arithmetic operations *)

Definition neg: float32 -> float32 := Bopp _ _ neg_pl. (**r opposite (change sign) *)
Definition abs: float32 -> float32 := Babs _ _ abs_pl. (**r absolute value (set sign to [+]) *)
Definition add: float32 -> float32 -> float32 :=
  Bplus 24 128 __ __ binop_pl mode_NE. (**r addition *)
Definition sub: float32 -> float32 -> float32 :=
  Bminus 24 128 __ __ binop_pl mode_NE. (**r subtraction *)
Definition mul: float32 -> float32 -> float32 :=
  Bmult 24 128 __ __ binop_pl mode_NE. (**r multiplication *)
Definition div: float32 -> float32 -> float32 :=
  Bdiv 24 128 __ __ binop_pl mode_NE. (**r division *)
Definition cmp (c:comparison) (f1 f2: float32) : bool := (**r comparison *)
  cmp_of_comparison c (Bcompare _ _ f1 f2).

(** Conversions *)

Definition of_double : float -> float32 := Float.to_single.
Definition to_double : float32 -> float := Float.of_single.

Definition to_int (f:float32): option int := (**r conversion to signed 32-bit int *)
  option_map Int.repr (ZofB_range _ _ f Int.min_signed Int.max_signed).
Definition to_intu (f:float32): option int := (**r conversion to unsigned 32-bit int *)
  option_map Int.repr (ZofB_range _ _ f 0 Int.max_unsigned).
Definition to_long (f:float32): option int64 := (**r conversion to signed 64-bit int *)
  option_map Int64.repr (ZofB_range _ _ f Int64.min_signed Int64.max_signed).
Definition to_longu (f:float32): option int64 := (**r conversion to unsigned 64-bit int *)
  option_map Int64.repr (ZofB_range _ _ f 0 Int64.max_unsigned).

Definition of_int (n:int): float32 := (**r conversion from signed 32-bit int to single-precision float *)
  BofZ 24 128 __ __ (Int.signed n).
Definition of_intu (n:int): float32 := (**r conversion from unsigned 32-bit int to single-precision float *)
  BofZ 24 128 __ __ (Int.unsigned n).

Definition of_long (n:int64): float32 := (**r conversion from signed 64-bit int to single-precision float *)
  BofZ 24 128 __ __ (Int64.signed n).
Definition of_longu (n:int64): float32 := (**r conversion from unsigned 64-bit int to single-precision float *)
  BofZ 24 128 __ __ (Int64.unsigned n).

Definition from_parsed (base:positive) (intPart:positive) (expPart:Z) : float32 :=
  Bparse 24 128 __ __ base intPart expPart.

(** Conversions between floats and their concrete in-memory representation
    as a sequence of 32 bits. *)

Definition to_bits (f: float32) : int := Int.repr (bits_of_b32 f).
Definition of_bits (b: int): float32 := b32_of_bits (Int.unsigned b).

(** ** Properties *)

(** Commutativity properties of addition and multiplication. *)

Theorem add_commut:
  forall x y, is_nan _ _ x = false \/ is_nan _ _ y = false -> add x y = add y x.
Proof.
  intros. apply Bplus_commut.
  destruct x, y; try reflexivity. simpl in H. intuition congruence.
Qed.

Theorem mul_commut:
  forall x y, is_nan _ _ x = false \/ is_nan _ _ y = false -> mul x y = mul y x.
Proof.
  intros. apply Bmult_commut.
  destruct x, y; try reflexivity. simpl in H. intuition congruence.
Qed.

(** Multiplication by 2 is diagonal addition. *)

Theorem mul2_add:
  forall f, add f f = mul f (of_int (Int.repr 2%Z)).
Proof.
  intros. apply Bmult2_Bplus.
  intros. destruct x; try discriminate. simpl.
  transitivity (b, transform_quiet_pl n).
  destruct Archi.choose_binop_pl_32; auto.
  destruct y; auto || discriminate.
Qed.

(** Divisions that can be turned into multiplication by an inverse. *)

Definition exact_inverse : float32 -> option float32 := Bexact_inverse 24 128 __ __.

Theorem div_mul_inverse:
  forall x y z, exact_inverse y = Some z -> div x y = mul x z.
Proof.
  intros. apply Bdiv_mult_inverse; auto.
  intros. destruct x0; try discriminate. simpl.
  transitivity (b, transform_quiet_pl n).
  destruct y0; reflexivity || discriminate.
  destruct z0; reflexivity || discriminate.
Qed.

(** Properties of comparisons. *)

Theorem cmp_swap:
  forall c x y, cmp (swap_comparison c) x y = cmp c y x.
Proof.
  unfold cmp; intros. rewrite (Bcompare_swap _ _ x y).
  apply cmp_of_comparison_swap.
Qed.

Theorem cmp_ne_eq:
  forall f1 f2, cmp Cne f1 f2 = negb (cmp Ceq f1 f2).
Proof.
  intros; apply cmp_of_comparison_ne_eq.
Qed.

Theorem cmp_lt_eq_false:
  forall f1 f2, cmp Clt f1 f2 = true -> cmp Ceq f1 f2 = true -> False.
Proof.
  intros f1 f2; apply cmp_of_comparison_lt_eq_false.
Qed.

Theorem cmp_le_lt_eq:
  forall f1 f2, cmp Cle f1 f2 = cmp Clt f1 f2 || cmp Ceq f1 f2.
Proof.
  intros f1 f2; apply cmp_of_comparison_le_lt_eq.
Qed.

Theorem cmp_gt_eq_false:
  forall x y, cmp Cgt x y = true -> cmp Ceq x y = true -> False.
Proof.
  intros f1 f2; apply cmp_of_comparison_gt_eq_false.
Qed.

Theorem cmp_ge_gt_eq:
  forall f1 f2, cmp Cge f1 f2 = cmp Cgt f1 f2 || cmp Ceq f1 f2.
Proof.
  intros f1 f2; apply cmp_of_comparison_ge_gt_eq.
Qed.

Theorem cmp_lt_gt_false:
  forall f1 f2, cmp Clt f1 f2 = true -> cmp Cgt f1 f2 = true -> False.
Proof.
  intros f1 f2; apply cmp_of_comparison_lt_gt_false.
Qed.

Theorem cmp_double:
  forall f1 f2 c, cmp c f1 f2 = Float.cmp c (to_double f1) (to_double f2).
Proof.
  unfold cmp, Float.cmp; intros. f_equal. symmetry. apply Bcompare_Bconv_widen.
  red; omega. omega. omega.
Qed.

(** Properties of conversions to/from in-memory representation.
  The conversions are bijective (one-to-one). *)

Theorem of_to_bits:
  forall f, of_bits (to_bits f) = f.
Proof.
  intros; unfold of_bits, to_bits, bits_of_b32, b32_of_bits.
  rewrite Int.unsigned_repr, binary_float_of_bits_of_binary_float; [reflexivity|].
  generalize (bits_of_binary_float_range 23 8 __ __ f).
  change (2^(23+8+1)) with (Int.max_unsigned + 1). omega.
Qed.

Theorem to_of_bits:
  forall b, to_bits (of_bits b) = b.
Proof.
  intros; unfold of_bits, to_bits, bits_of_b32, b32_of_bits.
  rewrite bits_of_binary_float_of_bits. apply Int.repr_unsigned.
  apply Int.unsigned_range.
Qed.

(** Conversions from 32-bit integers to single-precision floats can
  be decomposed into a conversion to a double-precision float,
  followed by a [Float32.of_double] conversion.  No double rounding occurs. *)

Theorem of_int_double:
  forall n, of_int n = of_double (Float.of_int n).
Proof.
  intros. symmetry. apply Bconv_BofZ.
  apply integer_representable_n; auto. generalize (Int.signed_range n); Float.smart_omega.
Qed.

Theorem of_intu_double:
  forall n, of_intu n = of_double (Float.of_intu n).
Proof.
  intros. symmetry. apply Bconv_BofZ.
  apply integer_representable_n; auto. generalize (Int.unsigned_range n); Float.smart_omega.
Qed.

(** Conversion of single-precision floats to integers can be decomposed
  into a [Float32.to_double] extension, followed by a double-precision-to-int
  conversion. *)

Theorem to_int_double:
  forall f n, to_int f = Some n -> Float.to_int (to_double f) = Some n.
Proof.
  intros.
  unfold to_int in H.
  destruct (ZofB_range _ _ f Int.min_signed Int.max_signed) as [n'|] eqn:E; inv H.
  unfold Float.to_int, to_double, Float.of_single.
  erewrite ZofB_range_Bconv; eauto. auto. omega. omega. omega. omega.
Qed.

Theorem to_intu_double:
  forall f n, to_intu f = Some n -> Float.to_intu (to_double f) = Some n.
Proof.
  intros.
  unfold to_intu in H.
  destruct (ZofB_range _ _ f 0 Int.max_unsigned) as [n'|] eqn:E; inv H.
  unfold Float.to_intu, to_double, Float.of_single.
  erewrite ZofB_range_Bconv; eauto. auto. omega. omega. omega. omega.
Qed.

Theorem to_long_double:
  forall f n, to_long f = Some n -> Float.to_long (to_double f) = Some n.
Proof.
  intros.
  unfold to_long in H.
  destruct (ZofB_range _ _ f Int64.min_signed Int64.max_signed) as [n'|] eqn:E; inv H.
  unfold Float.to_long, to_double, Float.of_single.
  erewrite ZofB_range_Bconv; eauto. auto. omega. omega. omega. omega.
Qed.

Theorem to_longu_double:
  forall f n, to_longu f = Some n -> Float.to_longu (to_double f) = Some n.
Proof.
  intros.
  unfold to_longu in H.
  destruct (ZofB_range _ _ f 0 Int64.max_unsigned) as [n'|] eqn:E; inv H.
  unfold Float.to_longu, to_double, Float.of_single.
  erewrite ZofB_range_Bconv; eauto. auto. omega. omega. omega. omega.
Qed.

(** Conversions from 64-bit integers to single-precision floats can be expressed
  as conversion to a double-precision float followed by a [Float32.of_double] conversion.
  To avoid double rounding when the integer is large (above [2^53]), a round
  to odd must be performed on the integer before conversion to double-precision float. *)

Lemma int_round_odd_plus:
  forall p n, 0 <= p ->
  int_round_odd n p = Z.land (Z.lor n (Z.land n (2^p-1) + (2^p-1))) (-(2^p)).
Proof.
  intros.
  assert (POS: 0 < 2^p) by (apply (Zpower_gt_0 radix2); auto).
  assert (A: Z.land n (2^p-1) = n mod 2^p).
  { rewrite <- Z.land_ones by auto. f_equal. rewrite Z.ones_equiv. omega. }
  rewrite A.
  assert (B: 0 <= n mod 2^p < 2^p).
  { apply Z_mod_lt. omega. }
  set (m := n mod 2^p + (2^p-1)) in *.
  assert (C: m / 2^p = if zeq (n mod 2^p) 0 then 0 else 1).
  { unfold m. destruct (zeq (n mod 2^p) 0).
    rewrite e. apply Zdiv_small. omega.
    eapply Zdiv_unique with (n mod 2^p - 1). ring. omega. }
  assert (D: Z.testbit m p = if zeq (n mod 2^p) 0 then false else true).
  { destruct (zeq (n mod 2^p) 0).
    apply Z.testbit_false; auto. rewrite C; auto.
    apply Z.testbit_true; auto. rewrite C; auto. }
  assert (E: forall i, p < i -> Z.testbit m i = false).
  { intros. apply Z.testbit_false. omega.
    replace (m / 2^i) with 0. auto. symmetry. apply Zdiv_small.
    unfold m. split. omega. apply Zlt_le_trans with (2 * 2^p). omega.
    change 2 with (2^1) at 1. rewrite <- (Zpower_plus radix2) by omega.
    apply Zpower_le. omega. }
  assert (F: forall i, 0 <= i -> Z.testbit (-2^p) i = if zlt i p then false else true).
  { intros. rewrite Z.bits_opp by auto. rewrite <- Z.ones_equiv.
    destruct (zlt i p).
    rewrite Z.ones_spec_low by omega. auto.
    rewrite Z.ones_spec_high by omega. auto. }
  apply int_round_odd_bits; auto.
  - intros. rewrite Z.land_spec, F, zlt_true by omega. apply andb_false_r.
  - rewrite Z.land_spec, Z.lor_spec, D, F, zlt_false, andb_true_r by omega.
    destruct (Z.eqb (n mod 2^p) 0) eqn:Z.
    rewrite Z.eqb_eq in Z. rewrite Z, zeq_true. apply orb_false_r.
    rewrite Z.eqb_neq in Z. rewrite zeq_false by auto. apply orb_true_r.
  - intros. rewrite Z.land_spec, Z.lor_spec, E, F, zlt_false, andb_true_r by omega.
    apply orb_false_r.
Qed.

Lemma of_long_round_odd:
  forall n conv_nan,
  2^36 <= Z.abs n < 2^64 ->
  BofZ 24 128 __ __ n = Bconv _ _ 24 128 __ __ conv_nan mode_NE (BofZ 53 1024 __ __ (Z.land (Z.lor n ((Z.land n 2047) + 2047)) (-2048))).
Proof.
  intros. rewrite <- (int_round_odd_plus 11) by omega.
  assert (-2^64 <= int_round_odd n 11).
  { change (-2^64) with (int_round_odd (-2^64) 11). apply (int_round_odd_le 0 0); xomega. }
  assert (int_round_odd n 11 <= 2^64).
  { change (2^64) with (int_round_odd (2^64) 11). apply (int_round_odd_le 0 0); xomega. }
  rewrite Bconv_BofZ.
  apply BofZ_round_odd with (p := 11).
  omega.
  apply Zle_trans with (2^64). omega. compute; intuition congruence.
  omega.
  exact (proj1 H).
  unfold int_round_odd. apply integer_representable_n2p_wide. auto. omega.
  unfold int_round_odd in H0, H1.
  split; (apply Zmult_le_reg_r with (2^11); [compute; auto | assumption]).
  omega.
  omega.
Qed.

Theorem of_longu_double_1:
  forall n,
  Int64.unsigned n <= 2^53 ->
  of_longu n = of_double (Float.of_longu n).
Proof.
  intros. symmetry; apply Bconv_BofZ. apply integer_representable_n; auto.
  pose proof (Int64.unsigned_range n); omega.
Qed.

Theorem of_longu_double_2:
  forall n,
  2^36 <= Int64.unsigned n ->
  of_longu n = of_double (Float.of_longu
                           (Int64.and (Int64.or n
                                                (Int64.add (Int64.and n (Int64.repr 2047))
                                                           (Int64.repr 2047)))
                                      (Int64.repr (-2048)))).
Proof.
  intros.
  pose proof (Int64.unsigned_range n).
  unfold of_longu. erewrite of_long_round_odd.
  unfold of_double, Float.to_single. instantiate (1 := Float.to_single_pl).
  f_equal. unfold Float.of_longu. f_equal.
  set (n' := Z.land (Z.lor (Int64.unsigned n) (Z.land (Int64.unsigned n) 2047 + 2047)) (-2048)).
  assert (int_round_odd (Int64.unsigned n) 11 = n') by (apply int_round_odd_plus; omega).
  assert (0 <= n').
  { rewrite <- H1. change 0 with (int_round_odd 0 11). apply (int_round_odd_le 0 0); omega. }
  assert (n' < Int64.modulus).
  { apply Zle_lt_trans with (int_round_odd (Int64.modulus - 1) 11).
    rewrite <- H1. apply (int_round_odd_le 0 0); omega.
    compute; auto. }
  rewrite <- (Int64.unsigned_repr n') by (unfold Int64.max_unsigned; omega).
  f_equal. Int64.bit_solve. rewrite Int64.testbit_repr by auto. unfold n'.
  rewrite Z.land_spec, Z.lor_spec. f_equal. f_equal.
  unfold Int64.testbit. rewrite Int64.add_unsigned.
  fold (Int64.testbit (Int64.repr
        (Int64.unsigned (Int64.and n (Int64.repr 2047)) +
         Int64.unsigned (Int64.repr 2047))) i).
  rewrite Int64.testbit_repr by auto. f_equal. f_equal. unfold Int64.and.
  symmetry. apply Int64.unsigned_repr. change 2047 with (Z.ones 11).
  rewrite Z.land_ones by omega.
  exploit (Z_mod_lt (Int64.unsigned n) (2^11)). compute; auto.
  assert (2^11 < Int64.max_unsigned) by (compute; auto). omega.
  apply Int64.same_bits_eqm; auto. exists (-1); auto.
  split. xomega. change (2^64) with Int64.modulus. xomega.
Qed.

Theorem of_long_double_1:
  forall n,
  Z.abs (Int64.signed n) <= 2^53 ->
  of_long n = of_double (Float.of_long n).
Proof.
  intros. symmetry; apply Bconv_BofZ. apply integer_representable_n; auto. xomega.
Qed.

Theorem of_long_double_2:
  forall n,
  2^36 <= Z.abs (Int64.signed n) ->
  of_long n = of_double (Float.of_long
                           (Int64.and (Int64.or n
                                                (Int64.add (Int64.and n (Int64.repr 2047))
                                                           (Int64.repr 2047)))
                                      (Int64.repr (-2048)))).
Proof.
  intros.
  pose proof (Int64.signed_range n).
  unfold of_long. erewrite of_long_round_odd.
  unfold of_double, Float.to_single. instantiate (1 := Float.to_single_pl).
  f_equal. unfold Float.of_long. f_equal.
  set (n' := Z.land (Z.lor (Int64.signed n) (Z.land (Int64.signed n) 2047 + 2047)) (-2048)).
  assert (int_round_odd (Int64.signed n) 11 = n') by (apply int_round_odd_plus; omega).
  assert (Int64.min_signed <= n').
  { rewrite <- H1. change Int64.min_signed with (int_round_odd Int64.min_signed 11). apply (int_round_odd_le 0 0); omega. }
  assert (n' <= Int64.max_signed).
  { apply Zle_trans with (int_round_odd Int64.max_signed 11).
    rewrite <- H1. apply (int_round_odd_le 0 0); omega.
    compute; intuition congruence. }
  rewrite <- (Int64.signed_repr n') by omega.
  f_equal. Int64.bit_solve. rewrite Int64.testbit_repr by auto. unfold n'.
  rewrite Z.land_spec, Z.lor_spec. f_equal. f_equal.
  rewrite Int64.bits_signed by omega. rewrite zlt_true by omega. auto.
  unfold Int64.testbit. rewrite Int64.add_unsigned.
  fold (Int64.testbit (Int64.repr
        (Int64.unsigned (Int64.and n (Int64.repr 2047)) +
         Int64.unsigned (Int64.repr 2047))) i).
  rewrite Int64.testbit_repr by auto. f_equal. f_equal. unfold Int64.and.
  change (Int64.unsigned (Int64.repr 2047)) with 2047.
  change 2047 with (Z.ones 11). rewrite ! Z.land_ones by omega.
  rewrite Int64.unsigned_repr. apply Int64.eqmod_mod_eq.
  apply Zlt_gt. apply (Zpower_gt_0 radix2); omega.
  apply Int64.eqmod_divides with (2^64). apply Int64.eqm_signed_unsigned.
  exists (2^(64-11)); auto.
  exploit (Z_mod_lt (Int64.unsigned n) (2^11)). compute; auto.
  assert (2^11 < Int64.max_unsigned) by (compute; auto). omega.
  apply Int64.same_bits_eqm; auto. exists (-1); auto.
  split. auto. assert (-2^64 < Int64.min_signed) by (compute; auto).
  assert (Int64.max_signed < 2^64) by (compute; auto).
  xomega.
Qed.

End Float32.

Global Opaque
  Float.zero Float.eq_dec Float.neg Float.abs Float.of_single Float.to_single
  Float.of_int Float.of_intu Float.of_long Float.of_longu
  Float.to_int Float.to_intu Float.to_long Float.to_longu
  Float.add Float.sub Float.mul Float.div Float.cmp
  Float.to_bits Float.of_bits Float.from_words.

Global Opaque
  Float32.zero Float32.eq_dec Float32.neg Float32.abs
  Float32.of_int Float32.of_intu Float32.of_long Float32.of_longu
  Float32.to_int Float32.to_intu Float32.to_long Float32.to_longu
  Float32.add Float32.sub Float32.mul Float32.div Float32.cmp
  Float32.to_bits Float32.of_bits.<|MERGE_RESOLUTION|>--- conflicted
+++ resolved
@@ -109,7 +109,7 @@
 (** Transform a Nan payload to a quiet Nan payload. *)
 
 Program Definition transform_quiet_pl (pl:nan_pl 53) : nan_pl 53 :=
-  Pos.lor pl (iter_nat 51 _ xO xH).
+  Pos.lor pl (iter_nat xO 51 xH).
 Next Obligation.
   destruct pl.
   simpl. rewrite Z.ltb_lt in *.
@@ -473,21 +473,11 @@
     apply Rgt_ge; apply Rcompare_Gt_inv; auto.
   }
   assert (EQ: ZofB_range _ _ (sub x y) Int.min_signed Int.max_signed = Some (p - Int.unsigned ox8000_0000)).
-<<<<<<< HEAD
   { apply ZofB_range_minus. exact E.
     compute_this (Int.unsigned ox8000_0000). smart_omega.
     apply Rge_le; auto.
   }
   unfold to_int; rewrite EQ. simpl. unfold Int.sub. rewrite Int.unsigned_repr by omega. auto.
-=======
-  {
-    apply ZofB_range_minus. exact E.
-    compute_this (Int.unsigned ox8000_0000). smart_omega.
-    apply Rge_le; auto.
-  }
-  unfold to_int; rewrite EQ. simpl. f_equal. unfold Int.sub. f_equal. f_equal.
-  symmetry; apply Int.unsigned_repr. omega.
->>>>>>> 5111bce0
 Qed.
 
 (** Conversions from ints to floats can be defined as bitwise manipulations
@@ -545,13 +535,8 @@
   of_intu x = sub (from_words ox4330_0000 x) (from_words ox4330_0000 Int.zero).
 Proof.
   intros. pose proof (Int.unsigned_range x).
-<<<<<<< HEAD
-  rewrite ! from_words_eq. unfold sub. rewrite BofZ_minus. 
+  rewrite ! from_words_eq. unfold sub. rewrite BofZ_minus.
   unfold of_intu. apply (f_equal (BofZ 53 1024 __ __)). rewrite Int.unsigned_zero. omega.
-=======
-  rewrite ! from_words_eq. unfold sub. rewrite BofZ_minus.
-  unfold of_intu. f_equal. rewrite Int.unsigned_zero. omega.
->>>>>>> 5111bce0
   apply integer_representable_n; auto; smart_omega.
   apply integer_representable_n; auto; rewrite Int.unsigned_zero; smart_omega.
 Qed.
@@ -577,13 +562,8 @@
   pose proof (Int.signed_range x).
   rewrite ! from_words_eq. rewrite ox8000_0000_signed_unsigned.
   change (Int.unsigned ox8000_0000) with Int.half_modulus.
-<<<<<<< HEAD
-  unfold sub. rewrite BofZ_minus. 
+  unfold sub. rewrite BofZ_minus.
   unfold of_int. apply f_equal. omega.
-=======
-  unfold sub. rewrite BofZ_minus.
-  unfold of_int. f_equal. omega.
->>>>>>> 5111bce0
   apply integer_representable_n; auto; smart_omega.
   apply integer_representable_n; auto; smart_omega.
 Qed.
@@ -658,11 +638,7 @@
   replace (2^84 + xh * 2^32 - (2^84 + p20 * 2^32))
      with ((xh - p20) * 2^32) by ring.
   unfold add. rewrite BofZ_plus.
-<<<<<<< HEAD
-  unfold of_longu. apply f_equal.
-=======
   unfold of_longu. f_equal.
->>>>>>> 5111bce0
   rewrite <- (Int64.ofwords_recompose l) at 1. rewrite Int64.ofwords_add'.
   fold xh; fold xl. compute_this (two_p 32); compute_this p20; ring.
   apply integer_representable_n2p; auto.
@@ -695,13 +671,8 @@
   replace (2^84 + (xh + Int.half_modulus) * 2^32 - (2^84 + p * 2^32))
      with ((xh - 2^20) * 2^32)
        by (compute_this p; compute_this Int.half_modulus; ring).
-<<<<<<< HEAD
-  unfold add. rewrite BofZ_plus. 
-  unfold of_long. apply f_equal. 
-=======
   unfold add. rewrite BofZ_plus.
-  unfold of_long. f_equal.
->>>>>>> 5111bce0
+  unfold of_long. apply f_equal.
   rewrite <- (Int64.ofwords_recompose l) at 1. rewrite Int64.ofwords_add''.
   fold xh; fold xl. compute_this (two_p 32); ring.
   apply integer_representable_n2p; auto.
@@ -858,7 +829,7 @@
 (** ** NaN payload manipulations *)
 
 Program Definition transform_quiet_pl (pl:nan_pl 24) : nan_pl 24 :=
-  Pos.lor pl (iter_nat 22 _ xO xH).
+  Pos.lor pl (iter_nat xO 22 xH).
 Next Obligation.
   destruct pl.
   simpl. rewrite Z.ltb_lt in *.
