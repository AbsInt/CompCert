--- conflicted
+++ resolved
@@ -1004,17 +1004,10 @@
 Remark Bexact_inverse_mantissa_value:
   Zpos Bexact_inverse_mantissa = 2 ^ (prec - 1).
 Proof.
-<<<<<<< HEAD
-  assert (REC: forall n, Z.pos (iter_nat n _ xO xH) = 2 ^ (Z.of_nat n)).
-  { induction n. reflexivity. 
-    simpl nat_rect. transitivity (2 * Z.pos (iter_nat n _ xO xH)). reflexivity. 
-    rewrite inj_S. rewrite IHn. unfold Z.succ. rewrite Zpower_plus by omega. 
-=======
-  assert (REC: forall n, Z.pos (nat_iter n xO xH) = 2 ^ (Z.of_nat n)).
+  assert (REC: forall n, Z.pos (nat_rect _ xH (fun _ => xO) n) = 2 ^ (Z.of_nat n)).
   { induction n. reflexivity.
-    simpl nat_iter. transitivity (2 * Z.pos (nat_iter n xO xH)). reflexivity.
+    simpl nat_rect. transitivity (2 * Z.pos (nat_rect _ xH (fun _ => xO) n)). reflexivity.
     rewrite inj_S. rewrite IHn. unfold Z.succ. rewrite Zpower_plus by omega.
->>>>>>> 5111bce0
     change (2 ^ 1) with 2. ring. }
   red in prec_gt_0_.
   unfold Bexact_inverse_mantissa. rewrite iter_nat_of_Z by omega. rewrite REC.
@@ -1024,7 +1017,7 @@
 Remark Bexact_inverse_mantissa_digits2_pos:
   Z.pos (digits2_pos Bexact_inverse_mantissa) = prec.
 Proof.
-  assert (DIGITS: forall n, digits2_pos (iter_nat n _ xO xH) = Pos.of_nat (n+1)).
+  assert (DIGITS: forall n, digits2_pos (nat_rect _ xH (fun _ => xO) n) = Pos.of_nat (n+1)).
   { induction n; simpl. auto. rewrite IHn. destruct n; auto. }
   red in prec_gt_0_.
   unfold Bexact_inverse_mantissa. rewrite iter_nat_of_Z by omega. rewrite DIGITS.
@@ -1134,11 +1127,7 @@
   forall x y, Z.pos (pos_pow x y) = Z.pos x ^ Z.pos y.
 Proof.
   intros x.
-<<<<<<< HEAD
   assert (REC: forall y a, Pos.iter (Pos.mul x) a y = Pos.mul (pos_pow x y) a).
-=======
-  assert (REC: forall y a, Pos.iter y (Pos.mul x) a = Pos.mul (pos_pow x y) a).
->>>>>>> 5111bce0
   { induction y; simpl; intros.
   - rewrite ! IHy, Pos.square_spec, ! Pos.mul_assoc. auto.
   - rewrite ! IHy, Pos.square_spec, ! Pos.mul_assoc. auto.
